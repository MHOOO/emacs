<<<<<<< HEAD
2010-09-26  Dan Nicolaescu  <dann@ics.uci.edu>

	Use const for some pointer arguments.
	* lwlib.h (my_strcasecmp, safe_strcmp, name_to_widget)
	(find_in_table, dialog_spec_p, lw_separator_p):
	* lwlib.c (my_strcasecmp, safe_strcmp, name_to_widget)
	(find_in_table, dialog_spec_p, lw_separator_p): Use const.

2010-09-20  Dan Nicolaescu  <dann@ics.uci.edu>

	* lwlib.h (lw_register_widget, lw_create_widget):
	* lwlib.c (allocate_widget_info, lw_register_widget)
	(lw_create_widget, separator_table): Use const.

2010-07-29  Dan Nicolaescu  <dann@ics.uci.edu>

	* xlwmenu.c (abort_gracefully): Mark as NO_RETURN.

2010-07-26  Dan Nicolaescu  <dann@ics.uci.edu>

	* xlwmenu.h (xlwmenu_window_p, xlwmenu_redisplay): Add declarations.

2010-07-12  Andreas Schwab  <schwab@linux-m68k.org>

	* Makefile.in (C_WARNINGS_SWITCH, PROFILING_CFLAGS): Set from
	substitution.
	(ALL_CFLAGS): Add ${C_WARNINGS_SWITCH} and ${PROFILING_CFLAGS}.

2010-07-08  Jan Djärv  <jan.h.d@swipnet.se>

	* xlwmenu.c (size_menu_item): Change from K&R to prototype.
	Change label_width and height to int.
	(draw_arrow, draw_shadow_rectangle, draw_shadow_rhombus)
	(draw_separator, display_menu, fit_to_screen, motion_event_is_in_menu)
	(map_event_to_widget_value): Reformat.
	(display_menu_item): Change from K&R to prototype.

	* lwlib.c (allocate_widget_info, lw_register_widget): Change from K&R
	to prototype.
	(lw_internal_update_other_instances, merge_widget_value): Reformat.

	* lwlib-int.h (widget_creation_function): Fix prototype.

	* lwlib-Xm.c (x_print_complete_resource_name)
	(make_destroyed_instance, free_destroyed_instance, first_child)
	(lw_motif_widget_p, resource_motif_string, destroy_all_children)
	(xm_arm_callback, xm_update_label, xm_update_list)
	(xm_update_pushbutton, xm_update_cascadebutton)
	(xm_update_toggle, xm_update_radiobox, make_menu_in_widget)
	(update_one_menu_entry, xm_update_menu, xm_update_text)
	(xm_update_text_field, xm_update_one_widget)
	(xm_update_one_value, activate_button, dialog_key_cb)
	(make_dialog, mark_dead_instance_destroyed)
	(find_matching_instance, recenter_widget, recycle_instance)
	(xm_create_dialog, make_menubar, remove_grabs, make_popup_menu)
	(make_main, xm_destroy_instance, xm_popup_menu)
	(set_min_dialog_size, xm_pop_instance, do_call)
	(xm_internal_update_other_instances, xm_generic_callback)
	(xm_nosel_callback, xm_pull_down_callback, xm_pop_down_callback)
	(xm_set_keyboard_focus, xm_set_main_areas, xm_manage_resizing): Change
	from K&R to prototype.

	* lwlib-Xlw.c (x_print_complete_resource_name): Change from K&R to
	prototype.
	(xlw_update_one_value): Reformat.

	* lwlib-Xaw.c (xaw_generic_callback, command_reset)
	(xaw_update_one_value): Reformat.
	(xaw_update_one_widget): Reformat and remove dead code.
	(xaw_scrollbar_scroll, xaw_scrollbar_jump, xaw_create_scrollbar)
	(xaw_update_scrollbar): Remove (not used).
	(make_dialog): Change from K&R to prototype. Remove dead code.
	(xaw_creation_table): Remove scrollbar entry.

2010-07-08  Dan Nicolaescu  <dann@ics.uci.edu>

	* lwlib.c (allocate_widget_instance, get_widget_info)
	(get_widget_instance, find_instance, set_one_value)
	(update_one_widget_instance, update_all_widget_values)
	(lw_modify_all_widgets, lw_get_widget, lw_make_widget)
	(lw_create_widget, lw_pop_all_widgets, lw_show_busy)
	(lw_refigure_widget, lw_allow_resizing): Remove alternative K&R
	declarations.
	* lwlib-Xlw.c (xlw_update_one_widget):
	(xlw_pop_instance): Likewise.
	* lwlib-Xaw.c (xaw_update_one_widget, xaw_pop_instance):
	Likewise.
	* lwlib-Xm.c (P_): Remove.

2010-07-07  Andreas Schwab  <schwab@linux-m68k.org>

	* lwlib.c (lwlib_memset, lwlib_bcopy): Remove.
	(malloc_widget_value, free_widget_info, allocate_widget_instance)
	(lw_separator_p): Replace lwlib_memset, lwlib_bcopy, bzero, bcmp by
	memset, memcpy, memcmp.
	* lwlib-utils.c (XtApplyToWidgets): Likewise.
	* xlwmenu.c (XlwMenuInitialize): Likewise.
	* lwlib.h (lwlib_bcopy): Remove declaration.

2010-07-05  Jan Djärv  <jan.h.d@swipnet.se>

	* xlwmenu.c (XlwMenuSetValues, XlwMenuInitialize): Correct prototype.
	(display_menu_item): Remove unused variable gi.
	(make_windows_if_needed): Remove unused variable screen.
	(XlwMenuRedisplay): Remove unused variable i.

	* lwlib-Xaw.c: Include <ctype.h> for isdigit.
	(fill_xft_data, set_text): Remove unused variable screen.
	(draw_text): Cast bp to FcChar8*.
	(find_xft_data): Return 0 if inst or xft_data is not set.
	(wm_delete_window): Correct prototype.  Initialize widget to 0
	and return if widget is still 0 after loop.

2010-07-04  Dan Nicolaescu  <dann@ics.uci.edu>

	* lwlib-Xaw.c: Convert function definitions to standard C.
	* lwlib-Xlw.c:
	* lwlib-utils.c:
	* lwlib.c:
	* lwlib.h:
	* xlwmenu.c: Likewise.

2010-07-02  Jan Djärv  <jan.h.d@swipnet.se>

	* lwlib-Xm.c: Remove __P and P_ from .c and .m files.
	* lwlib-Xm.c:
	* lwlib.c:
	* xlwmenu.c: Likewise.

	Remove P_ and __P macros.
	* lwlib-Xaw.h: Remove P_ and __P macros.
	* lwlib-Xlw.h:
	* lwlib-Xm.h:
	* lwlib-int.h:
	* lwlib-utils.h:
	* lwlib.h: Likewise.

2010-05-15  Glenn Morris  <rgm@gnu.org>

	* Makefile.in (mostlyclean): Remove references to non-existent files.

2010-05-13  Jan Djärv  <jan.h.d@swipnet.se>

	* lwlib-Xaw.c (make_dialog): Remove extra arg to XtVaGetSubresources.

2010-05-08  Jan Djärv  <jan.h.d@swipnet.se>

	* xlwmenu.c (XlwMenuDestroy): Remove XtDestroyWidget on subwidgets
	(Bug #6127).
=======
2011-01-23  Werner Meisner  <weme24@gmx.net>

	* lwlib-Xm.c (xm_update_menu): Avoid a NULL pointer dereference
	(Bug#7690).
>>>>>>> 0d19d4fe

2010-05-07  Chong Yidong  <cyd@stupidchicken.com>

	* Version 23.2 released.

2010-05-06  Glenn Morris  <rgm@gnu.org>

	* Makefile.in (CPP, LN_S, TOP, LN): Remove unused variables.

2010-05-04  Glenn Morris  <rgm@gnu.org>

	* Makefile.in (C_SWITCH_SYSTEM, C_SWITCH_MACHINE):
	Use @C_SWITCH_SYSTEM@, @C_SWITCH_MACHINE@ instead of
	@c_switch_system@, @c_switch_machine@.

2010-04-27  Dan Nicolaescu  <dann@ics.uci.edu>

	* Makefile.in (C_SWITCH_X_SYSTEM): Define using autoconf.

2010-04-21  Jan Djärv  <jan.h.d@swipnet.se>

	* xlwmenu.c (expose_cb):
	* lwlib-Xaw.c (fill_xft_data): Declarations before code.

2010-04-17  Jan Djärv  <jan.h.d@swipnet.se>

	* xlwmenu.c: Include Shell.h, remove duplicate declaration of
	XlwMenuRedisplay.
	(display_menu_item): Replace ws->window with ws->pixmap, remove
	call to XftDrawRect.
	(display_menu): Remove this and that argument.
	Remove just_compute_this_one_p. Fill pixmap at start and copy it to
	window at end.
	(expose_cb): New function.
	(make_windows_if_needed): Replace XCreateWindow with XtCreatePopup.
	Add eventhandler for expose to expose_cb.  Remove creation of xft_draw.
	(create_pixmap_for_menu): New function.
	(remap_menubar): Pop down menus that aren't the same as in old_stack.
	Set width, heigh, x, y on widget with XtVaSetValues.
	Call create_pixmap_for_menu.
	Replace XUnmapWindow with XtPopdown.
	Remowe two last parameters to display_menu.
	(map_event_to_widget_value, XlwMenuRedisplay, Key, Select)
	(pop_up_menu): Remowe two last parameters to display_menu.
	(XlwMenuRealize): Call create_pixmap_for_menu, set w and pixmap.
	Remove call to XftDrawCreate.
	(XlwMenuDestroy): Free pixmap.  Call XtDestroyWidget instead of
	XDestroyWindow.
	(handle_motion_event): Only call handle_single_motion_event once.
	(set_window_type): New function.
	(make_windows_if_needed, XlwMenuRealize): Call set_window_type.

	* xlwmenuP.h (window_state): Add pixmap and w.

2010-04-16  YAMAMOTO Mitsuharu  <mituharu@math.s.chiba-u.ac.jp>

	* xlwmenu.c (facename_changed): Put function in #ifdef HAVE_XFT.

2010-04-11  Dan Nicolaescu  <dann@ics.uci.edu>

	* Makefile.in (C_SWITCH_SYSTEM, C_SWITCH_MACHINE)
	(C_SWITCH_X_SITE): Define using autoconf.

2010-04-11  Jan Djärv  <jan.h.d@swipnet.se>

	* lwlib-Xaw.c (widget_xft_data): New for Xft data.
	(fill_xft_data, openFont, get_text_width_and_height)
	(draw_text, set_text, find_xft_data, command_press)
	(command_reset): New functions.
	(xaw_update_one_widget): Call set_text for dialog and buttons
	if HAVE_XFT.  Also set internalHeight for buttons.
	(xaw_destroy_instance): Free all Xft related data.
	(button_actions, buttonTrans): New structures.
	(make_dialog): Call XtAppAddActions for button_actions.
	Find xft font to use and call fill_xft_data for widgets.
	(xaw_create_dialog): Pass instance parameter to make_dialog.

	* lwlib-int.h (_widget_instance): Add Xft data if HAVE_XFT.
	Override translations for buttons.  If depth is 16 or more, tell
	Xaw3d to not be nice to colormap.
	Remove separator widget, use XtNhorizDistance on first right button
	instead.

2010-04-08  Jan Djärv  <jan.h.d@swipnet.se>

	* xlwmenu.c (xlwmenu_default_font): Make static.
	(xlwMenuResources): Add XtNfaceName and XtNdefaultFace.
	(string_width): Use XftTextExtentsUtf8 if HAVE_XFT.
	(MENU_FONT_HEIGHT, MENU_FONT_ASCENT): Add versions for
	HAVE_XFT.
	(size_menu): Set max_rest_width in window_state structure.
	(display_menu_item): If HAVE_XFT and xft_draw is set, use
	XftDrawRect and XftDrawStringUtf8 to draw text.
	(make_windows_if_needed): Set max_rest_width and xft_draw
	in windows[i].
	(openXftFont): New.
	(XlwMenuInitialize): Call openXftFont if HAVE_XFT. If mw->menu.font
	is not set, load font fixed and save it in xlwmenu_default_font.
	(XlwMenuInitialize): Set max_rest_width and xft_draw in windows[0].
	(XlwMenuClassInitialize): Initialize xlwmenu_default_font.
	(XlwMenuRealize): Set xft_fg, xft_bg, xft_disabled_fg and
	windows[0].xft_draw if xft_font is set.
	(XlwMenuDestroy): Destroy all xft_draw and close xft_font.
	(facename_changed): New.
	(XlwMenuSetValues): Call facename_changed. If face name did change,
	close old fonts and destroy xft_draw:s.  Then create new ones.

	* xlwmenu.h (XtNfaceName, XtCFaceName, XtNdefaultFace,
	XtCDefaultFace): New.

	* xlwmenuP.h (_window_state): Add max_rest_width and xft_draw.
	(_XlwMenu_part): Add faceName,xft_fg, xft_bg, xft_disabled_fg and
	xft_font.

2010-03-10  Chong Yidong  <cyd@stupidchicken.com>

	* Branch for 23.2.

2009-10-19  Dan Nicolaescu  <dann@ics.uci.edu>

	* xlwmenu.c:
	* lwlib.c:
	* lwlib-utils.c:
	* lwlib-Xm.c:
	* lwlib-Xlw.c:
	* lwlib-Xaw.c: Include setjmp.h.

2009-06-21  Chong Yidong  <cyd@stupidchicken.com>

	* Branch for 23.1.

2008-07-23  Dan Nicolaescu  <dann@ics.uci.edu>

	* Makefile.in (ALL_CFLAGS): Remove reference to C_SWITCH_SITE.

2008-06-26  Dan Nicolaescu  <dann@ics.uci.edu>

	* lwlib.c: Remove references to obsolete variables.

2008-06-02  Jim Meyering  <meyering@redhat.com>

	Remove useless if-before-free tests.
	* lwlib-Xm.c (xm_update_one_value): Likewise.
	* lwlib.c (safe_free_str, free_widget_value_tree): Likewise.

2008-04-18  Stefan Monnier  <monnier@iro.umontreal.ca>

	* Makefile.in (TOOLKIT_DEFINES): Remove.

2007-08-29  Károly Lőrentey  <lorentey@elte.hu>

	* xlwmenu.c (XlwMenuRealize): Ignore X errors while setting up
	cursor shape.

2007-07-25  Glenn Morris  <rgm@gnu.org>

	* Relicense all FSF files to GPLv3 or later.

	* COPYING: Switch to GPLv3.

2007-06-13  Chong Yidong  <cyd@stupidchicken.com>

	* lwlib-Xaw.c, lwlib.c: Link to xaw3d if available.

2007-06-02  Chong Yidong  <cyd@stupidchicken.com>

	* Version 22.1 released.

2007-02-28  Glenn Morris  <rgm@gnu.org>

	* Makefile.in (distclean): Delete Makefile.
	(maintainer-clean): Delete TAGS.

2007-01-01  Jan Djärv  <jan.h.d@swipnet.se>

	* xlwmenu.c (xlwMenuResources): Add XtNleaveCallback, XtNenterCallback.
	(display_menu, map_event_to_widget_value): Generate enter and
	leave callbacks.
	(pop_up_menu): Initialize mw->menu.inside_entry.

	* xlwmenu.h (XtNleaveCallback, XtNenterCallback): New strings.

	* xlwmenuP.h (_XlwMenu_part): Add enter/leave callbacks and
	inside_entry.

	* lwlib-Xlw.c (enter_hook, leave_hook): New functions.
	(xlw_create_menubar, xlw_create_popup_menu): Connect XtNenter/leave
	to enter/leave_hook.

2006-10-30  Chong Yidong  <cyd@stupidchicken.com>

	* Makefile.in (lwlib-utils.o): Use CPPFLAGS.

2006-09-15  Jay Belanger  <belanger@truman.edu>

	* COPYING: Replace "Library Public License" by "Lesser Public
	License" throughout.

2006-05-23  Jan Djärv  <jan.h.d@swipnet.se>

	* xlwmenu.c: Include xterm.h if emacs instead of declaring functions
	used.
	(string_width): Declare as static.
	(Start, pop_up_menu): Set is_hint to 0 before calling
	handle_motion_event.
	(pop_up_menu): Return value and parameters for x_catch_errors and
	x_uncatch_errors changed.

2005-09-27  Dan Nicolaescu  <dann@ics.uci.edu>

	* xlwmenu.c (find_next_selectable, find_prev_selectable):
	Add missing parameter declarations.

2005-09-24  Dan Nicolaescu  <dann@ics.uci.edu>

	* xlwmenu.c: Fix the return type for x_clear_errors and
	x_uncatch_errors.

2005-07-19  Jan Djärv  <jan.h.d@swipnet.se>

	* lwlib-Xm.c (make_menu_in_widget): Disable drag and drop for
	labels in menu bar.

2005-07-04  Lute Kamstra  <lute@gnu.org>

	Update FSF's address in GPL notices.

2005-04-01  Jan Djärv  <jan.h.d@swipnet.se>

	Reenable support for I18N to Lucid menus.

	* xlwmenuP.h (_XlwMenu_part): Add fontSet resource.

	* xlwmenu.c (string_width):
	(MENU_FONT_HEIGHT, MENU_FONT_ASCENT): Ditto.
	(display_menu_item, make_drawing_gcs, XlwMenuInitialize)
	(XlwMenuSetValues): Use font if fontSet is NULL, use only
	font for !HAVE_X_I18N.
	(xlwMenuResources): Add fontSet resource.

2005-03-22  Jan Djärv  <jan.h.d@swipnet.se>

	* xlwmenuP.h: Temporary #undef HAVE_X_I18N until FontSet for UTF-8
	on XFree86 is investigated.

	* xlwmenu.c: Ditto.

2005-03-17  Stefan Monnier  <monnier@iro.umontreal.ca>

	Add support for I18N to Lucid menus.

	* xlwmenuP.h (struct _XlwMenu_part) [HAVE_X_I18N]: Change `font' to be
	a fontset.  Add a `font_extents' element.

	* xlwmenu.c (xlwMenuResources) [HAVE_X_I18N]: Use a fontset for the
	`font' resource.
	(string_width) [HAVE_X_I18N]: Use XmbTextExtents.
	(MENU_FONT_HEIGHT, MENU_FONT_ASCENT): New macros.
	(arrow_width, toggle_button_width, size_menu_item, draw_arrow)
	(draw_toggle, draw_radio, display_menu_item): Use them.
	(display_menu_item) [HAVE_X_I18N]: Use XmbDrawString.
	(make_drawing_gcs) [HAVE_X_I18N]: Don't mess with fonts.
	(XlwMenuInitialize) [HAVE_X_I18N]: Initialize font_extents.
	(XlwMenuSetValues) [HAVE_X_I18N]: Refresh font_extents if font changes.

	* lwlib-Xm.c (xm_update_label, xm_update_list): Use the recommended
	XmStringCreateLocalized function.  Add missing copyright.

	* lwlib-Xm.h: Add missing copyright and license notice.

2005-03-12  Stefan Monnier  <monnier@iro.umontreal.ca>

	* xlwmenuP.h:
	* xlwmenu.h: Add missing copyright and license notice.

2004-12-27  Jan Djärv  <jan.h.d@swipnet.se>

	* xlwmenu.c (xlwMenuActionsList): Install MenuGadgetEscape as an
	action procedure for compatibility with Lesstif/Motif.

	* Makefile.in (mostlyclean): Don't remove *~ on clean.

2004-12-26  Jan Djärv  <jan.h.d@swipnet.se>

	* lwlib-Xaw.c: Put <KeyPress>Escape in dialogOverride so dialogs only
	pops down on Escape, not any keypress.

2004-11-01  Jan Djärv  <jan.h.d@swipnet.se>

	* xlwmenu.c (find_first_selectable, find_next_selectable)
	(find_prev_selectable): Rename parameter skip_no_call_data to
	skip_titles.  Recognize titles as having no call_data and no contents.
	(Down, Up): Comment update.

2004-08-30  Jan Djärv  <jan.h.d@swipnet.se>

	* lwlib.h (_widget_value): Add lname and lkey.

2004-01-12  Jan Djärv  <jan.h.d@swipnet.se>

	* xlwmenuP.h (_XlwMenu_part): Add top_depth.

	* xlwmenu.h: Removed declaration of pop_up_menu

	* xlwmenu.c (Start): Get correct time if time in event is CurrentTime.
	(find_first_selectable, find_next_selectable)
	(find_prev_selectable): Add parameter skip_no_call_data to skip
	over items with no call data (popup menu titles).
	(Down, Up): Compare old_depth to top_depth instead of 2.
	Pass True to find_*_selectable:s new parameter if this is a popup menu.
	(Left, Right): Compare old_depth to top_depth instead of 2.
	Pass 0 to find_*_selectable:s new parameter.
	(pop_up_menu): Set top_depth to 1 for pop up menus and 2 for
	menu bar menus, to enable keyboard traversal of popups.

	* lwlib-Xm.c (dialog_key_cb): New function.
	(make_dialog): Add event handlers to dialog_key_cb for key press
	so we can pop down on ESC.

	* lwlib-Xlw.c (xlw_popup_menu): Replace call to pop_up_menu with
	XtCallActionProc ("start").  Use a full XEvent since "start" copies it.

	* lwlib-Xaw.c (make_dialog): Add override so dialog pops down on ESC.
	(wm_delete_window): If widget isn't a shell, use the parent.

2003-05-22  Dave Love  <fx@gnu.org>

	* xlwmenu.c: Include lisp.h, not ../src/lisp.h.
	(make_drawing_gcs): Remove unused `xswa', `mask'.

	* lwlib-Xlw.c: Include lisp.h, not ../src/lisp.h.
	(lw_lucid_widget_p): Remove unused `mw'.
	(xlw_update_one_widget, xlw_pop_instance) [PROTOTYPES]:
	Provide ISO C arglists.

2003-04-30  Lute Kamstra  <lute@gnu.org>

	* Makefile.in: Make things function properly in case both LessTif
	and Open Motif are installed.

2003-01-26  Jan Djärv  <jan.h.d@swipnet.se>

	* lwlib-Xm.c (update_one_menu_entry): Deallocate widget_list.
	(destroy_all_children): Call it self to destroy sub menu children.

2002-12-22  Richard M. Stallman  <rms@gnu.org>

	* xlwmenu.c (pop_new_stack_if_no_contents): Do nothing if
	new_depth is 1.
	(remap_menubar): Don't look in new_stack[0].
	(Left): At level 1, do the same thing Right does.

2002-11-21  Dave Love  <fx@gnu.org>

	* lwlib-Xaw.c [PROTOTYPES]: Provide ISO C arglists for functions
	with Boolean args.

2002-11-20  Dave Love  <fx@gnu.org>

	* lwlib.c: Remove obsolete USE_OLIT code.
	[PROTOTYPES]: Provide ISO C arglists for functions with Boolean args.
	(lwlib_memset): Declare length arg as size_t.
	(malloc_widget_value): Cast arg of lwlib_memset.

	* xlwmenu.c (separator_height): Prototype.

2002-05-07  Miles Bader  <miles@gnu.org>

	* xlwmenu.c (make_drawing_gcs): The scaling factor passed to
	`x_alloc_lighter_color_for_widget' is a float, not an int, and
	it's a multiplicative factor, so the name `delta' is inaccurate.
	Always base disabled foreground on the normal foreground.
	Don't use the temporary variable `temp'.

2002-05-06  Pavel Janík  <Pavel@Janik.cz>

	* xlwmenu.c (xlwMenuResources): New resource.
	(find_next_selectable): Return current item when the menu is not
	popped up.
	Rename `inactive_gc' to `disabled_gc'.
	Use lighter/darker color for disabled menu items instead of using
	stipple.  Use stipple only when better color can not be
	determined automatically.

	* xlwmenu.h (XtNdisabledForeground, XtCDisabledForeground):
	New resource names.

	* xlwmenuP.h (_XlwMenu_part): Add new member `disabled_foreground'.
	Rename `inactive_gc' to `disabled_gc'.

2002-04-29  Pavel Janík  <Pavel@Janik.cz>

	* xlwmenu.c <XtNmargin, XtNverticalSpacing, XmNshadowThickness>:
	Change default values.

2002-04-28  Jan Djärv  <jan.h.d@swipnet.se>

	* xlwmenu.c: Do not grab keyboard if installation-directory is
	non-nil (not installed Emacs).  To simplify debugging.

2002-04-28  Pavel Janík  <Pavel@Janik.cz>

	* Makefile.in: Remove OpenLook file dependencies.
	(xrdb-cpp.o): Remove target.
	Remove unused defines.

	* xrdb.c, xrdb-cpp.c, Imakefile, dispatch.c, dispatch.h:
	Remove unused file.

	* lwlib.c (instantiate_widget_instance): Remove duplicated prototype.

2002-04-25  Pavel Janík  <Pavel@Janik.cz>

	* lwlib-Xol.c, lwlib-Xol.h, lwlib-Xolmb.c, lwlib-Xolmb.h
	* lwlib-XolmbP.h: Remove file.

2002-04-22  Jan Djärv  <jan.h.d@swipnet.se>

	* lwlib-Xm.c: Removed compiler warning.

	* xlwmenu.c: Add calls to GrabKeyboard to remove strange
	interactions with window managers that steal keypresses.
	Call ungrab_all instead of XtUngrabPointer.
	(pop_up_menu): Add call to XtGrabKeyboard.
	(ungrab_all): New function.

2002-04-20  Pavel Janík  <Pavel@Janik.cz>

	* xlwmenu.c (find_next_selectable): New function.
	(Down, Up, Right): Use it.
	(find_next_selectable): Prevent endless loops when only one item
	is enabled in the menu.

2002-04-19  Pavel Janík  <Pavel@Janik.cz>

	These changes allow moving in menu via keyboard.

	* xlwmenu.c (xlwMenuTranslations, xlwMenuActionsList):
	Add translations for cursor keys and RET.
	(find_next_selectable, find_prev_selectable): New functions used
	for finding menu-items.
	(Down, Up, Left, Right): New functions.

2002-04-19  Eli Zaretskii  <eliz@is.elta.co.il>

	* Makefile.in (TAGS): Don't use -t, it's the default behavior for
	etags, so it barfs if invoked with -t.

2002-03-17  Richard M. Stallman  <rms@gnu.org>

	* lwlib.c (P_): Definitions deleted.

2002-03-16  Eli Zaretskii  <eliz@is.elta.co.il>

	* lwlib.c (P_): Don't define if already defined.

2002-01-27  Pavel Janík  <Pavel@Janik.cz>

	* lwlib-Xaw.c (xaw_update_scrollbar, xaw_scrollbar_scroll)
	(xaw_scrollbar_jump): Put whole functions in #if 0.

2002-01-09  Pavel Janík  <Pavel@Janik.cz>

	* lwlib-Xaw.c (xaw_create_dialog): Initialize icon_name to
	suppress compiler warnings.

2001-12-18  Pavel Janík  <Pavel@Janik.cz>

	* lwlib.c (separator_names): Add missing braces around initializers.

2001-12-08  Pavel Janík  <Pavel@Janik.cz>

	* COPYING: New file.

2001-12-01  Richard M. Stallman  <rms@gnu.org>

	* lwlib.h (_widget_value): `help' has type Lisp_Object.

	* xlwmenu.c, lwlib-Xaw.c, lwlib-Xlw.c: Include ../src/lisp.h.
	* lwlib-Xm.c, lwlib-Xol.c, lwlib/lwlib-Xolmb.c: Include ../src/lisp.h.
	* lwlib/lwlib-utils.c: Include ../src/lisp.h.

	* lwlib.c: Include ../src/lisp.h.  Don't declare xmalloc.
	(free_widget_value_tree): Don't free `help' field.
	(copy_widget_value_tree): Copy `help' simply, without safe_strdup.
	(merge_widget_value): Compare and copy `help' simply.

2001-11-28  Richard M. Stallman  <rms@gnu.org>

	* Makefile.in (TAGS): Find the source files in $(srcdir).

2001-10-20  Gerd Moellmann  <gerd@gnu.org>

	* (Version 21.1 released.)

2001-10-09  Gerd Moellmann  <gerd@gnu.org>

	* lwlib-Xaw.c (xaw_create_scrollbar) [!0]: Return NULL.
	From Hallvard B Furuseth <h.b.furuseth@usit.uio.no>.

2001-10-05  Gerd Moellmann  <gerd@gnu.org>

	* Branch for 21.1.

2001-04-30  Gerd Moellmann  <gerd@gnu.org>

	* xlwmenu.c (xlwmenu_window_p): New function.

2001-03-23  Gerd Moellmann  <gerd@gnu.org>

	* lwlib-Xlw.c (x_print_complete_resource_name) [0]: New function.

2001-03-22  Gerd Moellmann  <gerd@gnu.org>

	* lwlib-Xm.c (x_print_complete_resource_name) [0]: New function.

2001-03-13  Gerd Moellmann  <gerd@gnu.org>

	* lwlib-Xm.c (make_menu_in_widget): Remove code forcing LessTif to
	recompute centered text; it works fine without with current LessTif.

	* lwlib-Xm.c (make_menu_in_widget): Add an XmNpopdownCallback
	instead of an XmNunmapCallback.
	(xm_unmap_callback): Remove.

	* lwlib-Xm.c (make_menubar): Take out code in #if 0.

	* lwlib-Xm.c (xm_popup_menu): Don't set XmNmenuPost unless
	necessary.  From Rick Scott <rwscott@alumni.uwaterloo.ca>.

2001-02-28  Gerd Moellmann  <gerd@gnu.org>

	* lwlib-Xm.c (xm_arm_callback): Don't compare widgets with `None',
	use NULL instead.

	* lwlib-Xaw.c (xaw_update_one_widget): Use XtSetSensitive instead
	of setting the value of XtNsensitive.

	* lwlib-Xm.c (xm_update_radiobox, update_one_menu_entry)
	(xm_update_one_widget): Use XtSetSensitive instead of setting the
	value of XmNsensitive.  From Rick Scott <rwscott@alumni.uwaterloo.ca>.

2000-12-14  Dave Love  <fx@gnu.org>

	* xlwmenu.c (gray_bitmap_bits): Remove `unsigned' from declaration.

2000-12-11  Dave Love  <fx@gnu.org>

	* xlwmenu.c (draw_separator) <SEPARATOR_SHADOW_ETCHED_IN_DASH>:
	<SEPARATOR_SHADOW_ETCHED_OUT_DASH>: Fix call of draw_separator.

2000-12-07  Gerd Moellmann  <gerd@gnu.org>

	* lwlib-Xm.c (xm_arm_callback): Fix last change.

2000-11-30  Gerd Moellmann  <gerd@gnu.org>

	* lwlib-Xm.c (xm_arm_callback): Handle case that W is null;
	also see comment there.

2000-11-21  Gerd Moellmann  <gerd@gnu.org>

	* xlwmenu.c (xlwmenu_redisplay): New function.

2000-09-30  Stefan Monnier  <monnier@cs.yale.edu>

	* lwlib.c (lw_separator_p): Init separator_p (bug with "-- some text").

2000-09-28  Sam Steingold  <sds@gnu.org>

	* xlwmenu.c: Before including <X11/Xos.h> on SUN, define SUNOS41
	to avoid redefining struct timeval and struct timezone.

2000-09-04  Miles Bader  <miles@gnu.org>

	* xlwmenu.c (XlwMenuSetValues): Only frob the display if the menu
	is actually displayed.
	(remap_menubar): Only include the menu-margin in the initial X & Y
	positions for horizontal menu-bars.
	(fit_to_screen): If moving a sub-menu to the left-side, increment
	its x-position by the shadow-thickness to make it look more
	attached to the invoking menu-item (similarly to the way it would
	be displayed on the right side).

2000-09-03  Miles Bader  <miles@gnu.org>

	* xlwmenu.c (x_alloc_lighter_color_for_widget): New extern declaration.
	(make_shadow_gcs) [emacs]: Use x_alloc_lighter_color_for_widget to
	do shadow calculation.
	(make_shadow_gcs): Remove code that tests whether the top shadow
	is dimmer than the bottom shadow--it shouldn't ever happen.

2000-08-30  Miles Bader  <miles@gnu.org>

	* xlwmenu.c (XlwMenuSetValues): If the background color has
	changed, re-make the shadow-gcs too.

2000-08-03  Gerd Moellmann  <gerd@gnu.org>

	* lwlib.c, lwlib-Xm.c, lwlib-Xaw.c: Use NULL at the end of the
	variable argument lists of XtVaSetValues and XtVaGetValues
	functions because 0 is not sufficient on systems where sizeof
	(int) < sizeof (void *).

2000-07-19  Gerd Moellmann  <gerd@gnu.org>

	* xlwmenu.c [emacs]: Don't include <X11/bitmaps/gray> because that
	leads to redefinition errors when static is defined as empty in
	config.h.  Refer to the gray bitmap in xfns.c, instead.

2000-07-18  Dave Love  <fx@gnu.org>

	* lwlib-utils.c (XtApplyToWidgets): Cast args of lwlib_bcopy.

2000-06-23  Dave Love  <fx@gnu.org>

	* lwlib-Xlw.c (xlw_popup_menu): Cast arg of pop_up_menu.

	* lwlib-utils.c: Include lwlib.h.

2000-06-16  Gerd Moellmann  <gerd@gnu.org>

	* xlwmenuP.h (_XlwMenu_part): Add free_top_shadow_color_p and
	free_bottom_shadow_color_p.

	* xlwmenu.c (make_shadow_gcs): Set free_top_shadow_color_p
	and free_top_shadow_color_p flags in the menu widget if
	top and bottom shadow colors must be freed.
	(release_shadow_gcs): Free colors only if they must be freed.

2000-06-12  Gerd Moellmann  <gerd@gnu.org>

	* xlwmenu.c (make_shadow_gcs): Free and copy colors so that
	color reference counts are right.
	(release_shadow_gcs): Free colors.

2000-06-06  Dave Love  <fx@gnu.org>

	* xlwmenu.c (x_alloc_nearest_color_for_widget, x_catch_errors)
	(x_uncatch_errors, x_had_errors_p, x_clear_errors): Add prototypes
	-- should be moved into separate header.
	(make_shadow_gcs) <x_alloc_nearest_color_for_widget>: Cast first arg.
	(Start) <pop_up_menu>: Cast second arg.

	* lwlib.c (P_): Use PROTOTYPES.
	(safe_strdup): Declare arg const.
	(lw_modify_all_widgets) <!info>: Return 0.

	* lwlib-Xm.c (P_): Use PROTOTYPES.

	* xlwmenu.h, lwlib.h, lwlib-utils.h, lwlib-int.h, lwlib-Xm.h:
	* lwlib-Xlw.h, lwlib-Xaw.h: Enable prototypes.

	* lwlib-Xaw.c (xaw_popup_menu): Add EVENT arg.

	* Makefile.in (lwlib.o): Depend on lwlib-Xlw.h.
	(lwlib-Xlw.o): Depend on lwlib-Xlw.h.
	(lwlib-Xaw.o): Depend on lwlib-Xaw.h.
	(lwlib-Xm.o): Depend on lwlib-Xm.h.

2000-03-12  Gerd Moellmann  <gerd@gnu.org>

	* lwlib-Xm.c (make_menubar) [LESSTIF_VERSION]: Don't set
	XmNresizeHeight and XmNresizeWidth.

2000-03-08  Dave Love  <fx@gnu.org>

	* Makefile.in (liblw.a): Don't bother testing for ranlib failing
	since configure sets it up.

2000-03-06  Gerd Moellmann  <gerd@gnu.org>

	* lwlib-Xm.c (make_menubar): Set XmNresizeHeight and
	XmNresizeWidth resources only if LESSTIF_VERSION is defined.

2000-03-05  Gerd Moellmann  <gerd@gnu.org>

	* lwlib-Xm.c (xm_manage_resizing): Rewritten.

	* lwlib.c (lw_modify_all_widgets): Return non-zero if widget
	tree was changed.
	(merge_widget_value): Add parameter CHANGE_P.  Set *CHANGE_P
	to 1 if a change occurs.

	* lwlib.h (lw_modify_all_widgets): Change prototype.

2000-03-04  Gerd Moellmann  <gerd@gnu.org>

	* xlwmenu.c (make_shadow_gcs): Use the widget's colormap instead
	of the screen's default colormap.

2000-02-18  Gerd Moellmann  <gerd@gnu.org>

	* lwlib.c (merge_widget_value): Fix incorrect assignment of
	safe_strdup'd help string.

2000-01-25  Gerd Moellmann  <gerd@gnu.org>

	* lwlib-Xm.c (make_menu_in_widget): Don't add XmNpopdownCallback,
	add XmNunmapCallback.
	(xm_unmap_callback): New function.
	(xm_pull_down_callback): Call pre-activate callback only if
	parent is the menu bar.

2000-01-17  Gerd Moellmann  <gerd@gnu.org>

	* lwlib-Xm.c (xm_arm_callback): New function.
	(make_menu_in_widget): Set xm_arm_callback as XmNarmCallback and
	XmNdisarmCallback for buttons (not supported for other widgets).
	(make_menubar): Set XmNresizeHeight and XmNresizeWidth to False.

	* lwlib-Xlw.c (highlight_hook): New function.
	(xlw_create_menubar, xlw_create_popup_menu): Add highlight_hook as
	callback XtNhighlightCallback.

	* lwlib.c (copy_widget_value_tree): Copy help string.
	(free_widget_value_tree): Free help string.
	(merge_widget_value): Handle help string.
	(allocate_widget_info, lw_register_widget, lw_create_widget):
	Add parameter HIGHLIGHT_CB.
	(lw_get_widget_instance): New function.

	* lwlib-int.h: Add prototype for lw_get_widget_instance.

	* lwlib.h (_widget_value): Add help string.

	* xlwmenu.c (xlwMenuResources): All XtNhighlightCallback.
	(remap_menubar): Call highlight callback.

	* xlwmenu.h (XtNhighlightCallback): New define.

	* xlwmenuP.h (_XlwMenu_part): Add `highlight' callback list.

1999-10-19  Paul Eggert  <eggert@twinsun.com>

	Add support for large files, plus some locale improvements.

	* dispatch.c, lwlib-Xaw.c, lwlib-Xlw.c, lwlib-Xm.c, lwlib.c, xlwmenu.c,
	* xrdb-cpp.c, xrdb.c:
	Include <config.h> before any system include files.

	* lwlib-Xm.c, lwlib.c:
	Do not include <stdlib.h> or <string.h>, as <config.h> does this.

1999-10-07  Gerd Moellmann  <gerd@gnu.org>

	* lwlib-Xm.c (make_menu_in_widget, update_one_menu_entry):
	Use widgets instead of gadgets to be able to set colors.

1999-09-17  Richard Stallman  <rms@gnu.org>

	* lwlib-Xaw.c (wm_delete_window): Check all the shell's children,
	not just the first, to find the dialog box.

1999-09-14  Gerd Moellmann  <gerd@gnu.org>

	* lwlib.c (lw_separator_p): Check for new-style separators differently.

1999-09-10  Gerd Moellmann  <gerd@gnu.org>

	* lwlib.c (lw_separator_p): Add `--:space' with the same
	meaning as `--:noLine'.

1999-09-06  Gerd Moellmann  <gerd@gnu.org>

	* lwlib.c (lw_separator_p): Add alternative separator type names.

1999-09-03  Gerd Moellmann  <gerd@gnu.org>

	* xlwmenu.c (make_shadow_gcs): Call x_alloc_nearest_color_for_widget.

1999-07-12  Gerd Moellmann  <gerd@gnu.org>

	* lwlib-Xm.c: Add function prototypes.

	* lwlib-Xm.c (xm_update_label): Use val->name to look up
	a label string from resources.
	(xm_update_label): Add some comments.

1999-07-12  Gerd Moellmann  <gerd@gnu.org>

	* xlwmenu.c (all_dashes_p): Removed.
	(size_menu_item): Call lw_separator_p.
	(display_menu_item): Ditto.
	(display_menu): Ditto.
	(draw_separator): New.
	(display_menu_item): Call it.
	(separator_height): New.
	(size_menu_item): Call it.

	* lwlib-Xm.c (all_dashes_p): Removed.
	(make_menu_in_widget): Use lw_separator_p.  Set Motif separator type.

	* lwlib.c (lw_separator_p): New.

	* lwlib.h (enum menu_separator): New.

1999-07-12  Gerd Moellmann  <gerd@gnu.org>

	* lwlib-Xm.c (make_menu_in_widget): Set alignment of menu
	title after all widgets have been created.

1999-07-12  Gerd Moellmann  <gerd@gnu.org>

	* xlwmenu.c (toggle_button_width): Renamed from
	toggle_or_radio_button_width.
	(radio_button_width): New.
	(size_menu_item): Use new functions.
	(draw_shadow_rhombus): New.
	(draw_radio): Use radio_button_width and draw_shadow_rhombus.
	(draw_toggle): Use toggle_button_width.

1999-07-12  Gerd Moellmann  <gerd@gnu.org>

	* lwlib-Xm.c (xm_update_toggle): Add callback xm_generic_callback
	instead of xm_internal_update_other_instances.

	* lwlib-Xm.c (make_menu_in_widget): Do help button before managing
	children to get it to the right place.
	(make_menu_in_widget): Create toggle buttons.
	(update_one_menu_entry): Update toggle buttons.

	* xlwmenu.c (size_menu_item): Add parameter button_width.
	(size_menu): Compute button_width.
	(toggle_or_radio_button_width): New.
	(draw_toggle): New.
	(draw_radio): New.
	(draw_shadow_rectangle): Add parameter `down_p'.

	* xlwmenuP.h (_window_state): Add button_width.

1999-07-12  Gerd Moellmann  <gerd@gnu.org>

	* xlwmenu.c (make_shadow_gcs) [emacs]: Use x_alloc_nearest_color.

	* lwlib.c (merge_widget_value): Handle button_type.
	(copy_widget_value_tree): Copy button_type.

	* lwlib.h (enum button_type): New.
	(_widget_value): New member button_type.

1999-07-12  Gerd Moellmann  <gerd@gnu.org>

	* lwlib-Xm.c (make_menu_in_widget): Test for menubar widgets
	using XmNrowColumnType.

1999-07-12  Gerd Moellmann  <gerd@gnu.org>

	* xlwmenu.c (abort_gracefully): New.
	(display_menu): Use it instead of abort.
	(size_menu): Ditto.

1999-07-12  Gerd Moellmann  <gerd@gnu.org>

	* xlwmenu.c (xlwMenuResources): Change previously unused
	XtNmargin to 4.
	(size_menu): Take margin into account.
	(display_menu_item): Ditto.
	(remap_menubar): Ditto.
	(draw_arrow): Draw it 3D.

1999-07-12  Richard Stallman  <rms@gnu.org>

	* Version 20.4 released.

1998-08-19  Richard Stallman  <rms@psilocin.ai.mit.edu>

	* Version 20.3 released.

1998-07-30  Paul Eggert  <eggert@twinsun.com>

	* lwlib/Makefile.in (lwlib-utils.o, lwlib.o, lwlib-Xlw.o)
	(lwlib-Xaw.o, lwlib-Xm.o, lwlib-Xol.o, lwlib-Xolmb.o):
	Add dependencies to corresponding .c files for Solaris 2.x VPATH make.

1998-04-06  Andreas Schwab  <schwab@gnu.org>

	* lwlib.c: Always declare xmalloc.
	[USE_XAW]: Include <X11/Xaw/Paned.h>.
	(lwlib_memset, lwlib_bcopy): Explicitly declare return type.

1997-12-20  Richard Stallman  <rms@psilocin.gnu.org>

	* lwlib-Xm.c (update_one_menu_entry):
	Add conditional in case XmNpositionIndex is missing.

1997-09-19  Richard Stallman  <rms@psilocin.gnu.ai.mit.edu>

	* Version 20.2 released.

	* xlwmenu.c (motion_event_is_in_menu): Extend the left and
	top windows by the shadow width.

1997-09-15  Richard Stallman  <rms@psilocin.gnu.ai.mit.edu>

	* Version 20.1 released.

1997-07-23  Richard Stallman  <rms@psilocin.gnu.ai.mit.edu>

	* xlwmenu.c (display_menu): If an item is disabled,
	don't display its submenu (if any).

1997-05-01  Richard Stallman  <rms@psilocin.gnu.ai.mit.edu>

	* xlwmenu.c (pop_up_menu): Update the call to x_catch_errors.

1997-01-21  Richard Stallman  <rms@psilocin.gnu.ai.mit.edu>

	* xlwmenu.c (fit_to_screen): If new menu would overlap the previous
	one from the side, try moving it up or down.

1996-08-11  Richard Stallman  <rms@psilocin.gnu.ai.mit.edu>

	* Version 19.33 released.

	* lwlib-Xm.c (update_one_menu_entry): Fix previous change:
	When XmIsCascadeButton, don't call XmCreateCascadeButtonGadget,
	just modify the existing one.

1996-08-09  Marcus G. Daniels  <marcus@sayre.sysc.pdx.edu>

	* lwlib.c (merge_widget_value): Undo previous change.

	* lwlib-Xm.c (update_one_menu_entry): When creating a pulldown
	in an existing but empty menu item, in order to get a new functional
	pulldown, the menu item must be switched from an XmPushButtonGadget
	into a XmCascadeButtonGadget.

1996-07-31  Richard Stallman  <rms@psilocin.gnu.ai.mit.edu>

	* Version 19.32 released.

1996-07-31  Marcus G. Daniels  <marcus@sayre.sysc.pdx.edu>

	* lwlib-Xm.c (make_menubar): Turn off menu accelerator.

1996-07-24  Marcus G. Daniels  <marcus@sayre.sysc.pdx.edu>

	* lwlib.c (merge_widget_value) [USE_MOTIF]: Pass along the change
	flag from merged_contents.

1996-07-13  Karl Heuer  <kwzh@gnu.ai.mit.edu>

	* lwlib-Xm.c (xm_update_menu): Fix loop termination test.

1996-07-07  Karl Heuer  <kwzh@gnu.ai.mit.edu>

	* lwlib-Xm.h, lwlib-Xm.c, lwlib.h, lwlib.c: Undo previous change.

1996-07-03  Marcus G. Daniels  <marcus@sayre.sysc.pdx.edu>

	* lwlib-Xm.h: Declare lw_motif_menu_related_event_p.

	* lwlib-Xm.c (lw_motif_menu_related_event_p): A predicate to
	identify keyboard events intended only for menus.

	* lwlib.h: Declare lw_toolkit_related_event_p.

	* lwlib.c (lw_toolkit_related_event_p): A predicate to identify
	toolkit-specific events.

1996-06-07  Marcus G. Daniels  <marcus@sayre.sysc.pdx.edu>

	* lwlib-Xm.c (make_menu_in_widget): Set mapping delay
	for cascade buttons to zero.

1996-05-25  Karl Heuer  <kwzh@gnu.ai.mit.edu>

	* Version 19.31 released.

1996-03-31  Richard Stallman  <rms@mole.gnu.ai.mit.edu>

	* lwlib-Xm.c (destroy_all_children): When freeing a cascade button,
	free its submenu too.
	(make_menu_in_widget): Use a cascade button gadget, not a widget.
	Include Xm/CascadeBG.h.

1996-03-29  Richard Stallman  <rms@mole.gnu.ai.mit.edu>

	* Makefile.in (tags): New target.

1996-03-28  Richard Stallman  <rms@mole.gnu.ai.mit.edu>

	* Makefile.in (TAGS): Renamed from `tags' and fixed to work.

1996-03-26  Richard Stallman  <rms@mole.gnu.ai.mit.edu>

	* Makefile.in (xlwmenu.o): New explicit target.

1996-03-24  Richard Stallman  <rms@mole.gnu.ai.mit.edu>

	* lwlib.h (struct widget_value): New field this_one_change.
	* lwlib.c (merge_widget_value): Set the this_one_change field.
	* lwlib-Xm.c (destroy_all_children): New arg first_child_to_destroy.
	(make_menu_in_widget): New arg keep_first_children.
	(xm_update_menu): Preserve the first children even if later ones
	have a structural change.
	(update_one_menu_entry): Use this_one_change field.

1996-03-01  Richard Stallman  <rms@mole.gnu.ai.mit.edu>

	* xlwmenu.c (motion_event_is_in_menu): Make x and y signed.

1996-02-25  Richard Stallman  <rms@mole.gnu.ai.mit.edu>

	* lwlib.c (lw_window_is_in_menubar) [USE_MOTIF]:
	With Motif, the window WIN can be the menu bar widget itself.

1996-02-21  Richard Stallman  <rms@whiz-bang.gnu.ai.mit.edu>

	* lwlib.c (free_widget_value_tree, merge_widget_value):
	Use XtFree for the toolkit_data.

1996-02-19  Karl Heuer  <kwzh@gnu.ai.mit.edu>

	* lwlib.c (lw_internal_update_other_instances): Move static var
	outside the function, and rename it to lwlib_updating.

1996-01-04  Paul Eggert  <eggert@twinsun.com>

	* lwlib.c (instantiate_widget_instance): Renamed from
	instanciate_widget_instance (spelling correction).
	All callers changed.

1995-12-31  Richard Stallman  <rms@mole.gnu.ai.mit.edu>

	* xlwmenu.c (xlwMenuActionsList): Add "key" and "nothing".
	(xlwMenuTranslations): Add translations for Key, KeyUp,
	and for the modifier keysyms.
	(Nothing, Key): New functions.

1995-12-24  Richard Stallman  <rms@mole.gnu.ai.mit.edu>

	* xlwmenu.c (XlwMenuSetValues): Do redisplay if non-null contents
	get replaced by empty contents.

	* lwlib.c (merge_widget_value): Treat disappearance of entire contents
	as a STRUCTURAL_CHANGE.

1995-12-20  Richard Stallman  <rms@whiz-bang.gnu.ai.mit.edu>

	* lwlib-utils.c: Add #undef for index and rindex.

1995-11-24  Richard Stallman  <rms@mole.gnu.ai.mit.edu>

	* Version 19.30 released.

1995-11-13  Richard Stallman  <rms@mole.gnu.ai.mit.edu>

	* xlwmenu.c (display_menu_item): Fix previous change.

1995-11-04  Richard Stallman  <rms@whiz-bang.gnu.ai.mit.edu>

	* xlwmenu.c (display_menu_item): Don't treat buttons specially.

1995-08-14  Richard Stallman  <rms@mole.gnu.ai.mit.edu>

	* Makefile.in (RANLIB): Get this var from configure.

1995-08-02  Richard Stallman  <rms@mole.gnu.ai.mit.edu>

	* lwlib.c (lw_popup_menu): New arg `event', passed along.
	* lwlib-Xlw.c (xlw_popup_menu): New arg `event'.
	* lwlib-Xm.c (xm_popup_menu): New arg `event'.

1995-06-19  Richard Stallman  <rms@mole.gnu.ai.mit.edu>

	* Version 19.29 released.

1995-06-11  Richard Stallman  <rms@gnu.ai.mit.edu>

	* lwlib.c (lwlib_toolkit_type): New variable.

1995-05-26  Richard Stallman  <rms@gnu.ai.mit.edu>

	* xlwmenu.c (Drag): Do nothing unless menu.popped_up field is set.

1995-05-22  Karl Heuer  <kwzh@hal.gnu.ai.mit.edu>

	* xlwmenu.c (XlwMenuInitialize): Cast XCreatePixmapFromBitmapData args.

1995-05-20  Karl Heuer  <kwzh@nutrimat.gnu.ai.mit.edu>

	* lwlib.c: Don't use prototype.
	* lwlib-Xm.c (activate_button, xm_update_cascadebutton): Likewise.

1995-05-05  Richard Stallman  <rms@mole.gnu.ai.mit.edu>

	* lwlib.c (lw_refigure_widget) [USE_MOTIF]: Fix backward if.

1995-05-04  Richard Stallman  <rms@mole.gnu.ai.mit.edu>

	* Makefile.in (ALL_CFLAGS): Add -I../src.

1995-05-03  Morten Welinder  <terra+@cs.cmu.edu>

	* lwlib.c [__osf__]: Include string.h and stdlib.h.
	[__osf__] (xmalloc): Declared.

1995-04-13  Richard Stallman  <rms@mole.gnu.ai.mit.edu>

	* lwlib-Xm.c (update_one_menu_entry, make_menu_in_widget):
	Specify more useful names in XmCreatePulldownMenu calls.

	* lwlib-Xaw.c (xaw_pop_instance): Make x, y, w, h unsigned.

	* xlwmenu.c (size_menu): Make height and label_width unsigned.
	(fit_to_screen): Make screen_width and screen_height unsigned.
	(motion_event_is_in_menu): Make x, y unsigned.

1995-04-09  Richard Stallman  <rms@mole.gnu.ai.mit.edu>

	* lwlib-utils.c: If HAVE_CONFIG_H, include config.h.

	* Makefile.in (ALL_CFLAGS): Define HAVE_CONFIG_H.
	Add -I${srcdir}/../src.

1995-04-08  Paul Reilly  <pmr@geech.gnu.ai.mit.edu>

	* lwlib-Xm.c: Remove function prototypes.
	(xm_pop_down_callback): Call the deactivation callback only when
	popping down the top level submenu.

1995-04-07  Richard Stallman  <rms@mole.gnu.ai.mit.edu>

	* Makefile.in (lwlib.o): Depend on Makefile.

	* lwlib-Xm.h: Remove function prototypes.

	* lwlib-Xm.c (remove_grabs): Use type Widget for `menu'.

1995-02-15  Paul Reilly  <pmr@geech.gnu.ai.mit.edu>

	* Makefile.in (ALL_CFLAGS): Allow include files to be found in
	`srcdir'.

1995-02-07  Richard Stallman  <rms@pogo.gnu.ai.mit.edu>

	* Makefile.in (maintainer-clean): Renamed from realclean.

1994-11-28  Richard Stallman  <rms@bethel>

	* lwlib-int.h (safe_strdup): Don't use ANSI argument prototype.

1994-11-15  Paul Reilly  <pmr@duality.gnu.ai.mit.edu>

	* lwlib.c (lw_refigure_widget): Use the macro USE_XAW rather than XAW.

1994-11-08  Paul Reilly  <pmr@duality.gnu.ai.mit.edu>

	* lwlib-Xm.c (make_menu_in_widget): Differentiate a separator
	entry ("--") from a title.
	(xm_pop_down_callback): Filter all but the last pop down callbacks.

1994-11-07  Paul Reilly  <pmr@duality.gnu.ai.mit.edu>

	* lwlib-Xm.c (update_one_menu_entry): Use the parent of the
	cascade button as the parent of the pulldown, rather than the
	cascade button itself.  This works around a Motif SIGSEGV in the
	function `InSharedMenuHierarchy'.

1994-10-26  Richard Stallman  <rms@duality.gnu.ai.mit.edu>

	* xlwmenu.c (pop_up_menu): Pass a Display * to x_catch_errors, etc.

1994-10-26  Richard Stallman  <rms@mole.gnu.ai.mit.edu>

	* xlwmenu.c (xlwmenu_default_font): New global variable.
	(XlwMenuInitialize): Use xlwmenu_default_font to default
	the font if necessary.  Make mw, itself, an argument.

	* xlwmenu.c (pop_up_menu): Pass a Display * to x_catch_errors, etc.

1994-10-08  Richard Stallman  <rms@mole.gnu.ai.mit.edu>

	* xlwmenu.c (fit_to_screen): Don't put the menu off the left or top.

1994-10-02  Paul Reilly  <pmr@geech.gnu.ai.mit.edu>

	* xlwmenu.c (display_menu_item): Add support for displaying the
	title in pop up menus.

	* lwlib.c (lw_set_main_areas): Use xm_set_main_areas().
	(lw_manage_resizing): Use xm_manage_resizing() for Emacs/Motif.

1994-09-25  Paul Reilly  <pmr@geech.gnu.ai.mit.edu>

	* lwlib-Xaw.c (xaw_create_main): New function to support the
	toolkit independent creation of the main Emacs widget.  *
	lwlib-Xlw.c (xlw_create_menubar): When compiling under Emacs, set
	resizing resources to disable showGrip and to enable both
	resizeToPreferred and allowShellResize.

	* lwlib-Xm.h: Declare xm_set_main_areas, xm_manage_resizing.

	* lwlib-Xm.c (make_menu_in_widget): Add support for displaying a
	title in pop up menus.
	(make_main, xm_set_main_areas, xm_manage_resizing): New functions to
	create and manage a Motif Main Window widget.

	* xlwmenu.c: Add #include <X11/ObjectP.h> for X11R4.

1994-09-18  Frederic Pierresteguy  <F.Pierresteguy@frcl.bull.fr>

	* lwlib-Xm.c (make_dialog): When there is more than two pushbuttons,
	set XmPACK_TIGHT and XmHORIZONTAL to the rowcolumn.  Also add a
	margin of 10 pixels.

1994-09-16  Paul Reilly  <pmr@geech.gnu.ai.mit.edu>

	* lwlib-Xm.c (make_main): New function to support toolkit
	independent creation of the main Emacs widget.
	(make_destroyed_instance): Use safe_strdup() instead of strdup().

	* lwlib-int.h: Declare safe_strdup.

	* lwlib.c (lw_refigure_widget): New function.  Handle geometry
	management inside lwlib instead of in Emacs.
	(lw_window_is_in_menubar): New function.  Determine if the pointer
	is in a menubar.
	(lw_set_main_areas): New function.  Set the main window widgets for
	Motif.

	* lwlib.h: Declare lw_refigure_widget(), lw_window_is_in_menubar(),
	lw_set_main_areas().

	* xlwmenu.h: Define Xt{Ns,CS}howGrip, Xt{Nr,CR}esizeToPreferred, and
	Xt{Na,CA}llowResize.

	* xlwmenu.c (Start): Use pop_up_menu() to post the submenus.
	(Select): Remove the pointer grab when popping down a menubar submenu.
	(pop_up_menu): Handle popping up submenus from a menubar, i.e. when
	the menu widget parent is not a shell widget.

1994-08-25  Richard Stallman  <rms@mole.gnu.ai.mit.edu>

	* xlwmenu.c (pop_up_menu): Clear next_release_must_exit.
	(Start): Clear next_release_must_exit when popping up the menu.

1994-08-24  Richard Stallman  <rms@mole.gnu.ai.mit.edu>

	* xlwmenu.c (Start): Set menu_post_event or next_release_must_exit.
	(Select): Do nothing if the menu should be left posted.

1994-07-28  Richard Stallman  <rms@mole.gnu.ai.mit.edu>

	* xlwmenu.c (make_windows_if_needed, pop_up_menu):
	Enable mouse motion events even when no button down.

1994-07-11  Richard Stallman  (rms@mole.gnu.ai.mit.edu)

	* xlwmenu.c (pointer_grabbed): New variable.
	(pop_up_menu): Set the variable.
	(XlwMenuDestroy): Maybe call XtUngrabPointer.

1994-05-25  Richard Stallman  (rms@mole.gnu.ai.mit.edu)

	* lwlib.c (max): Function deleted.  Define as macro instead,
	but only if not already defined.

1994-05-20  Richard Stallman  (rms@mole.gnu.ai.mit.edu)

	* xlwmenu.c (xlwMenuResources): Use XtRDimension for shadow thickness.

1994-05-19  Richard Stallman  (rms@mole.gnu.ai.mit.edu)

	* lwlib-Xaw.c (xaw_pop_instance): Use XtSetValues, not XtMoveWidget.

1994-05-16  Richard Stallman  (rms@mole.gnu.ai.mit.edu)

	* lwlib.c (lwlib_memset: New function, used instead of memset.
	All callers changed.
	* lwlib.c (lwlib_bcopy): New function.
	* lwlib-utils.c (XtApplyToWidgets): Use lwlib_bcopy.

	* lwlib.c: Delete definitions for use of alloca.
	(name_to_widget): Use xmalloc, not alloca.

1994-05-12  Richard Stallman  (rms@mole.gnu.ai.mit.edu)

	* xlwmenu.c (XlwMenuDestroy): Set new var submenu_destroyed.
	(XlwMenuRedisplay): If it's set, truncate the old_depth to 1.

1994-05-09  Richard Stallman  (rms@mole.gnu.ai.mit.edu)

	* xrdb-cpp.c: Don't include string.h, unistd.h, stdlib.h.
	* lwlib-Xaw.c: Don't include string.h, unistd.h, stdlib.h.
	* lwlib-utils.c (XtApplyToWidgets): Use bcopy, not memcpy.
	* lwlib-utils.c: Don't include string.h, unistd.h, stdlib.h, memory.h.
	* xlwmenu.c: Don't include string.h, unistd.h, stdlib.h.
	* lwlib.c: Don't include string.h, unistd.h, stdlib.h.
	(safe_strdup): No longer static.
	* lwlib-Xm.c: Use safe_strdup, not strdup.

	* xlwmenu.c (string_width): No longer static.

1994-05-06  Richard Stallman  (rms@mole.gnu.ai.mit.edu)

	* xlwmenuP.h (struct _XlwMenu_part): Use Pixel and Cursor
	for foreground and cursor_shape fields.

	* xlwmenu.c (XlwMenuSetValues): Check for change of font.

1994-04-28  Richard Stallman  (rms@mole.gnu.ai.mit.edu)

	* Makefile.in: Delete all SRCS variables (unused).
	(lwlib.o, xrdb-cpp.o): Mention srcdir in dep.

1994-04-15  Richard Stallman  (rms@mole.gnu.ai.mit.edu)

	* Makefile.in (ALL_CFLAGS): Don't define THIS_IS_X11R4.

	* xrdb.c: Define HAVE_X11R5 as in xterm.h.
	Include X11/Xlib.h, X11/cursorfont.h and X11/Xutil.h.
	(_XtDisplayInitialize): Test HAVE_X11R5.

	* dispatch.c: Define HAVE_X11R5 as in xterm.h.
	Include X11/Xlib.h, X11/cursorfont.h and X11/Xutil.h.
	(_XtConvertTypeToMask): Conditionalize on HAVE_X11R5.
	(WouldDispatchEvent): Likewise.

1994-04-12  Richard Stallman  (rms@mole.gnu.ai.mit.edu)

	* lwlib-Xaw.c (xaw_generic_callback): Declare without arg names.

1994-04-01  Frederic Pierresteguy  (fp@hal.gnu.ai.mit.edu)

	* lwlib-Xaw.c (make_dialog): Don't allow any geometry request from the
	user.

1994-03-22  Frederic Pierresteguy  (fp@mole.gnu.ai.mit.edu)

	* xlwmenu.c (XlwMenuResize): Don't allow the popup menu to resize
	itself.  Therefore reset the size to its initial value.

1994-03-19  Richard Stallman  (rms@mole.gnu.ai.mit.edu)

	* lwlib-Xaw.c (xaw_update_one_widget): Finish replacing XtVaSetValues.
	Don't test for scrollbar widget.

1994-03-14  Frederic Pierresteguy  (fp@gnu.ai.mit.edu)

	* lwlib-int.h: Declare lw_get_widget_info.

	* lwlib.c (lw_get_widget_info): Comment out arg in function decl.

	* lwlib-Xaw.h: Comment out args in function decls.
	* lwlib-Xaw.c: Convert all function definitions to non-prototype K&R.
	(xaw_update_one_widget - case dialogWidgetClass): Call XtSetValues,
	not XtVaSetValues.

1994-03-11  Frederic Pierresteguy  (F.Pierresteguy@frcl.bull.fr)

	* xlwmenu.c (display_menu_item): Modify parameters to draw_arrow to
	right justify the arrow in the pane.

	* lwlib.c: If not defined USE_MOTIF and defined USE_LUCID then
	define USE_XAW.

	* Makefile.in (LUCID_SRCS, LUCID_OBJS): Add the target lwlib-Xaw.[oc].

	* lwlib.c, lwlib-int.h: Merged from Lucid 19.9 release.
	* lwlib.c (_AIX): Replace the AIXV3 directive.
	(USE_XAW): New macro to conditionalize the use of the athena toolkit.
	(lw_get_widget_info): New function.
	(set_one_value): Handle USE_XAW.
	(instanciate_widget_instance): Likewise.
	(destroy_one_instance): Likewise.
	(lw_pop_all_widgets): Likewise.
	(lw_pop_down_all_widgets): Likewise.
	(get_one_value): Likewise.

	* lwlib-Xaw.c, lwlib-Xaw.h: New files.

1994-02-23  Richard Stallman  (rms@mole.gnu.ai.mit.edu)

	* xlwmenu.c (XlwMenuInitialize, XlwMenuDestroy): Undo previous changes.

	* lwlib-Xlw.c (xlw_create_menubar, xlw_create_popup_menu):
	Use XtCreate..., not XtVaCreate...
	No need to copy instance->info->val any more.
	(xlw_update_one_widget): Use XtSetValues, not XtVaSetValues.

1994-02-21  Richard Stallman  (rms@mole.gnu.ai.mit.edu)

	* xlwmenu.c (pop_up_menu): Call XtUngrabPointer if XtGrabPointer fails.

1994-02-19  Richard Stallman  (rms@mole.gnu.ai.mit.edu)

	* Makefile.in (xrdb-cpp.o, lwlib.o): Put ALL_CFLAGS after other flags.

	* lwlib-Xlw.c (xlw_create_menubar): Don't call free_widget_value.
	Use malloc for allocation.
	(xlw_create_popup_menu): Likewise.

1994-02-18  Frederic Pierresteguy  (fp@mole.gnu.ai.mit.edu)

	* lwlib.c (malloc_cpt): New static variable.
	(malloc_widget_value): Increment malloc_cpt when allocating a cell.
	(free_widget_value): Really free the cells when the number of
	allocated ones is bigger than 25.

	* lwlib-Xlw.c (xlw_create_menubar): Call malloc_widget_value and
	free_widget_value instead of XtMalloc and XtFree.
	(xlw_create_popup_menu): Likewise.

1994-02-17  Richard Stallman  (rms@mole.gnu.ai.mit.edu)

	* Makefile.in (ALL_CFLAGS): Specify -Demacs.

	* xlwmenu.c (pop_up_menu) [emacs]: Catch and ignore X protocol errors
	in XtGrabPointer.

1994-02-17  Frederic Pierresteguy  (fp@mole.gnu.ai.mit.edu)

	* lwlib-Xlw.c (xlw_create_popup_menu): Pass tem to
	XtVaCreateManagedWidget, not instance->info->val.
	(xlw_create_menubar): Likewise.

1994-02-15  Frederic Pierresteguy  (fp@mole.gnu.ai.mit.edu)

	* lwlib-Xlw.c (xlw_create_popup_menu): Copy instance->info->val
	before calling XtVaCreateManagedWidget and then free the copy.
	(xlw_create_menubar): Likewise.

1994-02-11  Richard Stallman  (rms@mole.gnu.ai.mit.edu)

	* xlwmenu.c (XlwMenuInitialize): Copy mw->menu.contents.
	(XlwMenuDestroy): Free mw->menu.contents.

1994-02-09  Frederic Pierresteguy  (fp@mole.gnu.ai.mit.edu)

	* xlwmenu.c (display_menu_item): Call draw_shadow_rectangle to make
	visible/invisible the selection of the menubar items.

1994-02-08  Roland McGrath  (roland@churchy.gnu.ai.mit.edu)

	* lwlib.c (strcasecmp): Renamed to my_strcasecmp.
	(find_in_table): Changed only caller.

1994-02-04  Frederic Pierresteguy  (fp@mole.gnu.ai.mit.edu)

	* xlwmenu.c (display_menu_item): When dealing with the menubar,
	always call XDrawRectangle to clear the selection after popping down
	the pulldown menu.

1994-02-01  Richard Stallman  (rms@mole.gnu.ai.mit.edu)

	* lwlib.c: Include ctype.h.

1994-01-31  Richard Stallman  (rms@mole.gnu.ai.mit.edu)

	* lwlib.c (strcasecmp): New function.

1994-01-30  Richard Stallman  (rms@mole.gnu.ai.mit.edu)

	* xlwmenu.c, lwlib.c, lwlib-Xlw.c, lwlib-utils.c:
	Convert all function definitions to non-prototype K&R.

	* lwlib-Xlw.h: Comment out args in function decls.
	* lwlib.h: Comment out args in function decls.
	* lwlib-utils.h: Comment out args in function decls.

1994-01-29  Richard Stallman  (rms@mole.gnu.ai.mit.edu)

	* lwlib.c: Include StringDefs.h after lwlib.h.

1994-01-22  Roland McGrath  (roland@churchy.gnu.ai.mit.edu)

	* Makefile (xrdb-cpp.o, lwlib.o): Use $(srcdir) and file name
	instead of $*.
	(dispatch.o, xrdb.o, lwlib-Xm.o): Rules removed; they were
	superfluous and didn't work when configured outside srcdir.
	The implicit .c.o rule works fine.

1994-01-21  Richard Stallman  (rms@mole.gnu.ai.mit.edu)

	* xlwmenu.c (resource_widget_value): Avoid using strdup.

1994-01-18  Richard Stallman  (rms@mole.gnu.ai.mit.edu)

	* Makefile.in: New file.

	* lwlib-Xolmb.c: Renamed from lwlib-Xol-mb.c.
	* lwlib-Xolmb.h: Renamed from lwlib-Xol-mb.h.
	* lwlib-XolmbP.h: Renamed from lwlib-Xol-mbP.h.

	* lwlib-int.h: Renamed from lwlib-internal.h.



;; Local Variables:
;; coding: utf-8
;; add-log-time-zone-rule: t
;; End:

    Copyright (C) 1995, 1996, 1997, 1998, 1999, 2001, 2002, 2003, 2004,
	2005, 2006, 2007, 2008, 2009, 2010, 2011  Free Software Foundation, Inc.

  This file is part of GNU Emacs.

  GNU Emacs is free software: you can redistribute it and/or modify
  it under the terms of the GNU General Public License as published by
  the Free Software Foundation, either version 3 of the License, or
  (at your option) any later version.

  GNU Emacs is distributed in the hope that it will be useful,
  but WITHOUT ANY WARRANTY; without even the implied warranty of
  MERCHANTABILITY or FITNESS FOR A PARTICULAR PURPOSE.  See the
  GNU General Public License for more details.

  You should have received a copy of the GNU General Public License
  along with GNU Emacs.  If not, see <http://www.gnu.org/licenses/>.
<|MERGE_RESOLUTION|>--- conflicted
+++ resolved
@@ -1,4 +1,8 @@
-<<<<<<< HEAD
+2011-01-25  Werner Meisner  <weme24@gmx.net>
+
+	* lwlib-Xm.c (xm_update_menu): Avoid a NULL pointer dereference
+	(Bug#7690).
+
 2010-09-26  Dan Nicolaescu  <dann@ics.uci.edu>
 
 	Use const for some pointer arguments.
@@ -148,12 +152,6 @@
 
 	* xlwmenu.c (XlwMenuDestroy): Remove XtDestroyWidget on subwidgets
 	(Bug #6127).
-=======
-2011-01-23  Werner Meisner  <weme24@gmx.net>
-
-	* lwlib-Xm.c (xm_update_menu): Avoid a NULL pointer dereference
-	(Bug#7690).
->>>>>>> 0d19d4fe
 
 2010-05-07  Chong Yidong  <cyd@stupidchicken.com>
 
