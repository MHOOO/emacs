--- conflicted
+++ resolved
@@ -1,12 +1,7 @@
 ;;; ede-proj-elisp.el --- EDE Generic Project Emacs Lisp support
 
-<<<<<<< HEAD
-;; Copyright (C) 1998, 1999, 2000, 2001, 2002, 2003, 2004, 2005, 2007,
-;;   2008, 2009, 2010  Free Software Foundation, Inc.
-=======
 ;; Copyright (C) 1998, 1999, 2000, 2001, 2002, 2003, 2004, 2005,
 ;;   2007, 2008, 2009, 2010, 2011  Free Software Foundation, Inc.
->>>>>>> fb724e55
 
 ;; Author: Eric M. Ludlam <zappo@gnu.org>
 ;; Keywords: project, make
