--- conflicted
+++ resolved
@@ -3302,14 +3302,8 @@
 		     (user (nth 1 parsed))
 		     (name (ange-ftp-quote-string (nth 2 parsed)))
 		     (temp (ange-ftp-make-tmp-name host))
-<<<<<<< HEAD
 		     (binary (ange-ftp-binary-file filename))
-=======
-		     (binary (or (ange-ftp-binary-file filename)
-				 (memq (ange-ftp-host-type host user)
-				       '(unix dumb-unix))))
 		     (buffer-file-type buffer-file-type)
->>>>>>> c9e799db
 		     (abbr (ange-ftp-abbreviate-filename filename))
 		     (coding-system-used last-coding-system-used)
 		     size)
