--- conflicted
+++ resolved
@@ -2076,82 +2076,6 @@
 
 (defun todo-edit-item--text (&optional arg)
   "Function providing the text editing facilities of `todo-edit-item'."
-<<<<<<< HEAD
-  (let* ((opoint (point))
-	 (start (todo-item-start))
-	 (end (save-excursion (todo-item-end)))
-	 (item-beg (progn
-		     (re-search-forward
-		      (concat todo-date-string-start todo-date-pattern
-			      "\\( " diary-time-regexp "\\)?"
-			      (regexp-quote todo-nondiary-end) "?")
-		      (line-end-position) t)
-		     (1+ (- (point) start))))
-	 (include-header (eq arg 'include-header))
-	 (comment-edit (eq arg 'comment-edit))
-	 (comment-delete (eq arg 'comment-delete))
-	 (header-string (substring (todo-item-string) 0 item-beg))
-	 (item (if (or include-header comment-edit comment-delete)
-		   (todo-item-string)
-		 (substring (todo-item-string) item-beg)))
-	 (multiline (> (length (split-string item "\n")) 1))
-	 (comment (save-excursion
-		    (todo-item-start)
-		    (re-search-forward
-		     (concat " \\[" (regexp-quote todo-comment-string)
-			     ": \\([^]]+\\)\\]") end t)))
-	 (prompt (if comment "Edit comment: " "Enter a comment: "))
-	 (buffer-read-only nil))
-    (cond
-     ((or comment-edit comment-delete)
-      (save-excursion
-	(todo-item-start)
-	(if (re-search-forward (concat " \\[" (regexp-quote todo-comment-string)
-				       ": \\([^]]+\\)\\]")
-                               end t)
-	    (if comment-delete
-		(when (todo-y-or-n-p "Delete comment? ")
-		  (delete-region (match-beginning 0) (match-end 0)))
-	      (replace-match (read-string prompt (cons (match-string 1) 1))
-			     nil nil nil 1))
-	  (if comment-delete
-	      (user-error "There is no comment to delete")
-	    (insert " [" todo-comment-string ": "
-		    (prog1 (read-string prompt)
-		      ;; If user moved point during editing,
-		      ;; make sure it moves back.
-		      (goto-char opoint)
-		      (todo-item-end))
-		      "]")))))
-     ((or multiline (eq arg 'multiline))
-      (let ((buf todo-edit-buffer))
-	(set-window-buffer (selected-window)
-			   (set-buffer (make-indirect-buffer (buffer-name) buf)))
-	(narrow-to-region (todo-item-start) (todo-item-end))
-	(todo-edit-mode)
-	(message "%s" (substitute-command-keys
-		       (concat "Type \\[todo-edit-quit] "
-			       "to return to Todo mode.\n")))))
-     (t
-      (let ((new (concat (if include-header "" header-string)
-			  (read-string "Edit: " (if include-header
-						    (cons item item-beg)
-						  (cons item 0))))))
-	 (when include-header
-	   (while (not (string-match (concat todo-date-string-start
-					     todo-date-pattern)
-                                     new))
-	     (setq new (read-from-minibuffer
-			"Item must start with a date: " new))))
-	 ;; Ensure lines following hard newlines are indented.
-	 (setq new (replace-regexp-in-string "\\(\n\\)[^[:blank:]]"
-					     "\n\t" new nil nil 1))
-	 ;; If user moved point during editing, make sure it moves back.
-	 (goto-char opoint)
-	 (todo-remove-item)
-	 (todo-insert-with-overlays new)
-	 (move-to-column item-beg))))))
-=======
   (let ((full-item (todo-item-string)))
     ;; If there are marked items and user invokes a text-editing
     ;; commands with point not on an item, todo-item-start is nil and
@@ -2239,7 +2163,6 @@
 	      (todo-remove-item)
 	      (todo-insert-with-overlays new)
 	      (move-to-column item-beg)))))))))
->>>>>>> 1c6c2e3c
 
 (defun todo-edit-quit ()
   "Return from Todo Edit mode to Todo mode.
