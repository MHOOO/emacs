--- conflicted
+++ resolved
@@ -1,4 +1,3 @@
-<<<<<<< HEAD
 2004-04-29  Miles Bader  <miles@gnu.org>
 
 	* emacs-lisp/bytecomp.el (byte-compile-top-level): Add new entries
@@ -230,7 +229,7 @@
 
 	* subr.el (functionp): Function removed (now a subr).
 	* help-fns.el (describe-function-1): Handle interpreted closures.
-=======
+
 2004-05-31  Stefan Monnier  <monnier@iro.umontreal.ca>
 
 	* vc-arch.el (vc-arch-state): Don't assume the file exists.
@@ -270,7 +269,6 @@
 	* files.el (find-file): Doc fix.
 
 	* font-lock.el (lisp-font-lock-keywords-2): Add multiple-value-bind.
->>>>>>> ef5572c5
 
 2004-05-30  Nick Roberts  <nickrob@gnu.org>
 
