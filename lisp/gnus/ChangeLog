<<<<<<< HEAD
2010-03-31  Katsumi Yamaoka  <yamaoka@jpl.org>
=======
2010-04-01  Andreas Schwab  <schwab@linux-m68k.org>

	* mm-uu.el (mm-uu-pgp-signed-extract-1): Use buffer-file-coding-system
	if set.

2010-03-29  Katsumi Yamaoka  <yamaoka@jpl.org>
>>>>>>> d86d8ea8

	* gnus-art.el (gnus-article-browse-html-save-cid-content): Rename from
	gnus-article-browse-html-save-cid-image; make it work recursively for
	forwarded messages as well.
	(gnus-article-browse-html-parts): Work when prefix arg is given.
	(gnus-article-browse-html-article): Doc fix.

2010-03-30  Chong Yidong  <cyd@stupidchicken.com>

	* message.el (message-default-mail-headers):
	(message-default-headers): Carry the value mail-default-headers over
	into message-default-mail-headers, rather than message-default-headers.

2010-03-30  Martin Stjernholm  <mast@lysator.liu.se>

	* mm-decode.el (mm-add-meta-html-tag): Add option to override the
	charset.

	* gnus-art.el (gnus-article-browse-html-parts): Force the correct
	charset into the <meta> tag when the article is encoded to utf-8.

2010-03-30  Katsumi Yamaoka  <yamaoka@jpl.org>

	* gnus-art.el (gnus-article-browse-delete-temp-files):
	Delete directories as well.
	(gnus-article-browse-html-parts): Work for images that do not specify
	file names; delete temp directory when quitting; insert header at the
	right place; use file: scheme for image files.

2010-03-30  Eric Schulte  <schulte.eric@gmail.com>

	* gnus-art.el (gnus-article-browse-html-save-cid-image): New function.
	(gnus-article-browse-html-parts): Use it to make temporary cid image
	files in addition to html file so that browser may display them.

2010-03-29  Katsumi Yamaoka  <yamaoka@jpl.org>

	* mm-decode.el (mm-add-meta-html-tag): Fix regexp matching meta tag.

2010-03-29  Teodor Zlatanov  <tzz@lifelogs.com>

	* auth-source.el (auth-source-pick): Fix for non-secrets specifier.

2010-03-27  Teodor Zlatanov  <tzz@lifelogs.com>

	* auth-source.el (auth-sources): Change default to be simpler.
	Explain about Secret Service API sources.  Improve Customize options.
	(auth-source-pick): Change to accept any number of search parameters.
	Implement fallbacks iteratively, not recursively.  Add scoring on the
	second pass and sort by score.  Call Secret Service API when needed.
	(auth-source-user-or-password): Use it.  Call Secret Service API
	directly when needed to get the user name and the password.

2010-03-24  Juanma Barranquero  <lekktu@gmail.com>

	* message.el (message-interactive): Doc fix.
	(message-qmail-inject-args): Reflow.
	(message-kill-to-signature): Fix typo in docstring.

	* smiley.el (smiley-buffer): Fix typo in docstring.

2010-03-24  Glenn Morris  <rgm@gnu.org>

	* mail-source.el (gnus-message): Declare.
	(mail-source-delete-old-incoming): Require gnus-util.

2010-03-23  Katsumi Yamaoka  <yamaoka@jpl.org>

	* gnus-art.el (canlock-verify): Autoload it for Emacs 21.

	* message.el (ecomplete-setup): Autoload it for Emacs <23.

	* mml-sec.el (mml-secure-cache-passphrase): Default to t that is
	password-cache's default if it is not bound.
	(mml-secure-passphrase-cache-expiry): Default to 16 that is
	password-cache-expiry's default if it is not bound.

	* pop3.el (pop3-list): Don't use 3rd arg of `split-string' which is not
	available in Emacs 21.

2010-03-23  Teodor Zlatanov  <tzz@lifelogs.com>

	* auth-source.el (auth-sources): Fix up definition so extra parameters
	are always inline.

2010-03-22  Martin Stjernholm  <mast@lysator.liu.se>

	* nnimap.el (nnimap-verify-uidvalidity): Fixed bug where uidvalidity
	wasn't updated after mismatch.  Clear cached mailbox info correctly
	when uidvalidity changes.
	(nnimap-group-prefixed-name): New function to avoid some code
	duplication.
	(nnimap-verify-uidvalidity, nnimap-group-overview-filename)
	(nnimap-request-group): Use it.
	(nnimap-retrieve-groups, nnimap-verify-uidvalidity)
	(nnimap-update-unseen): Significantly improved speed of Gnus startup
	with many imap folders.  This is done by caching the group status from
	the imap server persistently in a group parameter `imap-status'. (This
	was cached before too if `nnimap-retrieve-groups-asynchronous' was set,
	but not persistently, so every Gnus startup was still very slow.)

2010-03-20  Teodor Zlatanov  <tzz@lifelogs.com>

	* auth-source.el: Set up autoloads.  Bump to 23.2 because of the
	secrets.el dependency.
	(auth-sources): Add optional user name.  Add secrets.el configuration
	choice (unused right now).

2010-03-20  Teodor Zlatanov  <tzz@lifelogs.com>

	* gnus-sum.el (gnus-summary-make-menu-bar): Let
	`gnus-registry-install-shortcuts' fill in the functions.

	* gnus-registry.el (gnus-summary-misc-menu): Declare to avoid
	warnings.
	(gnus-registry-misc-menus): Variable to hold registry mark menus.
	(gnus-registry-install-shortcuts): Populate and use it in a
	`gnus-summary-menu-hook' lambda, under "Gnus"->"Registry Marks".

2010-03-20  Martin Stjernholm  <mast@lysator.liu.se>

	* nnimap.el (nnimap-decode-group-name, nnimap-encode-group-name):
	In-place substitutions for the group name encoding/decoding.
	(nnimap-find-minmax-uid, nnimap-possibly-change-group)
	(nnimap-retrieve-headers-progress, nnimap-possibly-change-group)
	(nnimap-retrieve-headers-progress, nnimap-request-article-part)
	(nnimap-update-unseen, nnimap-request-list)
	(nnimap-retrieve-groups, nnimap-request-update-info-internal)
	(nnimap-request-set-mark, nnimap-split-to-groups)
	(nnimap-split-articles, nnimap-request-newgroups)
	(nnimap-request-create-group, nnimap-request-accept-article)
	(nnimap-request-delete-group, nnimap-request-rename-group)
	(nnimap-acl-get, nnimap-acl-edit): Use them.  Replace `mbx' with
	`encoded-mbx' for consistency.
	(nnimap-close-group): Call `imap-current-mailbox' instead of using the
	variable `imap-current-mailbox'.

	* gnus-agent.el (gnus-agent-fetch-articles, gnus-agent-fetch-headers)
	(gnus-agent-regenerate-group): Use `gnus-agent-decoded-group-name'.

2010-03-20  Bojan Petrovic  <bpetrovi@f.bg.ac.rs>

	* pop3.el (pop3-display-message-size-flag): Display message size byte
	counts during POP3 download.
	(pop3-movemail): Use it.
	(pop3-list): Implement listing of available messages.

2010-03-20  Mark Triggs  <mst@dishevelled.net>  (tiny change)

	* nnir.el (nnir-get-article-nov-override-function): New function to
	override the normal NOV retrieval.
	(nnir-retrieve-headers): Use it.

2010-03-19  Michael Albinus  <michael.albinus@gmx.de>

	* auth-source.el (netrc-machine-user-or-password): Autoload.

2010-03-19  Glenn Morris  <rgm@gnu.org>

	Stop message.el from loading about 40 libraries it doesn't always need.
	The general approach is to autoload rather than require, and to
	require in the specific functions rather than the file.  (Bug#5642)

	* gmm-utils.el: Don't require wid-edit.
	(widget-create-child-value, widget-convert, widget-default-get):
	Autoload.

	* gnus-util.el: Don't require time-date, netrc.
	(message-fetch-field, gnus-group-name-decode): Declare rather than
	autoloading.
	(gnus-fetch-field): Require message.
	(gnus-decode-newsgroups): Require gnus-group.

	* ietf-drums.el: Don't require time-date.

	* message.el: Don't require hashcash, canlock, ecomplete.
	Do require mail-utils.  Require nnheader only when compiling.
	(smtpmail-default-smtp-server): Remove declaration.
	(message-send-mail-function): Check smtpmail-default-smtp-server
	is bound rather than requiring smtpmail.
	(message-auto-save-directory, message-insert-signature): Use
	expand-file-name rather than nnheader-concat.
	(nnheader-insert-file-contents): Autoload.
	(hashcash-wait-async): Declare.
	(message-send-mail): Only call gnus-setup-posting-charset if
	gnus-group-posting-charset-alist is bound.  Require hashcash if needed.
	(message-send-mail-with-sendmail): Require sendmail.
	(canlock-password, canlock-password-for-verify): Declare.
	(message-canlock-password): Require canlock.
	(nnheader-get-report): Autoload.
	(gnus-setup-posting-charset): Declare.
	(message-send-news): Require gnus-msg.
	(message-make-references, message-make-in-reply-to): Use mail-header-id
	rather than the alias mail-header-message-id.
	(ecomplete-add-item, ecomplete-save): Declare.
	(message-put-addresses-in-ecomplete): Require ecomplete.
	(ecomplete-display-matches): Autoload.

	* mm-decode.el: Don't require mailcap, gnus-util.
	(gnus-map-function, gnus-replace-in-string, gnus-read-shell-command)
	(message-fetch-field, mailcap-parse-mailcaps, mailcap-mime-info):
	Autoload.
	(mailcap-mime-extensions): Declare.

	* mm-encode.el: Don't require mailcap.
	(mailcap-extension-to-mime): Autoload.

	* mml-sec.el: Don't require password-cache.

	* mml.el (gnus-setup-posting-charset): Declare rather than autoload.
	(mailcap-parse-mimetypes, mailcap-mime-types): Declare.
	(mml-minibuffer-read-type): Require mailcap.
	(mml-preview): Require gnus-msg.

	* mml1991.el: Require password-cache.
	(password-cache-expiry): Remove declaration.

	* mml2015.el: Require password-cache.
	(password-cache-expiry): Remove declaration.

	* nneething.el (mailcap): Require mailcap.

	* nnheader.el: (declare-function): Add compatibility stub.
	(message-remove-header): Declare rather than autoload.
	(nnheader-replace-header): Require message.

	* nnimap.el (declare-function): Add compatibility stub.
	(netrc-parse, netrc-machine-user-or-password): Declare.
	(nnimap-open-connection): Require netrc.

	* nntp.el (declare-function): Add compatibility stub.
	(netrc-parse, netrc-machine, netrc-get): Declare.
	(nntp-send-authinfo): Require netrc.

	* rfc2047.el: Don't require qp.
	(quoted-printable-encode-region, quoted-printable-decode-string):
	Autoload.

	* sieve-mode.el: Don't require easymenu.
	(easy-menu-add-item): Autoload it.

	* spam-stat.el (time-to-number-of-days): Autoload it.

2010-03-17  Kevin Ryde  <user42@zip.com.au>

	* mml.el (mml-read-tag): Unquote values with `read' to reverse
	prin1 in mml-insert-tag (just stripping the quotes gave wrong
	value if any backslash escapes).

2010-03-15  Katsumi Yamaoka  <yamaoka@jpl.org>

	* mm-util.el (mm-charset-to-coding-system): Use coding-system-from-name
	if it is available.  (bug#5647)

2010-02-26  Glenn Morris  <rgm@gnu.org>

	* message.el (message-send-mail-function): Change the default, so that
	it inherits from a customized send-mail-function.  (Bug#5643)

2010-02-24  Stefan Monnier  <monnier@iro.umontreal.ca>

	* gnus-art.el (gnus-treat-display-x-face): Don't burp if
	shell-command-to-string signals an error (bug#5299).

2010-02-24  Glenn Morris  <rgm@gnu.org>

	* message.el (message-smtpmail-send-it)
	(message-send-mail-with-mailclient): Doc fixes.

2010-02-16  Glenn Morris  <rgm@gnu.org>

	* message.el (message-default-mail-headers): Change the default value
	to ease the transition from mail-mode to message-mode.  (Bug#5555)

2010-01-17  Chong Yidong  <cyd@stupidchicken.com>

	* message.el (message-mail): Just pass yank-action on to message-setup.
	(message-setup): Handle (FUN . ARGS) form of yank-action.
	(message-with-reply-buffer, message-widen-reply)
	(message-yank-original): Handle non-buffer values of
	message-reply-buffer (Bug#4080).
	(message-setup-1): Prefer to save message-reply-buffer as a buffer.

2010-01-17  Juanma Barranquero  <lekktu@gmail.com>

	* nnmairix.el (nnmairix-group-delete-recreate-this-group):
	Fix typo in docstring.

2010-01-08  Jason Rumney  <jasonr@gnu.org>

	* sieve-manage.el (sieve-manage-parse-capability-1): Loosely match OK
	response.

2010-01-06  Katsumi Yamaoka  <yamaoka@jpl.org>

	* gnus-art.el (gnus-article-describe-bindings): Work for prefix keys.

	* message.el (message-check-news-header-syntax): Protect against a
	string that `rfc822-addresses' returns when parsing fails.

2010-01-06  Katsumi Yamaoka  <yamaoka@jpl.org>

	* gnus-util.el (gnus-invisible-p, gnus-next-char-property-change)
	(gnus-previous-char-property-change): New functions.

	* gnus-sum.el (gnus-forward-line-ignore-invisible): Use them.

2010-01-05  Andreas Schwab  <schwab@linux-m68k.org>

	* gnus-sum.el (gnus-forward-line-ignore-invisible): New function.
	(gnus-summary-recenter): Use it instead of forward-line.  (Bug#5257)

2010-01-02  Chong Yidong  <cyd@stupidchicken.com>

	* message.el (message-exchange-point-and-mark): Rework last change to
	avoid using optional arg of exchange-point-and-mark, for backward
	compatibility.

2010-01-01  Chong Yidong  <cyd@stupidchicken.com>

	* message.el (message-exchange-point-and-mark): Call
	exchange-point-and-mark with an argument rather than setting
	mark-active by hand (Bug#5175).

2009-12-18  Katsumi Yamaoka  <yamaoka@jpl.org>

	* nntp.el (nntp-service-to-port): Work for service expressed with
	numeric string; replace [:digit:] with [0-9] for XEmacs.

2009-12-17  Glenn Morris  <rgm@gnu.org>

	* gnus-group.el (gnus-bug-group-download-format-alist):
	Change emacs entry to debbugs.gnu.org.  Bump :version.

2009-12-13  Reiner Steib  <Reiner.Steib@gmx.de>

	* mm-encode.el (mm-sign-option, mm-encrypt-option): Add :version tag.

2009-12-12  Reiner Steib  <Reiner.Steib@gmx.de>

	* message.el (message-info): Explain why we use `Info-goto-node'.

2009-12-02  Stefan Monnier  <monnier@iro.umontreal.ca>

	* message.el (message-completion-in-region): New compatibility function.
	(message-expand-group): Use it.

2009-12-02  Katsumi Yamaoka  <yamaoka@jpl.org>

	* gnus-group.el (gnus-group-prepare-flat): Check also whether groups
	with no unread article should be listed if the 2nd arg `predicate' is
	given.

2009-11-29  Juri Linkov  <juri@jurta.org>

	* gnus-sum.el (gnus-recenter): Use `recenter-top-bottom'
	when it is fboundp in GNU Emacs 23.1.  Put `isearch-scroll' property
	on `gnus-recenter'.  (Bug#4698, Bug#4981)

2009-11-24  Katsumi Yamaoka  <yamaoka@jpl.org>

	* message.el (message-from-style, message-interactive)
	(message-signature): Always set default values from the corresponding
	mail-* variables.
	(message-cite-prefix-regexp, message-sendmail-envelope-from)
	(message-yank-prefix, message-indentation-spaces)
	(message-signature-file, message-default-headers): Use boundp rather
	than (featurep 'xemacs) to check if the corresponding mail-* variables
	exist.

2009-11-20  Chong Yidong  <cyd@stupidchicken.com>

	* message.el (message-send-mail-with-sendmail): Revert last change.

2009-11-19  Chong Yidong  <cyd@stupidchicken.com>

	* message.el (message-from-style, message-interactive)
	(message-cite-prefix-regexp, message-sendmail-envelope-from)
	(message-yank-prefix, message-indentation-spaces, message-signature)
	(message-signature-file, message-default-headers): For GNU Emacs, set
	default values from the corresponding mail-* variables.
	(message-send-mail-with-sendmail): Use envelope-from only if
	mail-specify-envelope-from is non-nil.

2009-11-17  Katsumi Yamaoka  <yamaoka@jpl.org>

	* rfc2047.el (rfc2047-decode-region): Don't quote decoded words
	containing tspecial characters if they have been already quoted.

2009-10-24  Glenn Morris  <rgm@gnu.org>

	* gnus-art.el (help-xref-stack-item): Define for compiler.

2009-10-20  Katsumi Yamaoka  <yamaoka@jpl.org>

	* gnus-sum.el (gnus-remove-overlays): eval-and-compile.

2009-10-19  Katsumi Yamaoka  <yamaoka@jpl.org>

	* gnus-sum.el (gnus-summary-show-thread): Remove useless goto-char.
	(gnus-summary-show-thread, gnus-summary-hide-thread): Indent.

2009-10-16  Katsumi Yamaoka  <yamaoka@jpl.org>

	* gnus.el (gnus-overlay-get): New alias to overlay-get.
	(gnus-overlays-in): New alias to overlays-in.

	* gnus-sum.el (gnus-remove-overlays): Use gnus-overlays-in,
	gnus-overlay-get, and gnus-delete-overlay.
	(gnus-summary-show-thread): Make it work as well for systems in which
	next-single-char-property-change is not available.
	(gnus-summary-hide-thread): Use gnus-make-overlay and gnus-overlay-put.

2009-10-14  Reiner Steib  <Reiner.Steib@gmx.de>

	* gnus-sum.el (gnus-remove-overlays): Add doc string and alias.

2009-10-14  Dan Nicolaescu  <dann@ics.uci.edu>

	* gnus-sum.el (gnus-remove-overlays): Compatibility code for Emacs 21
	and XEmacs that don't have `remove-overlays'.

2009-10-14  Stefan Monnier  <monnier@iro.umontreal.ca>

	* gnus-sum.el (gnus-summary-mode, gnus-summary-show-all-threads)
	(gnus-summary-show-thread, gnus-summary-hide-thread): Get rid of
	selective display.  Use overlays instead.

2009-10-04  Juanma Barranquero  <lekktu@gmail.com>

	* spam-stat.el (spam-stat-strip-xref): Fix typo in docstring.

2009-09-29  Juanma Barranquero  <lekktu@gmail.com>

	* spam-stat.el (spam-stat-load): Fix typo in message.

2009-09-23  Juanma Barranquero  <lekktu@gmail.com>

	* gnus-art.el (gnus-article-encrypt-body):
	* message.el (message-check-recipients):
	* mm-util.el (mm-codepage-setup):
	* nnir.el (gnus-summary-nnir-goto-thread, nnir-run-waissearch)
	(nnir-run-swish++, nnir-run-swish-e): Fix typos in error messages.

2009-09-22  Daiki Ueno  <ueno@unixuser.org>

	* mm-encode.el (mm-sign-option, mm-encrypt-option): New user option.
	* mml2015.el (mml2015-epg-sign, mml2015-epg-encrypt): Let users select
	keys from the menu if mm-{sign,encrypt}-option is 'guided.
	* mml-smime.el (mml-smime-epg-sign, mml-smime-epg-encrypt): Ditto.
	* mml1991.el (mml1991-epg-sign, mml1991-epg-encrypt): Ditto.

2009-09-18  Glenn Morris  <rgm@gnu.org>

	* gnus-diary.el (gnus-diary-check-message):
	* message.el (message-insert-formatted-citation-line):
	* nnbabyl.el (top-level):
	* nndiary.el (nndiary-schedule):
	Fix typos in condition-case handlers.

2009-09-15  Katsumi Yamaoka  <yamaoka@jpl.org>

	* gnus-art.el (gnus-article-edit-part): Work for the buffer
	configuration that provides the sole article window in a frame;
	position point correctly after deleting a part.

2009-09-14  Adam Sjøgren  <asjo@koldfront.dk>

	* spam.el (spam-unregister-on-reregister): Add boolean variable.
	(spam-resolve-registrations-routine): Use it to unregister articles
	that change status.

2009-09-10  Katsumi Yamaoka  <yamaoka@jpl.org>

	* nnrss.el (nnrss-request-article): Remove binding of
	default-enable-multibyte-characters that has gotten needless by
	the 2007-07-13 change in rfc2047-encode-message-header.

	* mml.el (mml-insert-multipart): Error on the message header.
	(mml-insert-part): Error on the message header; position point at
	the end of a MIME tag.

2009-09-09  Katsumi Yamaoka  <yamaoka@jpl.org>

	* gnus-util.el (with-no-warnings): Define it for old Emacsen.
	(gnus-float-time): Alias to float-time if it exists.

	* ecomplete.el (with-no-warnings): Define it for old Emacsen.
	(ecomplete-add-item): Don't use (featurep 'xemacs) to check if
	float-time is available; suppress compile warning for time-to-seconds.

2009-09-07  Katsumi Yamaoka  <yamaoka@jpl.org>

	* mm-encode.el (mm-encode-buffer): Don't force 7bit encoding since MTA
	may break data.  Suggested by Dmitri Paduchikh <dpaduch@k66.ru>.
	Add the optional argument `encoding' that overrides the default.

	* mml.el (mml-generate-mime-1): Pass encoding defined by a user to
	mm-encode-buffer.

2009-09-04  Glenn Morris  <rgm@gnu.org>

	* qp.el (quoted-printable-encode-string): Use mm-enable-multibyte, or
	mm-disable-multibyte, rather than default-enable-multibyte-characters.
	* utf7.el (utf7-encode, utf7-decode): Use mm-with-multibyte-buffer, or
	mm-with-unibyte-buffer, rather than default-enable-multibyte-characters.
	* mm-util.el (mm-with-unibyte-current-buffer)
	(mm-find-buffer-file-coding-system):
	* yenc.el (yenc-decode-region): Use default-value rather than
	default-enable-multibyte-characters.

2009-09-03  Glenn Morris  <rgm@gnu.org>

	* mm-util.el (mm-emacs-mule, mm-default-multibyte-p):
	* rfc2047.el (rfc2047-encode-message-header): Use default-value rather
	than default-enable-multibyte-characters.

2009-09-02  Karl Kleinpaste  <karl@kleinpaste.org>

	* gnus-art.el (gnus-article-read-summary-keys):
	Fix gnus-buffer-configuration's value temporarily used.

2009-09-02  Glenn Morris  <rgm@gnu.org>

	* gnus-util.el (gnus-float-time): New function.
	* gnus-delay.el (gnus-delay-article):
	* gnus-sum.el (gnus-thread-latest-date):
	* gnus-util.el (gnus-user-date): Use gnus-float-time.
	* nnspool.el (nnspool-request-newgroups):
	Use gnus-float-time rather than time-to-seconds.
	* ecomplete.el (ecomplete-add-item): In Emacs, use float-time.

	* gnus-art.el (gnus-signature-face, gnus-header-from-face)
	(gnus-header-subject-face, gnus-header-newsgroups-face)
	(gnus-header-name-face, gnus-header-content-face):
	* gnus-cite.el (gnus-cite-attribution-face, gnus-cite-face-1)
	(gnus-cite-face-2, gnus-cite-face-3, gnus-cite-face-4)
	(gnus-cite-face-5, gnus-cite-face-6, gnus-cite-face-7)
	(gnus-cite-face-8, gnus-cite-face-9, gnus-cite-face-10)
	(gnus-cite-face-11):
	* gnus-picon.el (gnus-picon-xbm-face, gnus-picon-face):
	* gnus-srvr.el (gnus-server-agent-face, gnus-server-opened-face)
	(gnus-server-closed-face, gnus-server-denied-face)
	(gnus-server-offline-face):
	* gnus.el (gnus-group-news-1-face, gnus-group-news-1-empty-face)
	(gnus-group-news-2-face, gnus-group-news-2-empty-face)
	(gnus-group-news-3-face, gnus-group-news-3-empty-face)
	(gnus-group-news-4-face, gnus-group-news-4-empty-face)
	(gnus-group-news-5-face, gnus-group-news-5-empty-face)
	(gnus-group-news-6-face, gnus-group-news-6-empty-face)
	(gnus-group-news-low-face, gnus-group-news-low-empty-face)
	(gnus-group-mail-1-face, gnus-group-mail-1-empty-face)
	(gnus-group-mail-2-face, gnus-group-mail-2-empty-face)
	(gnus-group-mail-3-face, gnus-group-mail-3-empty-face)
	(gnus-group-mail-low-face, gnus-group-mail-low-empty-face)
	(gnus-summary-selected-face, gnus-summary-cancelled-face)
	(gnus-summary-high-ticked-face, gnus-summary-low-ticked-face)
	(gnus-summary-normal-ticked-face, gnus-summary-high-ancient-face)
	(gnus-summary-low-ancient-face, gnus-summary-normal-ancient-face)
	(gnus-summary-high-undownloaded-face)
	(gnus-summary-low-undownloaded-face)
	(gnus-summary-normal-undownloaded-face)
	(gnus-summary-high-unread-face, gnus-summary-low-unread-face)
	(gnus-summary-normal-unread-face, gnus-summary-high-read-face)
	(gnus-summary-low-read-face, gnus-summary-normal-read-face)
	(gnus-splash-face):
	* message.el (message-header-to-face, message-header-cc-face)
	(message-header-subject-face, message-header-newsgroups-face)
	(message-header-other-face, message-header-name-face)
	(message-header-xheader-face, message-separator-face)
	(message-cited-text-face, message-mml-face):
	* sieve-mode.el (sieve-control-commands-face)
	(sieve-action-commands-face, sieve-test-commands-face)
	(sieve-tagged-arguments-face):
	* spam.el (spam-face):
	Mark face aliases with "-face" in the name as obsolete.

2009-09-01  Glenn Morris  <rgm@gnu.org>

	* gnus-salt.el (gnus-pick-mouse-pick-region): Use forward-line rather
	than goto-line.

2009-08-31  Katsumi Yamaoka  <yamaoka@jpl.org>

	* mml.el (mml-attach-file, mml-attach-buffer, mml-attach-external):
	Don't move point if the command is invoked inside the message header.

2009-08-29  Stefan Monnier  <monnier@iro.umontreal.ca>

	* spam.el (spam-ifile-path, spam-bogofilter-path, spam-sa-learn-path)
	(spam-ifile-database-path, spam-bsfilter-path, spam-spamassassin-path):
	* nnmail.el (nnmail-spool-file, nnmail-fix-eudora-headers):
	* nnir.el (nnir-swish-e-index-file):
	* gnus-sum.el (gnus-summary-delete-marked-as-read)
	(gnus-summary-delete-marked-with, gnus-summary-mark-as-unread-forward)
	(gnus-summary-mark-as-unread-backward, gnus-summary-mark-as-unread):
	* gnus-msg.el (gnus-inews-mark-gcc-as-read):
	* gnus-art.el (gnus-article-hide-pgp-hook, gnus-treat-strip-pgp)
	(gnus-treat-display-xface): Add Emacs version of obsolescence.

2009-08-28  Katsumi Yamaoka  <yamaoka@jpl.org>

	* mml.el (mml-attach-file, mml-attach-buffer, mml-attach-external):
	Don't save excursion.

2009-08-28  Stefan Monnier  <monnier@iro.umontreal.ca>

	* nnheader.el (nnheader-find-file-noselect):
	* mm-util.el (mm-insert-file-contents):
	Use (default-value 'major-mode) instead of default-major-mode.

2009-08-27  Stefan Monnier  <monnier@iro.umontreal.ca>

	* nnrss.el (nnrss-request-article): Avoid default-fill-column.

2009-08-25  Glenn Morris  <rgm@gnu.org>

	* nnir.el (top-level): Don't require cl at run-time.
	(nnir-run-waissearch, nnir-run-swish-e, nnir-run-hyrex):
	Replace cl-function substitute with gnus-replace-in-string.
	(nnir-run-waissearch, nnir-run-swish++, nnir-run-swish-e)
	(nnir-run-hyrex, nnir-run-namazu): Replace cl-function sort* with sort.
	(nnir-run-find-grep): Replace cl-functions find-if and subseq with
	simplified expansions.

2009-08-22  Glenn Morris  <rgm@gnu.org>

	* gnus-art.el (gnus-button-patch): Use forward-line rather than
	goto-line.

2009-08-12  Katsumi Yamaoka  <yamaoka@jpl.org>

	* gnus-group.el (gnus-safe-html-newsgroups): New user option.

	* gnus-art.el (gnus-bind-safe-url-regexp): New macro.
	(gnus-mime-view-all-parts, gnus-mime-view-part-internally)
	(gnus-mm-display-part, gnus-mime-display-single)
	(gnus-mime-display-alternative): Use gnus-bind-safe-url-regexp to
	override mm-w3m-safe-url-regexp according to gnus-safe-html-newsgroups.

	* gnus-sum.el
	(gnus-mark-copied-or-moved-articles-as-expirable): New user option.
	(gnus-summary-move-article): Add expirable mark to articles copied or
	moved to group that has auto-expire turned on if the option is non-nil.

2009-07-24  Glenn Morris  <rgm@gnu.org>

	* gnus-demon.el (gnus-demon-add-nntp-close-connection):
	Fix typo.  (Bug#3903)

2009-07-23  Katsumi Yamaoka  <yamaoka@jpl.org>

	* gnus-art.el (gnus-article-mode-map): Bind the "e" key to
	gnus-article-read-summary-keys rather than gnus-summary-edit-article
	that should not be used for draft articles.
	(gnus-article-read-summary-keys): Use key-binding instead of lookup-key
	that has no concern in minor mode keys.
	(gnus-article-summary-command, gnus-article-summary-command-nosave):
	Abolish.

2009-07-16  Katsumi Yamaoka  <yamaoka@jpl.org>

	* nnrss.el (nnrss-request-article): Allow mml-to-mime to generate MIME
	article without making inquiry to a user for unknown encoding.

	* nnmaildir.el (nnmaildir--group-maxnum, nnmaildir--new-number)
	(nnmaildir--scan): Assume i-node and device number that file-attributes
	returns might be cons-cell.

2009-07-16  Teodor Zlatanov  <tzz@lifelogs.com>

	* auth-source.el: Remove docs now in auth.texi.  Don't use
	`gnus-message' for logging.  Add new variables `auth-source-debug' and
	`auth-source-hide-passwords' and use them.

2009-07-15  Glenn Morris  <rgm@gnu.org>

	* gnus-spec.el (gnus-make-format-preserve-properties): Doc fix.

2009-07-10  Katsumi Yamaoka  <yamaoka@jpl.org>

	* gnus-group.el (gnus-group-make-rss-group): Strip newlines and
	excessive whitespace from the default values of title and description.

2009-06-22  Katsumi Yamaoka  <yamaoka@jpl.org>

	* mm-decode.el (mm-dissect-buffer): Use message-fetch-field instead of
	mail-fetch-field to fetch Content-Description header in order to
	exclude newlines.

2009-06-01  Katsumi Yamaoka  <yamaoka@jpl.org>

	* gnus-art.el (gnus-mime-delete-part): Specify gnus-decoded as charset
	to deleted part.

2009-05-30  David Engster  <dengste@eml.cc>

	* nnmairix.el: Remove old documentation in the commentary block.
	(nnmairix-request-group): Do not update active file for nnml back ends.
	(nnmairix-retrieve-headers): Set gnus-nov-is-evil to t for nnimap back
	end so that overview files are ignored.
	(nnmairix-update-groups): Make updating the groups more robust by using
	marks.
	(nnmairix-determine-original-group-from-path): Circumvent mairix bug
	with dollar characters in message-id.

2009-04-28  Reiner Steib  <Reiner.Steib@gmx.de>

	* spam.el: Use dns-query instead of query-dns.  Was renamed on
	2008-12-25 in dns.el.

2009-04-20  Stefan Monnier  <monnier@iro.umontreal.ca>

	* rfc2047.el (rfc2047-decode-region): Don't skip past `start', which
	could happen if the text is only composed of spaces and/or tabs.

2009-03-03  Brian Sniffen  <bts@evenmere.org>  (tiny change)

	* gnus-draft.el (gnus-draft-send): Bind gnus-message-setup-hook to nil
	when sending a queued message to avoid extra mml tags.

2009-03-02  Katsumi Yamaoka  <yamaoka@jpl.org>

	* mml.el (mml-insert-mime): Don't break parts that mm-uu dissected.

2009-02-25  Katsumi Yamaoka  <yamaoka@jpl.org>

	* gnus-dired.el: Remove autoload for gnus-setup-message.
	(gnus-dired-attach): Fake this-command value to prevent Gnus from
	displaying Gnus logo; always use compose-mail.

2009-02-23  Katsumi Yamaoka  <yamaoka@jpl.org>

	* gnus-dired.el: Tell autoload that gnus-setup-message is a macro.

2009-02-18  Katsumi Yamaoka  <yamaoka@jpl.org>

	* gnus-nocem.el (gnus-nocem-groups): Remove invalid NoCeM groups.
	(gnus-nocem-issuers): List currently active issuers; fix custom type.
	(gnus-nocem-verifyer): Default to gnus-nocem-epg-verify if EasyPG is
	available.
	(gnus-nocem-epg-verify): New function.

2009-02-15  Reiner Steib  <Reiner.Steib@gmx.de>

	* gnus-art.el (gnus-button-alist): Recognize Konqueror info links.

2009-02-15  Glenn Morris  <rgm@gnu.org>

	* gnus-util.el (rmail-insert-rmail-file-header)
	(rmail-count-new-messages, rmail-show-message): Remove unnecessary
	autoloads.
	(rmail-default-rmail-file): Remove unnecessary declaration.
	(gnus-output-to-rmail): Handle mbox Rmail as well as Babyl Rmail.

2009-02-14  Glenn Morris  <rgm@gnu.org>

	* gnus.el (rmail-default-rmail-file): Remove declaration of deleted
	variable (only used in gnus-util, which declares it anyway).
	(rmail-output-to-rmail-file): Remove autoload of deleted function,
	which was only needed by gnus-art (changed to not use it any more).
	(rmail-insert-rmail-file-header): Remove autoload of deleted function,
	only used in gnus-util, which autoloads it itself.
	(rmail-update-summary): Fix autoload.

	* gnus-art.el (gnus-summary-save-in-mail): Use gnus-output-to-rmail
	rather than rmail-output-to-rmail-file.

2009-02-07  Glenn Morris  <rgm@gnu.org>

	* message.el (rmail-msg-restore-non-pruned-header): Remove unneeded
	autoload of function that no longer exists.
	(rmail-toggle-header): Declare.
	(message-forward-rmail-make-body): Handle mbox Rmail.

2009-01-31  Glenn Morris  <rgm@gnu.org>

	* gnus-sum.el (gnus-summary-next-article): XEmacs-friendly version of
	2009-01-09 change.

2009-01-26  Teodor Zlatanov  <tzlatanov@jumptrading.com>

	* auth-source.el (auth-source-forget-user-or-password): Clarify docs.
	(auth-source-forget-all-cached): New convenience function.
	(auth-source-user-or-password): Accept list of modes or a single mode.

	* mail-source.el (mail-source-bind, mail-source-set-1): Use list of
	auth-source modes.

	* nnimap.el (nnimap-open-connection): Use list of
	auth-source modes.

	* nntp.el (nntp-send-authinfo): Use list of
	auth-source modes.

2009-01-16  Teodor Zlatanov  <tzz@lifelogs.com>

	* auth-source.el: Update docs to reflect epa-file-enable is to be used
	now.

2009-01-16  Katsumi Yamaoka  <yamaoka@jpl.org>

	* nnmail.el (nnmail-pathname-coding-system): Default to the `file-name'
	coding system in XEmacs; add a workaround for XEmacs.

2009-01-14  Katsumi Yamaoka  <yamaoka@jpl.org>

	* mm-util.el (mm-coding-system-priorities): Protect against nil value
	of current-language-environment.

2009-01-13  Reiner Steib  <Reiner.Steib@gmx.de>

	* nnfolder.el (nnfolder-read-folder): Check if most-positive-fixnum is
	available at runtime.

2009-01-13  Katsumi Yamaoka  <yamaoka@jpl.org>

	* gnus-art.el (article-date-ut): Fix end point of narrowing.

2009-01-11  Aidan Kehoe  <kehoea@parhasard.net>

	* nnfolder.el (nnfolder-read-folder): The (lsh -1 -1) trick to generate
	the greatest positive fixnum value doesn't work under an XEmacs with
	bignum support; use the most-positive-fixnum constant instead,
	available since Emacs 21.1 with cl and XEmacs 21.1.

2009-01-10  Katsumi Yamaoka  <yamaoka@jpl.org>

	* gnus-sum.el (gnus-summary-next-article): Revert last change by which
	XEmacs gets not to work.

2009-01-09  Katsumi Yamaoka  <yamaoka@jpl.org>

	* mm-util.el (mm-coding-system-priorities): Allow the value like
	"Japanese (UTF-8)" of current-language-environment.

2009-01-09  Glenn Morris  <rgm@gnu.org>

	* gnus-sum.el (gnus-summary-next-article): Replace last-command-char
	with last-command-event.

2009-01-08  Reiner Steib  <Reiner.Steib@gmx.de>

	* message.el (message-fix-before-sending): Amend comment.

2009-01-07  David Engster  <dengste@eml.cc>

	* gnus-msg.el (gnus-inews-do-gcc): Fix last patch to deal with
	simplified server definitions by converting it via
	gnus-server-to-method.

2009-01-06  Katsumi Yamaoka  <yamaoka@jpl.org>

	* gnus-sum.el (gnus-summary-set-local-parameters): Always evaluate
	parameter's operands.

2009-01-06  David Engster  <dengste@eml.cc>

	* gnus-msg.el (gnus-inews-do-gcc): Reduce to short group name when on
	primary select method (for gnus-group-mark-article-as-read).

2009-01-06  Tassilo Horn  <tassilo@member.fsf.org>

	* gnus-art.el (gnus-treat-display-face): Fix docstring link to point to
	`(gnus)Face', not `(gnus)X-Face'.

2009-01-05  Katsumi Yamaoka  <yamaoka@jpl.org>

	* mm-util.el (mm-ucs-to-char): New function.

	* mm-url.el (mm-url-decode-entities): Use it.

2009-01-03  Reiner Steib  <Reiner.Steib@gmx.de>

	* message.el (message-fix-before-sending): Add `eight-bit' to
	illegible-text check.

2009-01-03  Michael Olson  <mwolson@gnu.org>

	* nnimap.el (nnimap-retrieve-headers-progress): Handle edge case where
	`headers' is nil.  This can occur if the IMAP server does not have
	permissions to read messages from a folder, but can write new messages
	to the folder.
	(nnimap-request-article-part): Do not insert `data' if it is nil.

2009-01-01  Dave Love  <fx@gnu.org>

	* nnimap.el (nnimap-find-minmax-uid): Use imap-fetch-safe.

	* nnimap.el: Fix author email.
	(nnimap-split-rule): Add FIXME comment.
	(nnimap-debug): Fix doc string.

2008-12-25  Katsumi Yamaoka  <yamaoka@jpl.org>

	* gnus-sum.el (gnus-summary-set-article-display-arrow): Make
	overlay-arrow-position and overlay-arrow-string buffer-local; no need
	to check if those variables exist (first appeared in Emacs 18.50).

2008-12-24  Katsumi Yamaoka  <yamaoka@jpl.org>

	* mm-util.el (mm-line-number-at-pos): New function.

	* spam-report.el (spam-report-process-queue): Use it.

2008-12-24  David Engster  <dengste@eml.cc>

	* gnus-sum.el (gnus-summary-set-local-parameters): Don't bind
	parameters that haven't existed as variables as buffer-local variables.

2008-12-23  Dave Love  <fx@gnu.org>

	* legacy-gnus-agent.el (gnus-agent-unlist-expire-days): Don't use
	cadar.

	* sieve-manage.el (sieve-manage-starttls-p): Renamed from
	imap-starttls-p.
	(sieve-manage-starttls-open): Renamed from imap-starttls-open.

2008-12-22  Reiner Steib  <Reiner.Steib@gmx.de>

	* spam-report.el (spam-report-gmane-max-requests): New constant.
	(spam-report-gmane-wait): New variable.
	(spam-report-gmane-ham, spam-report-gmane-spam)
	(spam-report-url-ping-plain, spam-report-process-queue): Wait only if
	spam-report-gmane-wait is non-nil should be sufficient to avoid DOS-ing
	the server.

	* nnheader.el (nnheader-read-timeout, nnheader-accept-process-output):
	Add explanations.

	* pop3.el (pop3-accept-process-output, pop3-read-timeout): Use
	nnheader-accept-process-output and nnheader-read-timeout if available.
	(pop3-movemail): Use it.

	* message.el (message-check-news-body-syntax): Fix signature check if
	there's an attachment.

2008-12-21  Katsumi Yamaoka  <yamaoka@jpl.org>

	* mm-util.el: Add comments to the mm- emulating functions.

2008-12-21  Reiner Steib  <Reiner.Steib@gmx.de>

	* gnus-start.el (gnus-before-startup-hook): Fix doc string.  Reported
	by Stephen Berman <stephen.berman@gmx.net>.

2008-12-18  Katsumi Yamaoka  <yamaoka@jpl.org>

	* mm-util.el (mm-substring-no-properties): New function.
	(mm-read-charset, mm-subst-char-in-string, mm-replace-in-string)
	(mm-special-display-p): Enable those lambda forms to be byte compiled.
	(mm-string-to-multibyte): Doc fix.

	* mml.el (mml-attach-file): Use mm-substring-no-properties.

2008-12-18  Reiner Steib  <Reiner.Steib@gmx.de>

	* mml.el (mml-attach-file): Strip text properties from file name.
	(Bug#1574)

2008-12-16  Glenn Morris  <rgm@gnu.org>

	* mm-util.el (mm-charset-override-alist): Declare for compiler.

2008-12-15  Katsumi Yamaoka  <yamaoka@jpl.org>

	* mml.el (mml-generate-mime-1): Prefer the MIME charset that Emacs
	knows since the charset specified might be a bogus alias that
	mm-charset-synonym-alist provides.

2008-12-15  Reiner Steib  <Reiner.Steib@gmx.de>

	* mm-util.el (mm-charset-synonym-alist): Add bogus names "UTF8" and
	"ISO_8859-1".

	* gnus-start.el (gnus-backup-startup-file): Improve doc string.

2008-12-15  Katsumi Yamaoka  <yamaoka@jpl.org>

	* mm-util.el (mm-charset-eval-alist):
	Define it before mm-charset-to-coding-system.
	(mm-charset-to-coding-system): Add optional argument `silent';
	define it before mm-charset-override-alist.
	(mm-charset-override-alist): Add `(gb2312 . gbk)' to the
	default value if it can be used in Emacs currently running;
	silence mm-charset-to-coding-system.

2008-12-10  Katsumi Yamaoka  <yamaoka@jpl.org>

	* rfc2047.el (rfc2047-charset-to-coding-system): Add new argument
	`allow-override' which says whether to use `mm-charset-override-alist'.
	(rfc2047-decode-encoded-words): Use it.

	* mm-util.el (mm-charset-override-alist): Fix custom type;
	add `(gb2312 . gbk)' to choices.

2008-12-04  Katsumi Yamaoka  <yamaoka@jpl.org>

	* mm-view.el (mm-inline-text-html-render-with-w3m): Make it simple and
	fast.

	* gnus-art.el (gnus-article-wash-html-with-w3m): Ditto.

2008-12-04  Naohiro Aota  <nao.aota@gmail.com>

	* mm-view.el (mm-inline-text-html-render-with-w3m): Put special keymap
	on links.

	* gnus-art.el (gnus-article-wash-html-with-w3m): Ditto.

2008-12-03  Katsumi Yamaoka  <yamaoka@jpl.org>

	* message.el (message-idna-to-ascii-rhs-1): Protect against local
	users' addresses that don't have domain parts.
	(message-idna-to-ascii-rhs): Use message-narrow-to-headers-or-head
	rather than message-narrow-to-head since there will be the message
	header separator.

2008-12-02  Stefan Monnier  <monnier@iro.umontreal.ca>

	* nnimap.el (nnimap-retrieve-headers-progress): Don't use nnimap-demule
	since the result is inserted in a unibyte buffer anyway.
	(nnimap-demule-use-string-to-multibyte): Remove.
	(nnimap-demule): Alias it to mm-string-to-multibyte.

2008-11-29  Reiner Steib  <Reiner.Steib@gmx.de>

	* nnimap.el (nnimap-demule-use-string-to-multibyte): New temporary
	variable for debugging bug#464 and bug#1174.
	(nnimap-demule): Use it.

2008-11-24  Reiner Steib  <Reiner.Steib@gmx.de>

	* gnus-score.el (gnus-score-find-trace): Handle default score in total
	score calculation correctly.

2008-11-21  Stefan Monnier  <monnier@iro.umontreal.ca>

	* message.el (message-send-mail): Just set the buffer to unibyte
	rather than use mm-with-unibyte-current-buffer which does a lot more.
	(message-send-mail-partially): Don't bother with
	mm-with-unibyte-current-buffer since it's already been made unibyte by
	message-send-mail.

2008-11-11  Teodor Zlatanov  <tzz@lifelogs.com>

	* nnrss.el (nnrss-make-hash-index): Debug message of full item.

2008-11-10  Teodor Zlatanov  <tzz@lifelogs.com>

	* netrc.el (netrc-parse): If a list is passed in as FILE, return it.

2008-11-04  Katsumi Yamaoka  <yamaoka@jpl.org>

	* starttls.el (starttls-any-program-available): Rewritten so it doesn't
	require itself and to remove `with-no-warnings'.

2008-11-03  Teodor Zlatanov  <tzz@lifelogs.com>

	* starttls.el (starttls-any-program-available): Get the name of the
	available TLS layer program.
	(starttls-open-steam-gnutls, starttls-open-stream): Put port number as
	well as the host name in the "opening" message.

	* auth-source.el (auth-source-cache, auth-source-do-cache)
	(auth-source-user-or-password): Cache passwords and logins by default,
	allow override with `auth-source-do-cache'.
	(auth-source-forget-user-or-password): Allow users to remove cache
	entries if needed.

2008-10-31  Teodor Zlatanov  <tzz@lifelogs.com>

	* ietf-drums.el (ietf-drums-remove-comments): Localize second
	condition-case to only the forward-sexp call.

2008-10-31  Teodor Zlatanov  <tzz@lifelogs.com>

	* ietf-drums.el (ietf-drums-remove-comments): Fix bug with single
	quotes contained.  Make it more robust regardless by an extra
	condition-case wrapper.

2008-10-03  Katsumi Yamaoka  <yamaoka@jpl.org>

	* nnml.el (nnml-request-expire-articles): Check if the function set to
	`nnmail-expiry-target' returns the symbol `delete'.

	* nnfolder.el (nnfolder-request-expire-articles): Ditto.

	* nnmail.el (nnmail-expiry-target): Fix custom type.

2008-10-02  Glenn Morris  <rgm@gnu.org>

	* mm-util.el (mm-codepage-setup): Tweak codepage error.
	Silence compiler warning.

2008-09-30  Chong Yidong  <cyd@stupidchicken.com>

	* mml.el (mml-menu): Don't assume mml2015 is bound.

2008-09-29  Katsumi Yamaoka  <yamaoka@jpl.org>

	* gnus-art.el (gnus-article-read-summary-keys): Check if summary window
	exists.

2008-09-27  Glenn Morris  <rgm@gnu.org>

	* gnus-util.el (mail-header-remove-comments): Autoload it.

2008-09-27  Andreas Schwab  <schwab@suse.de>

	* gnus-util.el (gnus-split-references): Strip comments.
	(gnus-parent-id): Likewise.

2008-09-26  Reiner Steib  <Reiner.Steib@gmx.de>

	* message.el (message-confirm-send): Fix version.

2008-09-25  Katsumi Yamaoka  <yamaoka@jpl.org>

	* message.el (message-idna-to-ascii-rhs-1): Use
	mail-extract-address-components rather than mail-header-parse-addresses
	that is an alias by default to ietf-drums-parse-addresses that does not
	support non-ASCII names in headers' contents.

2008-09-25  Teodor Zlatanov  <tzz@lifelogs.com>

	* message.el (message-confirm-send): Fixed variable documentation to
	avoid the "y/n" wording.

2008-09-25  Francis Litterio  <flitterio@gmail.com>  (tiny change)

	* message.el (message-set-auto-save-file-name): Save to a different
	filename so multiple messages (especially drafts) can be recovered.

2008-09-24  Teodor Zlatanov  <tzz@lifelogs.com>

	* message.el (message-confirm-send): Add appropriate version.

2008-09-22  Teodor Zlatanov  <tzz@lifelogs.com>

	* mm-view.el (mm-pkcs7-enveloped-magic): Fix extra parenthesis in
	defvar.

2008-09-22  Daiki Ueno  <ueno@unixuser.org>

	* mm-view.el (mm-pkcs7-signed-magic): Use literals.
	(mm-pkcs7-enveloped-magic): Ditto.

2008-09-17  Simon Josefsson  <simon@josefsson.org>

	* sieve-manage.el (sieve-manage-is-string): Accept literals too.
	Reported by Arnt Gulbrandsen <arnt@oryx.com>.

2008-09-16  Teodor Zlatanov  <tzz@lifelogs.com>

	* gnus-registry.el (gnus-registry-use-long-group-names): Make t the
	default, it's better.

2008-09-11  Teodor Zlatanov  <tzz@lifelogs.com>

	* gnus-sum.el (gnus-summary-insert-line): Trap errors on setting the
	summary line gnus-number property and ignore them (with a warning
	message).

2008-09-10  Katsumi Yamaoka  <yamaoka@jpl.org>

	* gnus-group.el (gnus-group-make-useful-group): Don't use the compiler
	macro caddr in the interactive form since it won't be expanded.

2008-09-09  Katsumi Yamaoka  <yamaoka@jpl.org>

	* gnus-art.el (gnus-mime-set-charset-parameters): Add new argument
	`charset'; fix name of function called recursively.
	(gnus-mime-view-part-as-charset): Don't bind gnus-newsgroup-charset.

2008-09-09  Katsumi Yamaoka  <yamaoka@jpl.org>

	* gnus-art.el (gnus-mime-strip-charset-parameters): Remove.
	(gnus-mime-set-charset-parameters): New function.
	(gnus-mime-view-part-as-charset): Use it to correctly display part
	specifying wrong charset.

2008-09-08  David Engster  <dengste@eml.cc>

	* nnmairix.el (nnmairix-create-server-and-default-group): Require match
	in completing-read for back end server.

2008-09-03  Teodor Zlatanov  <tzz@lifelogs.com>

	* message.el (message-confirm-send): New variable to confirm sending a
	message.
	(message-send): Use it.

2008-08-30  Teodor Zlatanov  <tzz@lifelogs.com>

	* gnus-spec.el (gnus-parse-simple-format): Revert last patch.

2008-08-29  Katsumi Yamaoka  <yamaoka@jpl.org>

	* gnus-spec.el (gnus-parse-simple-format): Remove trailing whitespace.

2008-08-21  Teodor Zlatanov  <tzz@lifelogs.com>

	* gnus-registry.el (gnus-registry-max-track-groups): New variable to
	prevent tracking too many groups.
	(gnus-registry-split-fancy-with-parent, gnus-registry-fetch-groups):
	Use it.

2008-08-11  Ralf Angeli  <angeli@caeruleus.net>

	* gnus-art.el (gnus-article-next-page): Respect `scroll-margin' when
	moving point to the bottom of the window in order to avoid recentering.

2008-08-11  Katsumi Yamaoka  <yamaoka@jpl.org>

	* gnus-art.el (gnus-article-next-page, gnus-article-prev-page)
	(gnus-article-next-page-1): Use compiler directive (featurep 'xemacs).
	(gnus-article-beginning-of-window): Fix calculation.

2008-08-08  Katsumi Yamaoka  <yamaoka@jpl.org>

	* gnus-msg.el (gnus-summary-supersede-article)
	(gnus-summary-resend-message-edit): Bind mail-parse-charset to the
	value of gnus-newsgroup-charset to decode non-MIME encoded text in
	message header.

2008-07-31  Dan Nicolaescu  <dann@ics.uci.edu>

	* message.el:
	* gnus-start.el:
	* gnus-registry.el: Remove VMS support.

2008-07-30  Katsumi Yamaoka  <yamaoka@jpl.org>

	* rfc2104.el (rfc2104-string-make-unibyte): Define it as a compiler
	macro.
	(rfc2104-hash): Use it.

2008-07-30  Reiner Steib  <Reiner.Steib@gmx.de>

	* gnus-sum.el (gnus-summary-sort-by-most-recent-number)
	(gnus-summary-sort-by-most-recent-date): New commands.
	(gnus-summary-mode-map, gnus-summary-make-menu-bar): Add key bindings
	and menu entries.

2008-07-29  Katsumi Yamaoka  <yamaoka@jpl.org>

	* gnus-art.el (gnus-summary-save-in-pipe): Generate work buffer always;
	don't redisplay article for raw contents; remove plural articles stuff.

	* gnus-sum.el (gnus-summary-pipe-output): Pipe raw articles by symbolic
	prefix `r'; use gnus-summary-save-in-pipe directly instead of relying
	on gnus-summary-save-article; display results properly.

2008-07-24  Katsumi Yamaoka  <yamaoka@jpl.org>

	* gnus-art.el (gnus-summary-save-in-pipe): Add optional argument `raw'.

2008-07-22  Katsumi Yamaoka  <yamaoka@jpl.org>

	* gnus-art.el (gnus-summary-save-in-pipe): Consider
	gnus-save-all-headers.

2008-07-21  Dan Nicolaescu  <dann@ics.uci.edu>

	* gnus-util.el (ns-focus-frame): Remove declaration.
	(gnus-select-frame-set-input-focus): Undo previous change.  Treat ns
	like x.

2008-07-21  Thien-Thi Nguyen  <ttn@gnuvola.org>

	* rfc2104.el (rfc2104-zero): Delete defconst.
	(rfc2104-hex-alist): Likewise.
	(rfc2104-hex-to-int): Delete func.
	(rfc2104-hexstring-to-bitstring): Likewise.
	(rfc2104-nybbles): New defconst.
	(rfc2104-hash): Rewrite for speed.

2008-07-16  Glenn Morris  <rgm@gnu.org>

	* gnus-util.el (ns-focus-frame): Declare for compiler.

2008-07-10  Katsumi Yamaoka  <yamaoka@jpl.org>

	* gnus-art.el (gnus-article-save): Ignore gnus-visible-headers that is
	set as a group parameter.
	(gnus-summary-save-in-pipe): Work when it is called independently.
	(gnus-summary-pipe-to-muttprint): Don't modify
	gnus-summary-pipe-output-default-command.

2008-07-10  Stefan Monnier  <monnier@iro.umontreal.ca>

	* message.el (message-send-mail-with-sendmail):
	Display the error message.

2008-07-02  Katsumi Yamaoka  <yamaoka@jpl.org>

	* gnus-art.el (gnus-default-article-saver):
	Add gnus-summary-save-in-pipe to choices.
	(gnus-summary-save-in-pipe): Add :decode and :headers properties; use
	gnus-summary-pipe-output-default-command as the default command.
	(gnus-summary-pipe-to-muttprint): Update gnus-summary-muttprint-program
	instead of gnus-last-shell-command.

	* gnus-sum.el (gnus-summary-pipe-output-default-command):
	New user option.
	(gnus-summary-muttprint-program): Mention the value will be changed.
	(gnus-summary-save-article): Force showing of all headers.
	(gnus-summary-pipe-output): Work with the 2nd argument HEADERS.

2008-07-01  Rupert Swarbrick  <rswarbrick@googlemail.com>  (tiny change)

	* gnus-score.el (gnus-score-find-trace): Add "Total score" line.

2008-07-02  Juanma Barranquero  <lekktu@gmail.com>

	* nnimap.el (nnimap-id):
	* sieve-manage.el (sieve-manage-open): Doc fixes.

2008-07-02  Francesc Rocher  <rocher@member.fsf.org>

	* gnus.el (gnus-group-startup-message): Prefer SVG or PNG image,
	if available.

2008-06-25  Stefan Monnier  <monnier@iro.umontreal.ca>

	* mm-util.el (mm-with-multibyte, mm-with-unibyte): Remove.

	* nnkiboze.el (nnkiboze-generate-group):
	Use explicit mm-disable-multibyte rather than mm-with-unibyte.

	* nnmairix.el: Require CL.

2008-06-15  David Engster  <dengste@eml.cc>

	* nnimap.el (nnimap-request-delete-group): Unselect group if necessary.

2008-06-14  Aidan Kehoe  <kehoea@parhasard.net>

	* gnus-util.el (gnus-put-display-table, gnus-get-display-table):
	New macros that expand to an `aset'/`aref' call under Emacs, and to a
	runtime choice under XEmacs.

	* gnus-sum.el (gnus-summary-set-display-table):
	Use `gnus-put-display-table', `gnus-get-display-table',
	`gnus-set-display-table' for the display table, instead of `aset'.

2008-06-14  Reiner Steib  <Reiner.Steib@gmx.de>

	* nnmairix.el: Add autoloads.

2008-06-14  Reiner Steib  <Reiner.Steib@gmx.de>

	* nnmairix.el (nnmairix-delete-recreate-group)
	(nnmairix-update-and-clear-marks): Fix error messages.

2008-06-14  David Engster  <dengste@eml.cc>

	* nnmairix.el: Upgrade to version 0.6.
	(nnmairix-group-toggle-propmarks-this-group)
	(nnmairix-group-toggle-readmarks-this-group)
	(nnmairix-group-delete-recreate-this-group)
	(nnmairix-group-toggle-allowfast-this-group, nnmairix-propagate-marks)
	(nnmairix-remove-tick-mark-original-article): New commands.
	(nnmairix-mairix-search-options, nnmairix-propagate-marks-upon-close)
	(nnmairix-propagate-marks-to-nnmairix-groups)
	(nnmairix-only-use-registry, nnmairix-allowfast-default)
	(nnmairix-marks-cache, nnmairix-version-output): New variables.
	(nnmairix-request-set-mark, nnmairix-request-update-info): New back end
	functions needed for marks propagation and manipulation of read marks.
	(nnmairix-update-groups): New function.
	(nnmairix-get-groups-from-server, nnmairix-delete-recreate-group)
	(nnmairix-determine-original-group-from-registry)
	(nnmairix-determine-original-group-from-path)
	(nnmairix-get-group-from-file-path, nnmairix-map-range)
	(nnmairix-check-mairix-version, nnmairix-group-toggle-parameter):
	New helper functions.
	(nnmairix-group-mode-hook, nnmairix-summary-mode-hook): Insert new
	keystrokes for new commands.
	(nnmairix-delete-and-create-on-change): Doc string cleanup.
	(nnmairix-request-group): Check allow-fast group parameter.
	(nnmairix-request-create-group): Set allow-fast group parameter if
	nnmairix-allowfast-default is set.
	(nnmairix-close-group): Propagate marks upon closing if needed.
	(nnmairix-group-toggle-threads-this-group): Use new.
	nnmairix-group-toggle-parameter helper function.
	(nnmairix-search): Better check for empty search result.
	(nnmairix-goto-original-article): Use new helper functions for
	determining original article.
	(nnmairix-show-original-article): Make sure message-id is in brackets.
	(nnmairix-call-mairix-binary): Change variable name.
	(nnmairix-update-and-clear-marks): Use nnmairix-delete-recreate-group
	helper function.
	(nnmairix-widget-toggle-activate): Fix doc string.

2008-06-11  Katsumi Yamaoka  <yamaoka@jpl.org>

	* nnir.el: Require edmacro when compiling with XEmacs.
	(nnir-run-find-grep): Don't use 3rd arg of `split-string' which is not
	available in Emacs 21.

2008-06-11  Glenn Morris  <rgm@gnu.org>

	* gnus-util.el (x-focus-frame):
	* gnus.el (image-size):
	* mm-decode.el (image-size): Declare.

	* gnus-picon.el (declare-function): Add compat definition.
	(image-size): Declare.

	* gnus-group.el (tool-bar-map):
	* gnus-sum.el (tool-bar-map): Define for compiler.

	* gnus-ems.el (gnus-x-splash): Check tool-bar-mode is bound.

	* nnfolder.el (gnus-intersection): Remove unnecessary autoload.

	* gnus-agent.el, gnus-cache.el, gnus-ems.el, gnus-group.el:
	* gnus-logic.el, gnus-msg.el, gnus-util.el, gnus.el, mail-source.el:
	* message.el, mm-decode.el, mm-encode.el, mm-view.el, mml.el:
	* mml1991.el, mml2015.el, nnfolder.el, nnheader.el, nnimap.el:
	* nnmail.el, nnml.el, nnrss.el, nntp.el, nnvirtual.el:
	* sieve-manage.el, spam-report.el, spam.el:
	Remove unnecessary eval-and-compile of autoloads.

2008-06-08  Michael Albinus  <michael.albinus@gmx.de>

	* auth-source.el: Precise Tramp doc.

2008-06-07  Glenn Morris  <rgm@gnu.org>

	* nnmairix.el: Remove unnecessary eval-when-compile.

2008-06-06  Kai Großjohann  <grossjohann@ls6.cs.uni-dortmund.de>

	* nnir.el: New file.

2008-06-05  Stefan Monnier  <monnier@iro.umontreal.ca>

	* gnus-util.el (gnus-read-shell-command): New function.
	* mm-decode.el (mm-pipe-part):
	* gnus-art.el (gnus-summary-save-in-pipe): Use it.

2008-06-05  Katsumi Yamaoka  <yamaoka@jpl.org>

	* message.el (message-disassociate-draft): Revert 2008-03-18 change.

2008-06-03  Glenn Morris  <rgm@gnu.org>

	* pop3.el (nnheader-accept-process-output): Autoload it.

2008-05-30  Katsumi Yamaoka  <yamaoka@jpl.org>

	* rfc2231.el (rfc2231-decode-encoded-string): Don't decode things that
	are not 2-digit hexadecimal characters that follow `%'s.

2008-05-29  Reiner Steib  <Reiner.Steib@gmx.de>

	* message.el (message-bogus-recipient-p): Fix type in doc string.
	Reported by Stephen Eglen <S.J.Eglen@damtp.cam.ac.uk>.
	(message-bogus-addresses): Rename from message-bogus-address-regexp.
	Improve custom options.
	(message-bogus-recipient-p): Adjust accordingly.

2008-05-26  Katsumi Yamaoka  <yamaoka@jpl.org>

	* nnmairix.el: Require edmacro when compiling with XEmacs.

2008-05-24  Reiner Steib  <Reiner.Steib@gmx.de>

	* gnus-sum.el (gnus-summary-initial-limit): Use unless instead of if.
	(gnus-fetch-old-headers): Warn about setting it to t for Gmane groups.

2008-05-20  Teodor Zlatanov  <tzz@lifelogs.com>

	* auth-source.el: Add more docs.

2008-05-19  Lars Magne Ingebrigtsen  <larsi@gnus.org>

	* nnheader.el (nnheader-read-timeout): Change the default timeout from
	0.1 seconds to 0.01 seconds.  This will make nntp and pop3 article
	retrieval faster in some cases, but might make CPU usage larger.  If
	this has any bad side effects, we might revert this change.

	* pop3.el (pop3-movemail): Change the sit-for from 0.1 to 0.01, which
	seems to make mail retrieval much, much faster.
	(pop3-movemail): Use nnheader-accept-process-output instead of sleeping
	unconditionally.

	* gnus-draft.el (gnus-group-send-queue): Bind
	message-send-mail-partially-limit to nil to avoid being prompted.

2008-05-16  Reiner Steib  <Reiner.Steib@gmx.de>

	* mml.el (mml-attach-buffer): Prompt for `disposition'.

	* message.el (message-bogus-address-regexp): Fix and improve custom
	type.
	(message-setup-hook): Add message-check-recipients as custom option.

2008-05-15  Reiner Steib  <Reiner.Steib@gmx.de>

	* message.el (message-cite-function): Remove bogus autoload which crept
	in during merge from v5-10.

2008-05-14  Teodor Zlatanov  <tzz@lifelogs.com>

	* nnimap.el (nnimap-open-connection): Fix login/password bug.

	* nnrss.el (nnrss-normalize-date): Accept Unix-style epoch timestamps.

	* auth-source.el: Preliminary Tramp docs.
	(auth-sources): Change the default auth-sources to use
	EPA .gpg files.

2008-05-09  Teodor Zlatanov  <tzz@lifelogs.com>

	* nntp.el: Autoload `auth-source-user-or-password'.
	(nntp-send-authinfo): Use it.

	* nnimap.el: Autoload `auth-source-user-or-password'.
	(nnimap-open-connection): Use it.

	* auth-source.el: Added docs on using with url-auth.  Import gnus-util
	for the gnus-message function.
	(auth-source-user-or-password): Use it.

2008-05-08  Stefan Monnier  <monnier@iro.umontreal.ca>

	* rfc2104.el (rfc2104-hexstring-to-bitstring): Rename it back from
	rfc2104-hexstring-to-byte-list.  Return a unibyte string.
	(rfc2104-hash): Use it.

2008-05-08  Juanma Barranquero  <lekktu@gmail.com>

	* gnus-art.el (gnus-article-toggle-truncate-lines):
	Don't use `iff' in docstring.

2008-05-07  Teodor Zlatanov  <tzz@lifelogs.com>

	* gnus-registry.el: Adjusted copyright dates and added a keyword.

	* gnus-util.el (gnus-extract-address-component-name)
	(gnus-extract-address-component-email): Convenience functions around
	`gnus-extract-address-components'.

	* gnus-registry.el (gnus-registry-split-fancy-with-parent):
	Use `gnus-extract-address-component-email' to fix bug of comparing full
	sender name to `user-mail-address'.

2008-05-05  Teodor Zlatanov  <tzz@lifelogs.com>

	* gnus-registry.el (gnus-registry-grep-in-list): Fix logic, use
	catch/throw to optimize.
	(gnus-registry-find-keywords): Just use member to find a keyword.

2008-05-07  Stefan Monnier  <monnier@iro.umontreal.ca>

	* gnus-srvr.el (gnus-enter-server-buffer): Make sure the server-buffer
	is current before calling gnus-server-prepare.
	(gnus-server-setup-buffer, gnus-server-update-server)
	(gnus-server-read-server, gnus-browse-exit): Use with-current-buffer.

2008-05-04  Juri Linkov  <juri@jurta.org>

	* mailcap.el (mailcap-replace-in-string): New compatibility alias.
	(mailcap-file-default-commands): Use mailcap-replace-in-string
	instead of replace-regexp-in-string, and mailcap-delete-duplicates
	instead of delete-dups.  Use [ \t\n]* for whitespace in regexp.

2008-05-03  Reiner Steib  <reiner.steib@gmx.de>

	* gnus-sum.el (gnus-propagate-marks): Fix custom version.

2008-05-01  Lars Magne Ingebrigtsen  <larsi@gnus.org>

	* gnus-sum.el (gnus-summary-save-parts): Inhibit even more treatment
	hooks.
	(gnus-update-read-articles): Speed up non-marks-using users.
	(gnus-use-marks): Define gnus-use-marks.
	(gnus-propagate-marks): Rename variable to something more sensible.

2008-05-02  Juanma Barranquero  <lekktu@gmail.com>

	* gmm-utils.el (gmm, gmm-verbose, gmm-lazy, gmm-customize-mode)
	(gmm-image-load-path-for-library): Fix typos in docstrings.
	(gmm-message): Reflow docstring.

2008-04-28  Teodor Zlatanov  <tzz@lifelogs.com>

	* mail-source.el (mail-source-set-1, mail-source-bind):
	Move auth-source code out of the macro to clean it up and fix bugs.

2008-04-26  Teodor Zlatanov  <tzz@lifelogs.com>

	* gnus-registry.el (gnus-registry-split-fancy-with-parent): Don't split
	by sender if it's equal to user-mail-address, it's likely to be
	useless.

	* mail-source.el (mail-source-bind): Don't use user or password if they
	are not bound.  Unintern them if they are nil.  Don't use server unless
	it's bound, and default it to empty string otherwise.

2008-04-25  Teodor Zlatanov  <tzz@lifelogs.com>

	* mail-source.el: Load auth-source.el.
	(mail-source-bind): Add comments.  Call auth-source-user-or-password to
	get user name or password, if auth-sources is set up.

	* gnus-registry.el (gnus-registry-split-strategy): New variable for
	strategy of splitting with parent.
	(gnus-registry-split-fancy-with-parent)
	(gnus-registry-post-process-groups): Use it and fix prior
	bug (returning a list as the split result).

	* auth-source.el (auth-sources): Remove server parameter.
	(auth-source-pick, auth-source-user-or-password)
	(auth-source-user-or-password-imap)
	(auth-source-user-or-password-pop3, auth-source-user-or-password-ssh)
	(auth-source-user-or-password-sftp)
	(auth-source-user-or-password-smtp): Remove server parameter.

2008-04-25  Juanma Barranquero  <lekktu@gmail.com>

	* smime.el (smime-sign-region, smime-encrypt-region)
	(smime-decrypt-region):
	Remove redundant calls to `generate-new-buffer-name'.

2008-04-24  Luca Capello  <luca@pca.it>  (tiny change)

	* mm-encode.el (mm-safer-encoding): Add optional argument `type'.
	Don't use QP for message/rfc822.
	(mm-content-transfer-encoding): Pass `type' to mm-safer-encoding.

2008-04-24  Stefan Monnier  <monnier@iro.umontreal.ca>

	* sieve-manage.el (sieve-string-bytes): Remove.
	(sieve-manage-putscript): Use length instead: `string-bytes' gives the
	correct byte-length only if the process's coding-system is the same as
	the one used internally by Emacs to represent strings.

2008-04-22  Juri Linkov  <juri@jurta.org>

	* mailcap.el (mailcap-file-default-commands): New function.

2008-04-13  Reiner Steib  <Reiner.Steib@gmx.de>

	* message.el (message-signature-separator, message-cite-function):
	Change custom version.

2008-04-13  Reiner Steib  <Reiner.Steib@gmx.de>

	* mm-decode.el (mm-display-external): Make temp file read-only.

2008-04-12  Reiner Steib  <Reiner.Steib@gmx.de>

	* gnus-diary.el (gnus-article-edit-mode-map, message-mode-map): Remove
	binding for `gnus-diary-version'.  Bind `gnus-diary-check-message' to
	`C-c C-f d'.

2008-04-12  Adrian Aichner  <adrian@xemacs.org>

	* gnus-sum.el (gnus-summary-goto-subject): Typo fix.

2008-04-09  Teodor Zlatanov  <tzz@lifelogs.com>

	* auth-source.el: Added docs.
	(auth-sources): Modify format to support server.
	(auth-source-pick, auth-source-user-or-password)
	(auth-source-user-or-password-imap)
	(auth-source-user-or-password-pop3, auth-source-user-or-password-ssh)
	(auth-source-user-or-password-sftp)
	(auth-source-user-or-password-smtp): Add server parameter.

2008-04-08  Teodor Zlatanov  <tzz@lifelogs.com>

	* gnus-registry.el: Initialize the registry when gnus-registry-install
	is t.

2008-04-08  Katsumi Yamaoka  <yamaoka@jpl.org>

	* compface.el (uncompface): Make buffer unibyte.

2008-04-07  Stefan Monnier  <monnier@iro.umontreal.ca>

	* mail-source.el (mail-source-value):
	Prefer fboundp to functionp so it works with macros as well.

2008-04-05  Glenn Morris  <rgm@gnu.org>

	* gnus-ems.el (mm-disable-multibyte): Autoload it.

2008-04-05  Stefan Monnier  <monnier@iro.umontreal.ca>

	* mm-util.el (mm-with-unibyte-buffer, mm-with-multibyte-buffer):
	Prefer mm-(en|dis)able-multibyte to default-enable-multibyte-characters.

	* nnheader.el (nnheader-init-server-buffer): Change buffer's
	multibyteness after rather than before erasing it.

	* gnus-art.el (gnus-mime-replace-part): Remove unnecessary use of
	mm-with-multibyte.
	(gnus-request-article-this-buffer): Make sure the proper decoding is
	used if gnus-original-article-buffer happens to be unibyte.

	* gnus-ems.el (gnus-x-splash): Prefer mm-disable-multibyte to
	default-enable-multibyte-characters.

	* gnus-fun.el (gnus-display-x-face-in-from): Remove unnecessary use of
	default-enable-multibyte-characters.

	* mm-decode.el (mm-inline-media-tests): Add entry for x-diff.

	* nnweb.el (nnweb-init): Avoid nn-with-unibyte.

2008-04-03  Stefan Monnier  <monnier@iro.umontreal.ca>

	* gnus-win.el (gnus-configure-frame, gnus-all-windows-visible-p):
	Fix last change in case the element is not even a symbol.

2008-04-02  Simon Josefsson  <simon@josefsson.org>

	* nnimap.el (nnimap-enable-minmax-bug-workaround): Remove, replaced by
	imap-enable-exchange-bug-workaround.
	(nnimap-find-minmax-uid): Use imap-enable-exchange-bug-workaround.

2008-04-01  Simon Josefsson  <simon@josefsson.org>

	* nnimap.el (nnimap-find-minmax-uid): Revert last fix, the "fix" turns
	a 100 byte status-checks into a 2-3MB transfer for each group.
	(nnimap-enable-minmax-bug-workaround): New variable to toggle whether
	to enable bug workaround or not.
	(nnimap-find-minmax-uid): Only enable workaround conditionally.

2008-03-31  Glenn Morris  <rgm@gnu.org>

	* message.el (mml2015-use): Declare for compiler.
	(message-info): Require mml2015 when appropriate.

2008-03-30  Stefan Monnier  <monnier@iro.umontreal.ca>

	* nntp.el (nntp-netcat-command): Rename from nntp-via-netcat-command.
	(nntp-netcat-switches): Rename from nntp-via-netcat-switches.
	(nntp-open-telnet, nntp-open-rlogin): Use with-current-buffer.
	(nntp-service-to-port): New function.
	(nntp-open-via-rlogin-and-netcat, nntp-open-via-telnet-and-telnet)
	(nntp-open-telnet-stream, nntp-open-via-rlogin-and-telnet): Use it.
	(nntp-open-netcat-stream): New function.
	(nntp-open-via-rlogin-and-netcat): Don't use a pty.

2008-03-29  Sven Joachim  <svenjoac@gmx.de>

	* gnus-sum.el (gnus-summary-make-menu-bar): Add missing dots.

2008-03-29  Stefan Monnier  <monnier@iro.umontreal.ca>

	* message.el (message-make-in-reply-to): Use mm-with-multibyte-buffer.

2008-03-28  Michael Harnois  <mdharnois@gmail.com>  (tiny change)

	* nnimap.el (nnimap-find-minmax-uid): Fix Exchange 2007 IMAP problem.

2008-03-24  Reiner Steib  <Reiner.Steib@gmx.de>

	* message.el (message-signature-separator): Change default.
	Improve custom type.
	(message-cite-function): Change default to
	message-cite-original-without-signature.

	* gnus-sum.el (gnus-summary-make-menu-bar): Add message-cite-function
	toggle.

	* message.el (message-check-news-body-syntax): Fix signature check.
	(message-setup-1): Mark buffer as unmodified _after_ running
	message-setup-hook and handling message-alternative-emails.
	(message-shorten-references): Be more strict when building list of
	valid references to comply with GNKSA.

	* gnus-group.el (gnus-read-ephemeral-bug-group)
	(gnus-read-ephemeral-debian-bug-group)
	(gnus-read-ephemeral-emacs-bug-group): Use the correct variable.

	* message.el (message-info): Don't use booleanp which isn't supported
	in Emacs 21 and XEmacs.

2008-03-22  Reiner Steib  <Reiner.Steib@gmx.de>

	* gnus-group.el (gnus-gmane-group-download-format): Rename from
	gnus-group-gmane-group-download-format.
	(gnus-group-read-ephemeral-gmane-group): Rename from
	gnus-group-read-ephemeral-gmane-group.
	(gnus-read-ephemeral-gmane-group-url): Rename from
	gnus-group-read-ephemeral-gmane-group-url.
	(gnus-bug-group-download-format-alist): New variable.
	(gnus-read-ephemeral-bug-group, gnus-read-ephemeral-debian-bug-group)
	(gnus-read-ephemeral-emacs-bug-group): New commands.

2008-03-21  Reiner Steib  <Reiner.Steib@gmx.de>

	* gnus-art.el (gnus-article-browse-html-article): Fix documentation.
	(gnus-visible-headers): Improve custom type.

2008-03-20  Reiner Steib  <Reiner.Steib@gmx.de>

	* mml.el (mml-menu): Add workarounds for XEmacs.

	* gnus-art.el (gnus-article-browse-html-article): Inhibit display of
	X-Boundary header.

	* message.el (message-simplify-recipients): Fix previous commit.

2008-03-20  Stefan Monnier  <monnier@iro.umontreal.ca>

	* mm-util.el (mm-set-buffer-multibyte): New function.
	* mm-decode.el (mm-copy-to-buffer): Use it.

	* gnus-win.el (gnus-configure-frame, gnus-all-windows-visible-p):
	Prefer fboundp to functionp so it works with macros as well.

2008-03-19  Reiner Steib  <Reiner.Steib@gmx.de>

	* message.el (message-alter-recipients-discard-bogus-full-name):
	New function.
	(message-alter-recipients-function): New variable.
	(message-get-reply-headers): Use it.
	(message-replace-header): New helper function.
	(message-recipients-without-full-name): New variable.
	(message-simplify-recipients): New command.

	* mml.el (mml-menu): Add toggle for gnus-gcc-externalize-attachments.

	* message.el (message-info): Handle EasyPG manual.

	* mml.el (mml-menu): Add entry for EasyPG.

2008-03-18  Nils Ackermann  <nils@ackermath.info>  (tiny change)

	* nnmh.el (nnmh-request-expire-articles): Prefer expiry-target group
	parameter.

	* message.el (message-disassociate-draft): Specify drafts group name
	fully.

2008-03-17  Teodor Zlatanov  <tzz@lifelogs.com>

	* gnus-registry.el (gnus-registry-split-fancy-with-parent): Eliminate
	unnecessary duplicates from the match list.

2008-03-17  Katsumi Yamaoka  <yamaoka@jpl.org>

	* gnus-art.el (gnus-button-handle-info-keystrokes): Don't use optional
	args of `how-many' of which the XEmacs version doesn't take; declare
	Info-index-next as function.

2008-03-16  Reiner Steib  <Reiner.Steib@gmx.de>

	* gnus-score.el (gnus-score-headers): Fix handling of
	gnus-inhibit-slow-scoring.

	* gnus-art.el (gnus-article-browse-html-article): Fix type in doc
	string.
	(gnus-button-url-regexp): Improve handling of parenthesis.
	(gnus-button-alist): Extend gnus-button-handle-info-keystrokes entry.
	(gnus-button-handle-info-keystrokes): Handle index entries.

2008-03-14  Katsumi Yamaoka  <yamaoka@jpl.org>

	* mail-source.el (mail-source-delete-old-incoming) Fix regexp to find
	Incoming* files.

2008-03-13  Teodor Zlatanov  <tzz@lifelogs.com>

	* auth-source.el (auth-sources): Renamed from auth-source-choices.
	(auth-source-pick): Use it.

2008-03-12  Teodor Zlatanov  <tzz@lifelogs.com>

	* auth-source.el (auth-source-protocols)
	(auth-source-protocols-customize, auth-source-choices): Added and
	modified variable customizations and defaults.
	(auth-source-pick, auth-source-user-or-password)
	(auth-source-protocol-defaults, auth-source-user-or-password-imap)
	(auth-source-user-or-password-pop3, auth-source-user-or-password-ssh)
	(auth-source-user-or-password-sftp)
	(auth-source-user-or-password-smtp): Use new variables and provide an
	interface to netrc.el.

2008-03-12  Katsumi Yamaoka  <yamaoka@jpl.org>

	* nntp.el (nntp-open-telnet-stream, nntp-open-via-rlogin-and-telnet)
	(nntp-open-via-rlogin-and-netcat, nntp-open-via-telnet-and-telnet):
	Make sure the nntp port to specify is a string.

2008-03-12  Stefan Monnier  <monnier@iro.umontreal.ca>

	* nntp.el: Use with-current-buffer.
	(nntp-send-buffer): Just set the buffer to unibyte rather than use the
	dubious mm-with-unibyte-current-buffer.
	(nntp-with-open-group-function): New function extracted from
	nntp-with-open-group macro.
	(nntp-with-open-group): Use the function, so it's easier to debug.
	Add indentation and debugging info.
	(nntp-open-telnet-stream, nntp-open-via-rlogin-and-telnet): Recommend
	the use of the netcat alternatives.

	* rfc2047.el (rfc2047-decode-string): Don't use `m'.
	Avoid mm-string-as-multibyte as well.

	* nnweb.el (nnweb-insert-html):
	Remove use of nnheader-string-as-multibyte.

	* nnheader.el (nnheader-init-server-buffer): Use with-current-buffer.
	(nnheader-string-as-multibyte): Remove.

	* mm-view.el: Use inhibit-read-only.
	(mm-inline-text-html-render-with-w3, mm-inline-message): Use dolist.
	(mm-pkcs7-signed-magic, mm-pkcs7-enveloped-magic): Use just string
	or unibyte-string.

	* mm-uu.el (mm-uu-copy-to-buffer): Preserve (uni/multi)byteness.
	(mm-uu-yenc-extract): Use with-current-buffer.

	* gnus-soup.el (gnus-soup-send-packet): Don't use
	mm-with-unibyte-current-buffer since the buffer is unibyte anyway.

	* nnmh.el: Use with-current-buffer.
	(nnmh-request-list-1): Use mm-string-to-multibyte rather than
	mm-string-as-multibyte on the output of mm-encode-coding-string.

	* nnimap.el (nnimap-retrieve-headers-progress): Use a unibyte buffer.
	(nnimap-request-move-article): Use with-current-buffer.

	* mm-decode.el (mm-with-part): Set the buffer to unibyte before
	inserting the handle-buffer's text, so the implicit multibyte->unibyte
	conversion uses string-make-unibyte rather than string-as-unibyte.

	* gnus-msg.el: Use with-current-buffer.

	* message.el (message-ignored-resent-headers): Add "Delivered-To".

2008-03-10  Daiki Ueno  <ueno@unixuser.org>

	* mml2015.el (mml2015-epg-passphrase-callback): Type cast KEY-ID to a
	string for caching if it is 'PIN.

2008-03-08  Reiner Steib  <Reiner.Steib@gmx.de>

	* mail-source.el (mail-source-delete-old-incoming-confirm):
	Change default to nil.
	(mail-source-delete-old-incoming): Make confirmation prompt more clear.

2008-03-07  Katsumi Yamaoka  <yamaoka@jpl.org>

	* gnus-art.el (gnus-narrow-to-page): Position point properly.
	(gnus-article-goto-prev-page): Work for articles having ^L's.

	* gnus-sum.el (gnus-summary-end-of-article): Remove needless narrowing.

	* mm-view.el (mm-w3m-standalone-supports-m17n-p): Fix typo.

2008-03-07  Karl Fogel  <kfogel@red-bean.com>

	* gnus-bookmark.el: Adjust for renames in bookmark.el.
	(gnus-bookmark-make-record): Was `gnus-bookmark-make-cell'.
	(gnus-bookmark-jump): Adjust some variable names.

2008-03-06  Teodor Zlatanov  <tzz@lifelogs.com>

	* auth-source.el: New package.
	(auth-source-choices): Add customization entry point variable.

	* gnus-registry.el (gnus-registry-user-format-function-M): Fix concat
	bug.

2008-03-05  Teodor Zlatanov  <tzz@lifelogs.com>

	* gnus-registry.el (gnus-registry-install): Allow 'ask as an option.
	(gnus-registry-initialize, gnus-registry-install-p): Use it.
	(gnus-registry-install-shortcuts): Rename from
	gnus-registry-install-shortcuts-and-menus.  Installs the shortcuts in
	the `gnus-registry-mark-map' keymap dynamically from
	`gnus-registry-marks'.  The generated functions update the summary line
	when a registry mark is added or deleted, and will call
	`gnus-registry-install-p' (see the comments in the code).
	(gnus-registry-user-format-function-M): Use concat intelligently.

	* gnus-sum.el (gnus-summary-make-menu-bar): Add menu entries for all
	the registry mark functions.

2008-03-05  Glenn Morris  <rgm@gnu.org>

	* gnus-art.el (gnus-article-mode-line-format-alist): Move to gnus-sum.
	* gnus-sum.el (gnus-article-mode-line-format-alist): Move here from
	gnus-art.
	(top-level): No need to load own source when compiling.

2008-03-04  Reiner Steib  <Reiner.Steib@gmx.de>

	* gnus-sum.el (gnus-print-buffer): Honor ps-print-color-p.
	Suggested by <chris.anderton@zetnet.co.uk>.

2008-03-04  Glenn Morris  <rgm@gnu.org>

	* gnus-sum.el (top-level): No need to require gnus when compiling,
	since unconditionally required near start of file.
	(gnus-summary-display-while-building): Move definition before use.

2008-03-04  Teodor Zlatanov  <tzz@lifelogs.com>

	* gnus-registry.el (gnus-registry-user-format-function-M): Add
	formatting function.

2008-03-03  Teodor Zlatanov  <tzz@lifelogs.com>

	* gnus-registry.el (gnus-registry-marks): Changed format to be nicer
	with plists.
	(gnus-registry-do-marks, gnus-registry-install-shortcuts-and-menus):
	Use new format.

2008-03-03  Katsumi Yamaoka  <yamaoka@jpl.org>

	* gnus-art.el (gnus-article-describe-bindings): Work for the version of
	`where-is-internal' that returns a range of key sequences.

2008-03-03  Stefan Monnier  <monnier@iro.umontreal.ca>

	* mm-bodies.el (mm-decode-content-transfer-encoding): Simplify.

	* gnus-sum.el: Use inhibit-read-only and with-current-buffer.
	(gnus-summary-jump-to-group): Consider windows on other displayed
	frames as well.  Similar changes might be needed elsewhere, but that's
	the one I've bumped into during my use.

	* nndoc.el (nndoc-oe-dbx-type-p):
	* gnus-msg.el (gnus-debug):
	* gnus-group.el (gnus-update-group-mark-positions):
	Use mm-string-to-multibyte.

2008-03-02  Reiner Steib  <Reiner.Steib@gmx.de>

	* mml2015.el (mml2015-extract-cleartext-signature): Explain that it
	doesn't handle NotDashEscaped.

	* mml.el (mml-menu): Improve help entries.  Move Sign/Encrypt Part.
	(mml-dnd-attach-options): Fix typo in custom choice.

	* gnus-group.el (gnus-group-read-ephemeral-gmane-group): Change
	nndoc-article-type to mbox.
	(gnus-group-read-ephemeral-gmane-group-url): Support permalink.

	* mm-decode.el (mm-text-html-renderer): Prefer w3m over w3.  Fall back
	to nil, instead of html2text.

	* imap.el (imap-debug): Add `imap-ping-server'.

	* gnus-bookmark.el: Add FIXMEs.

	* message.el (message-form-letter-separator)
	(message-send-form-letter-delay): New variables.
	(message-send-form-letter): Use them.  New command to send form
	letters.  Requested by Uwe Siart.
	(message-send-mail-function): Doc fix.  Add "Other" custom option.

2008-02-29  Andreas Seltenreich  <andreas@gate450.dyndns.org>

	* nnweb.el (nnweb-google-parse-1): Fix date parsing on articles with
	empty author.

2008-02-29  Teodor Zlatanov  <tzz@lifelogs.com>

	* gnus-registry.el (gnus-registry-marks): Add variable for
	customization of marks and their appearance.
	(gnus-registry-read-mark): Use it.
	(gnus-registry-do-marks): Add utility function to loop through
	`gnus-registry-marks'.
	(gnus-registry-install-shortcuts-and-menus): Add function to install
	shortcuts and menus.
	(gnus-registry-initialize): Use it.
	(gnus-registry-default-mark): Clarify documentation.

2008-02-29  Glenn Morris  <rgm@gnu.org>

	* gnus-art.el, gnus-bookmark.el, gnus-dired.el, gnus-draft.el:
	* gnus-group.el, gnus-msg.el, gnus-score.el, gnus-sum.el, gnus-util.el:
	* gnus.el, mail-source.el, message.el, mm-decode.el, mm-uu.el, mml.el:
	* nnmail.el, pop3.el, smiley.el, smime.el, spam-report.el:
	Change defcustom :version from 23.0 to 23.1.

2008-02-28  Teodor Zlatanov  <tzz@lifelogs.com>

	* gnus-registry.el (gnus-registry-follow-group-p)
	(gnus-registry-post-process-groups): Add functions to aid registry
	splitting and improve logging.  Clarify behavior in function
	documentation.
	(gnus-registry-split-fancy-with-parent): Use them.

2008-02-28  Stefan Monnier  <monnier@iro.umontreal.ca>

	* gnus-art.el: Use with-current-buffer.

2008-02-27  David Engster  <dengste@eml.cc>

	* nnmairix.el (nnmairix-request-group-with-article-number-correction):
	Express real group name in the response.

2008-02-27  Katsumi Yamaoka  <yamaoka@jpl.org>

	* nnmairix.el (nnmairix-group-regexp, nnmairix-valid-backends)
	(nnmairix-last-server, nnmairix-current-server): Defvar them.
	(nnmairix-goto-original-article): Defvar gnus-registry-install and
	autoload gnus-registry-fetch-group when compiling.
	(nnmairix-request-group-with-article-number-correction): Remove
	unreferenced argument passed to nnmairix-call-backend.

2008-02-27  Reiner Steib  <Reiner.Steib@gmx.de>

	* mm-uu.el (mm-uu-type-alist): Fix message-marks non-hide arguments.
	(mm-uu-extract): Improve face for low color ttys.  Reported by Sascha
	Wilde.

2008-02-27  Glenn Morris  <rgm@gnu.org>

	* nnmairix.el: Change defcustom :version from 23.0 to 23.1.
	(nnmairix-group-regexp, nnmairix-valid-backends): Convert from free
	variables to defconsts.  Convert comments to doc-strings.
	(nnmairix-last-server, nnmairix-current-server): Convert from free
	variables to defvars.  Convert comments to doc-strings.
	(gnus-registry-fetch-group): Autoload.
	(nnmairix-replace-group-and-numbers): Use mapc rather than mapcar.
	(nnmairix-widget-get-values, nnmairix-widget-make-query-from-widgets)
	(nnmairix-widget-build-editable-fields): Use car cddr rather than
	caddr.
	(nnmairix-request-group): Bind nnmairix-fast and nnmairix-group around
	nnmairix-request-group-with-article-number-correction call.
	(nnmairix-fast, nnmairix-group): New, less general names, for free
	variables passed from nnmairix-request-group to
	nnmairix-request-group-with-article-number-correction.  Declare.
	(nnmairix-request-group-with-article-number-correction):
	Use nnmairix-fast, nnmairix-group rather than fast, group.

2008-02-26  David Engster  <dengste@eml.cc>

	* nnmairix.el: New file.  Mairix back end for Gnus.  Initial import of
	version 0.5.

2008-02-26  Teodor Zlatanov  <tzz@lifelogs.com>

	* gnus-registry.el (gnus-registry-register-message-ids): Use `id'
	instead of making an extra function call.  Don't add the current group
	to articles only when they have the group.  Use
	`gnus-registry-fetch-groups' instead of `gnus-registry-fetch-group'.
	Reported by David <de_bb@arcor.de>.

2008-02-24  Miles Bader  <miles@gnu.org>

	* mm-util.el (mm-hack-charsets, mm-iso-8859-15-compatible)
	(mm-iso-8859-x-to-15-table, mm-iso-8859-x-to-15-region)
	(mm-find-mime-charset-region):
	* mm-bodies.el (mm-encode-body):
	* mml.el (mml-parse-1): Revert removal of `mm-hack-charsets'.

2008-02-16  Reiner Steib  <Reiner.Steib@gmx.de>

	* mail-source.el (mail-source-delete-incoming): Change default.
	Supplement doc string.

	* gnus-util.el (gnus-y-or-n-p, gnus-y-or-n-p): Update comments.

2008-02-14  Reiner Steib  <Reiner.Steib@gmx.de>

	* nnmail.el (nnmail-message-id-cache-file): Derive from
	`gnus-home-directory'.

2008-02-11  Reiner Steib  <Reiner.Steib@gmx.de>

	* gnus-topic.el (gnus-topic-select-group, gnus-topic-read-group):
	Document negative prefix.

	* gnus-group.el (gnus-group-read-group): Document negative prefix.

2008-02-10  Lars Magne Ingebrigtsen  <larsi@gnus.org>

	* message.el (message-unsent-separator): Add the Exim bounce
	separator.

2008-02-10  Daiki Ueno  <ueno@unixuser.org>

	* mml2015.el (mml2015-epg-sign): Remove skipped signers from the signer
	list.
	(mml2015-epg-encrypt): Remove skipped recipients/signers from the
	recipient/signer list.

2008-02-10  Reiner Steib  <Reiner.Steib@gmx.de>

	* mm-util.el (mm-codepage-setup): If cp-supported-codepages isn't
	fbound (Emacs 23 unicode), signal an error.

2008-02-08  Glenn Morris  <rgm@gnu.org>

	* gnus-art.el (pgg-display-output-buffer): Declare as function.

2008-02-07  Tassilo Horn  <tassilo@member.fsf.org>

	* nnimap.el (nnimap-open-connection): Add "143" and "993" as default
	ports to the calls to `netrc-machine-user-or-password' in addition to
	"imap" and "imaps".

2008-02-03  Reiner Steib  <Reiner.Steib@gmx.de>

	* gnus.el (gnus-group-startup-message): Add `find-image' call before
	image-load-path is let-bound.  Reported by Harald Hanche-Olsen
	<hanche@math.ntnu.no>.

2008-02-01  Katsumi Yamaoka  <yamaoka@jpl.org>

	* gnus-art.el (gnus-article-describe-bindings): Work for draft group.

2008-02-01  Zhang Wei  <id.brep@gmail.com>

	* rfc2047.el (rfc2047-charset-encoding-alist): Add gbk and GB18030.

	* mm-util.el (mm-mime-mule-charset-alist): Add gbk and GB18030.

2008-02-01  Miles Bader  <miles@gnu.org>

	* mml.el (mml-parse-1): Remove apparently vestigial use of
	`mm-hack-charsets'.
	* mm-bodies.el (mm-encode-body): Likewise.

2008-02-01  Kenichi Handa  <handa@m17n.org>

	* rfc2104.el (rfc2104-hexstring-to-byte-list): Rename from
	rfc2104-hexstring-to-bitstring and changed to return a byte list.
	(rfc2104-hash): Convert the result of concat to unibyte string.

2008-02-01  Dave Love  <fx@gnu.org>

	* gnus-start.el (gnus-read-newsrc-el-file): Don't bind
	coding-system-for-read.
	(gnus-gnus-to-quick-newsrc-format): Insert coding cookie.

	* mm-util.el (mm-hack-charsets, mm-iso-8859-15-compatible)
	(mm-iso-8859-x-to-15-table, mm-iso-8859-x-to-15-region): Delete.
	(mm-find-mime-charset-region): Remove hack-charsets stuff.

2008-01-24  Michael Sperber  <sperber@deinprogramm.de>

	* mail-source.el (mail-sources): Add `group' choice.

	* nnmail.el (nnmail-get-new-mail-1): Abstract this out to add another
	parameter `in-group' to control into which group the articles go.
	Add treatment of `group' mail-source.

2008-01-24  Dan Nicolaescu  <dann@ics.uci.edu>

	* sieve.el (sieve-make-overlay, sieve-overlay-put, sieve-overlays-at):
	* message.el (message-beginning-of-line): Use featurep instead of bound
	tests in order to resolve conditionals at compile time.

2008-01-23  Katsumi Yamaoka  <yamaoka@jpl.org>

	* gnus-art.el (gnus-insert-mime-button): Don't decode description.

	* mm-decode.el (mm-dissect-buffer): Decode description.

	* mml.el (mml-to-mime): Encode message header first.

2008-01-18  Katsumi Yamaoka  <yamaoka@jpl.org>

	* gnus-art.el (gnus-article-describe-bindings): Make it possible to use
	xrefs, i.e. [back] and [forward] buttons, in *Help* buffer.

2008-01-18  Teodor Zlatanov  <tzz@lifelogs.com>

	* gnus-registry.el (gnus-registry-trim): Use append, not concat.

2008-01-17  Katsumi Yamaoka  <yamaoka@jpl.org>

	* gnus-art.el (gnus-article-read-summary-keys): Work for some `A'
	prefix keys.
	(gnus-article-read-summary-send-keys): Use gnus-character-to-event.
	(gnus-article-describe-bindings): Simplify; move XEmacs stuff to
	gnus-xmas.el.

2008-01-16  Teodor Zlatanov  <tzz@lifelogs.com>

	* gnus-registry.el (gnus-registry-marks, gnus-registry-default-mark):
	Add new variables for article mark management.
	(gnus-registry-extra-entries-precious, gnus-registry-trim): Define a
	list of extra data entries which, when present, will indicate that the
	article ID should not be trimmed from the registry.
	(gnus-registry-mark-article, gnus-registry-article-marks): Remove these
	functions.
	(gnus-registry-read-mark): New function to read a mark name from the
	user.
	(gnus-registry-set-article-mark, gnus-registry-remove-article-mark)
	(gnus-registry-set-article-mark-internal): New functions to add and
	remove marks.
	(gnus-registry-get-article-marks): New function to show the marks for
	an article, or retrieve them for further use.

2008-01-16  Katsumi Yamaoka  <yamaoka@jpl.org>

	* gnus-art.el (gnus-article-describe-bindings): Show all `S' prefix
	keys when no argument is given.

2008-01-12  Reiner Steib  <Reiner.Steib@gmx.de>

	* gnus-sum.el (gnus-article-sort-by-random)
	(gnus-thread-sort-by-random): Fix doc strings.  Reported by
	jidanni@jidanni.org.

2008-01-11  Katsumi Yamaoka  <yamaoka@jpl.org>

	* gnus-art.el (gnus-article-describe-bindings): New function.
	(gnus-article-read-summary-keys): Use it.
	(gnus-article-mode-map): Bind `C-h b' to it.

2008-01-10  Katsumi Yamaoka  <yamaoka@jpl.org>

	* gnus-art.el (gnus-article-read-summary-keys): Work for `C-h' on
	XEmacs.
	(gnus-article-describe-key, gnus-article-describe-key-briefly): Protect
	against non-character events.

2008-01-09  Reiner Steib  <Reiner.Steib@gmx.de>

	* gnus-group.el (gnus-group-read-ephemeral-gmane-group-url): New
	command.
	(gnus-group-read-ephemeral-gmane-group): Use optional argument RANGE
	instead of END.  Change name of the temp file.
	(gnus-group-gmane-group-download-format): Add doc string.  Make it
	customizable.

2008-01-09  Katsumi Yamaoka  <yamaoka@jpl.org>

	* gnus-art.el (gnus-article-send-map): New keymap for `S' prefix keys;
	bind `S W' to gnus-article-wide-reply-with-original; set default
	binding to gnus-article-read-summary-send-keys.
	(gnus-article-read-summary-keys): Fix the order of keys; display
	continuation keys correctly in the echo area; describe bindings
	correctly when keys end with `C-h'.
	(gnus-article-read-summary-send-keys): New function.
	(gnus-article-describe-key, gnus-article-describe-key-briefly): Work
	for gnus-article-read-summary-send-keys; display continuation keys
	correctly in the echo area.
	(gnus-article-reply-with-original): Ignore prefix argument.
	(gnus-article-wide-reply-with-original): New function.

2008-01-08  Katsumi Yamaoka  <yamaoka@jpl.org>

	* gnus-bookmark.el (gnus-bookmark-mouse-available-p): Don't test for
	display-color-p.  Reported by Reiner Steib <Reiner.Steib@gmx.de>.

2008-01-06  Reiner Steib  <Reiner.Steib@gmx.de>

	* gnus-group.el (gnus-group-gmane-group-download-format): New variable.
	(gnus-group-read-ephemeral-gmane-group): New command.

2008-01-06  Dan Nicolaescu  <dann@ics.uci.edu>

	* gnus.el (gnus-use-long-file-name): Remove reference to xenix.

2007-12-28  Reiner Steib  <Reiner.Steib@gmx.de>

	* message.el (message-send-mail-function): Increase custom version.

	* mml-sec.el, sieve-manage.el, smime.el: Simplify loading of
	password-cache or password.  Suggested by Glenn Morris <rgm@gnu.org>.

2007-12-19  Katsumi Yamaoka  <yamaoka@jpl.org>

	* gnus-art.el (gnus-article-browse-html-parts): Work for two or more
	html parts correctly; support forwarded messages.
	(gnus-article-browse-html-article): Remove work buffers.

	* netrc.el: Bind encrypt-file-alist for Emacs 21 and XEmacs when
	compiling.
	(netrc-bound-and-true-p): New macro.
	(netrc-parse): Use it instead of bound-and-true-p that is not available
	in XEmacs 21.4.

2007-12-19  Teodor Zlatanov  <tzz@lifelogs.com>

	* gnus-registry.el (gnus-registry-mark-article)
	(gnus-registry-article-marks): Add functionality to mark articles
	through the Gnus registry.

	* netrc.el: Autoload encrypt when encrypt-file-alist is set.
	(netrc-parse): Use encrypt-file-alist to determine if
	encrypt-find-model or encrypt-insert-file-contents should be used.

2007-12-19  Glenn Morris  <rgm@gnu.org>

	* mml.el (message-options-set, message-narrow-to-head)
	(message-in-body-p, message-mail-p, message-encode-message-body):
	Autoload.
	(message-remove-header, message-narrow-to-headers-or-head)
	(message-subscribed-p, message-make-mail-followup-to)
	(message-position-on-field, message-news-p)
	(message-options-set-recipient, message-generate-headers)
	(message-sort-headers): Declare as functions.

2007-12-18  Reiner Steib  <Reiner.Steib@gmx.de>

	* gnus-draft.el (gnus-draft-send-message): Mention process/prefix
	convention in doc string.

2007-12-17  Katsumi Yamaoka  <yamaoka@jpl.org>

	* gnus-art.el (gnus-article-browse-html-parts): Add message header and
	title to html parts.
	(gnus-article-browse-html-article): Pass message header to it.

	* mm-decode.el (mm-display-external): Use mm-add-meta-html-tag.

2007-12-16  Reiner Steib  <Reiner.Steib@gmx.de>

	* mml-sec.el, sieve-manage.el, smime.el: Make loading of password-cache
	or password compatible with XEmacs.

2007-12-15  Reiner Steib  <Reiner.Steib@gmx.de>

	* gnus-art.el (article-verify-x-pgp-sig): Add reference to X-PGP-Sig
	format document.
	(gnus-mime-delete-part): Don't write description line if empty.
	(gnus-article-encrypt-body): Add confirmation for gnus-novice-user.

2007-12-14  Johan Bockgård  <bojohan@gnu.org>

	* gnus-sum.el (gnus-summary-mark-unread-as-read)
	(gnus-summary-mark-read-and-unread-as-read)
	(gnus-summary-mark-current-read-and-unread-as-read)
	(gnus-summary-mark-unread-as-ticked): Doc fix.
	`gnus-mark-article-hook', not `gnus-summary-mark-article-hook'.

2007-12-14  Reiner Steib  <Reiner.Steib@gmx.de>

	* gnus-sum.el (gnus-summary-prev-article): Fix doc string.  Reported by
	Christoph Conrad <christoph.conrad@gmx.de>.

2007-12-14  Reiner Steib  <Reiner.Steib@gmx.de>

	* gnus-util.el (gnus-y-or-n-p, gnus-yes-or-no-p): Alias to y-or-n-p and
	yes-or-no-p.

2007-12-11  Katsumi Yamaoka  <yamaoka@jpl.org>

	* mm-decode.el (mm-add-meta-html-tag): New function.
	(mm-save-part-to-file, mm-pipe-part): Use it.

	* gnus-art.el (gnus-article-browse-delete-temp-files): Use
	gnus-y-or-n-p instead of y-or-n-p.
	(gnus-article-browse-html-parts): Work with message/external-body; use
	mm-add-meta-html-tag.

2007-12-11  Glenn Morris  <rgm@gnu.org>

	* gnus-cache.el: Require gnus-sum not just when compiling.

	* gnus-fun.el (gnus-display-x-face-in-from): Require gnus-art.

	* gnus-int.el (gnus-server-opened, gnus-status-message): Move
	definitions before use.

	* mm-decode.el: Require gnus-util.
	(mm-remove-part): Only call delete-annotation on XEmacs.

	* mm-uu.el (gnus-original-article-buffer): Define for compiler.

	* nnmail.el: Require gnus-int.

	* spam.el: Move `require's before `eval-when-compile's.

	* gnus-ems.el (gnus-alive-p):
	* gnus-fun.el (message-goto-eoh):
	* gnus-util.el (gnus-group-name-decode):
	* mail-source.el (gnus-compress-sequence):
	* message.el (Info-goto-node, format-spec):
	* mm-bodies.el (message-options-get):
	* mm-decode.el (mm-view-pkcs7):
	* mm-util.el (gmm-write-region):
	* mml-smime.el (mml-compute-boundary)
	(gnus-completing-read-with-default):
	* mml.el (widget-button-press, gnus-make-hashtable):
	* mml1991.el (mm-decode-content-transfer-encoding)
	(mm-encode-content-transfer-encoding)
	(message-options-get, message-options-set):
	* mml2015.el (gnus-buffer-live-p, gnus-get-buffer-create):
	* nnfolder.el (gnus-request-group):
	* nnheader.el (ietf-drums-unfold-fws):
	* rfc1843.el (mail-header-parse-content-type, message-narrow-to-head):
	* smime.el (gnus-run-mode-hooks):
	* spam-stat.el (gnus-message): Autoload.

	* gnus-cache.el, gnus-fun.el, gnus-group.el, gnus.el, mail-source.el:
	* mm-bodies.el, mm-decode.el, mm-extern.el, mm-util.el:
	* mml-smime.el, mml.el, mml1991.el, mml2015.el, nndb.el, nnfolder.el:
	* nnmail.el, nnmaildir.el, nnrss.el, rfc1843.el, spam.el:
	Add declare-function compatibility definition.

	* gnus-cache.el (nnvirtual-find-group-art):
	* gnus-fun.el (article-narrow-to-head, gnus-article-goto-header)
	(gnus-add-image, gnus-add-wash-type):
	* gnus-group.el (nnkiboze-score-file):
	* gnus-sum.el (turn-on-gnus-mailing-list-mode)
	(gnus-cache-write-active, mm-uu-dissect, idna-to-unicode):
	* gnus-util.el (gnus-find-method-for-group, gnus-group-name-charset)
	(message-tokenize-header, gnus-get-buffer-create)
	(mm-enable-multibyte, gnus-put-text-property, gnus-overlay-put)
	(gnus-make-overlay, mm-disable-multibyte, gnus-add-text-properties):
	* gnus.el (gnus-group-decoded-name):
	* mail-source.el (imap-capability):
	* mm-bodies.el (message-options-set):
	* mm-decode.el (gnus-configure-windows):
	* mm-extern.el (message-goto-body):
	* mm-util.el (mm-delete-duplicates, mm-detect-coding-region):
	* mml-smime.el (epg-key-sub-key-list, epg-sub-key-capability)
	(epg-sub-key-validity, message-options-set):
	* mml.el (widget-event-point, gnus-configure-windows):
	* mml1991.el (mc-encrypt-generic, gpg-sign-encrypt, gpg-encrypt):
	* mml2015.el (epg-check-configuration, epg-configuration)
	(message-options-set):
	* nndb.el (nndb-request-article):
	* nnfolder.el (gnus-request-create-group):
	* nnmail.el (gnus-activate-group, gnus-group-mark-article-read):
	* nnmaildir.el (gnus-group-mark-article-read):
	* nnrss.el (w3-parse-buffer, gnus-group-make-rss-group):
	* rfc1843.el (message-fetch-field):
	* spam.el (gnus-extract-address-components):
	Declare as functions.

2007-12-10  Katsumi Yamaoka  <yamaoka@jpl.org>

	* gnus-art.el (gnus-article-browse-html-parts): Decode CTE.

2007-12-09  Glenn Morris  <rgm@gnu.org>

	* gnus-uu.el (gnus-uu-yenc-article): Use insert-buffer-substring.

	* gnus-art.el, gnus-spec.el, gnus-sum.el, gnus-util.el:
	* message.el, mm-view.el, sieve-manage.el, smime.el:
	Add declare-function compatibility definition.

	* gnus-art.el (w3-region, w3m-region, Info-menu):
	* gnus-spec.el (gnus-summary-from-or-to-or-newsgroups):
	* gnus-sum.el (gnus-get-predicate):
	* gnus-util.el (mm-append-to-file, w32-focus-frame):
	* message.el (mail-abbrev-in-expansion-header-p):
	* mm-view.el (w3-do-setup, w3-region, w3-prepare-buffer)
	(w3m-detect-meta-charset, w3m-region):
	* sieve-manage.el (password-read, password-cache-add)
	(password-cache-remove):
	* smime.el (password-read-and-add): Declare as functions.

2007-12-08  David Kastrup  <dak@gnu.org>

	* gnus-sum.el (gnus-summary-simplify-subject-query):
	* ecomplete.el (ecomplete-display-matches): Fix buggy call to
	`message'.

2007-12-07  Glenn Morris  <rgm@gnu.org>

	* gnus-art.el (article-make-date-line): Revert previous change.

2007-12-06  Reiner Steib  <Reiner.Steib@gmx.de>

	* gnus-start.el (gnus-load): Rename local variable to avoid confusion.

2007-12-06  Christian Plate  <cplate@web.de>  (tiny change)

	* nnmaildir.el (nnmaildir-request-update-info): Improved performance.
	Call gnus-add-to-range ranges only once with a prepared article-list.

2007-12-06  Paul Jarc  <prj@po.cwru.edu>

	* nnmaildir.el (nnmaildir-request-list, nnmaildir-retrieve-groups)
	(nnmaildir-request-group, nnmaildir-retrieve-headers): Escape spaces in
	group names with backslashes.  Reported by Tassilo Horn
	<tassilo@member.fsf.org>.

2007-12-06  Deepak Goel  <deego3@gmail.com>

	* gnus-art.el (article-make-date-line):
	* gnus-start.el (gnus-load):
	* pop3.el (pop3-read-response): Fix buggy call to `error'.

2007-12-05  Katsumi Yamaoka  <yamaoka@jpl.org>

	* gnus-art.el (gnus-use-idna)
	* gnus-start.el (gnus-site-init-file)
	* message.el (message-use-idna)
	* mm-uu.el (mm-uu-hide-markers)
	* smiley.el (smiley-style): Revert changes that suppress warnings.

2007-12-05  Katsumi Yamaoka  <yamaoka@jpl.org>

	* gnus-art.el (gnus-article-browse-html-parts): Add meta html tag to
	specify charset to html source.  Reported by Christoph Conrad
	<christoph.conrad@gmx.de>.

2007-12-05  Katsumi Yamaoka  <yamaoka@jpl.org>

	* gnus-art.el (gnus-use-idna): Don't directly refer to the value of
	idna-program in order to suppress byte compile warning issued by XEmacs
	that came to byte compile the default value section of defcustom forms
	recently.

	* gnus-start.el (gnus-site-init-file): Don't directly refer to the
	value of installation-directory.

	* message.el (message-use-idna): Don't directly refer to the value of
	idna-program.

	* mm-uu.el (mm-uu-hide-markers): Don't directly call defined-colors.

	* smiley.el (smiley-style): Don't directly call face-attribute.

2007-12-04  Reiner Steib  <Reiner.Steib@gmx.de>

	* gnus-group.el (gnus-group-highlight-line): Add FIXME.

	* gnus-dired.el: Reduce Gnus dependencies.
	(gnus-ems, gnus-msg, gnus-util, message, mm-decode, mml): Don't
	require.  Use autoloads instead.
	(mml-attach-file, mm-default-file-encoding, mailcap-extension-to-mime)
	(mailcap-mime-info, mm-mailcap-command, ps-print-preprint)
	(message-buffers, gnus-setup-message, gnus-print-buffer): Autoload.
	(gnus-dired-mode): Adjust doc string.
	(gnus-dired-mail-mode): New variable.
	(gnus-dired-mode-map): Avoid using `gnus-define-keys'.
	(gnus-dired-mode): Avoid using `gnus-run-hooks'.
	(gnus-dired-mail-buffers): New function.  Return mail or message
	composition buffers.
	(gnus-dired-attach): Use it.
	(gnus-dired-find-file-mailcap): Call `mailcap-mime-info' with
	NO-DECODE.
	(gnus-dired-print): Use `gnus-print-buffer' depending on
	`gnus-dired-mail-mode'.

2007-12-04  Katsumi Yamaoka  <yamaoka@jpl.org>

	* rfc2047.el (rfc2047-encoded-word-regexp)
	(rfc2047-encoded-word-regexp-loose): Move forward; add comments
	explaining what regexp patterns are for.

2007-12-04  Glenn Morris  <rgm@gnu.org>

	* password.el: Move to ../password-cache.el.

	* mml1991.el (password-read, password-cache-add, password-cache-remove):
	* mml2015.el (password-read, password-cache-add, password-cache-remove):
	* mml-smime.el (password-read, password-cache-add)
	(password-cache-remove):
	No need to autoload, since mml-sec requires password.

	* gnus.el (gnus-spam-resend-to, gnus-ham-resend-to):
	* message.el (gnus-extract-address-components):
	* mml-smime.el (gnus-extract-address-components): Define for compiler.

	* mml-sec.el, sieve-manage.el, smime.el: Require password-cache or
	password.

2007-12-03  Reiner Steib  <Reiner.Steib@gmx.de>

	* mailcap.el: Reduce dependencies.
	(mail-header-parse-content-type): Autoload.
	(mailcap-delete-duplicates): New alias.
	(mailcap-mime-info): Add optional argument NO-DECODE.
	(mailcap-mime-types): Use mailcap-delete-duplicates.

	* message.el (message-ignored-supersedes-headers): Add "X-ID".

2007-12-03  Lars Magne Ingebrigtsen  <larsi@gnus.org>

	* gnus-sum.el (gnus-uu-extract-map): Add a command for the yenc
	function.

	* gnus-uu.el (gnus-uu-decode-yenc): New command.
	(gnus-uu-yenc-article): New function.

	* yenc.el (yenc-first-part-p, yenc-last-part-p): New functions.

	* mm-uu.el (mm-uu-yenc-extract): Get the data from the original
	buffer.

2007-12-02  Glenn Morris  <rgm@gnu.org>

	* sasl-cram.el, sasl-digest.el, sasl-ntlm.el, sasl.el:
	Move to ../net.

	* binhex.el, uudecode.el: Move to ../mail.

	* encrypt.el: Remove file.

2007-12-01  Reiner Steib  <Reiner.Steib@gmx.de>

	* message.el (message-cite-prefix-regexp): Remove `-' and `+' to avoid
	matches on patches.

	* gnus-art.el (gnus-article-browse-html-article): Mention
	`mm-text-html-renderer' in the doc string.

	* rfc2047.el (rfc2047-encode-max-chars): Refer to RFC 2047 in doc
	string.  Add comments.

	* message.el (message-idna-to-ascii-rhs-1): Don't call `idna-to-ascii'
	if rhs is ASCII.

2007-12-01  Glenn Morris  <rgm@gnu.org>

	* dig.el, dns.el: Move to ../net.
	* format-spec.el, hex-util.el, sha1.el: Move to ../.

	* mail-source.el (top-level): Require format-spec before
	eval-when-compile.

2007-11-30  Glenn Morris  <rgm@gnu.org>

	* encrypt.el: Require password, rather than autoloading password-read.

2007-11-28  Elias Oltmanns  <eo@nebensachen.de>

	* gnus.el (gnus-method-to-server): Add an optional parameter so the
	caller can indicate whether the cache should be disregarded for this
	call.  This way the result of the call is reproducible at all times and
	can be considered a canonical server name for the supplied method.
	(gnus-agent-method-p): Canonicalize server names by pushing their
	method through `gnus-method-to-server' using the no-cache argument.

	* gnus-srvr.el (gnus-server-insert-server-line): Call
	`gnus-method-to-server' with `no-cache' argument.

	* gnus-agent.el (gnus-agent-toggle-plugged): Don't call
	gnus-agent-possibly-synchronize-flags as this should be called when the
	server is actually being opened.
	(gnus-agent-possibly-synchronize-flags)
	(gnus-agent-possibly-synchronize-flags-server): Move check for the
	flags file of an agentized server to the latter function.

	* gnus-int.el (gnus-agent-possibly-synchronize-flags-server): Autoload.
	(gnus-open-server): Call gnus-agent-possibly-synchronize-flags-server
	after a connection has been established successfully.

2007-11-28  Katsumi Yamaoka  <yamaoka@jpl.org>

	* gnus-art.el (article-display-face): Force to display face if called
	interactively; check if gnus-article-x-face-too-ugly matches author.
	(article-display-x-face): Display face even if From header is missing
	as article-display-face does.

2007-11-28  Richard Stallman  <rms@gnu.org>

	* md4.el: Move to ../.
	* hmac-def.el, hmac-md5.el, ntlm.el: Move to ../net.

2007-11-27  Reiner Steib  <Reiner.Steib@gmx.de>

	* mail-source.el (mail-sources): Default to fetch from file for
	compatibility with default of nnmail-spool-file.

2007-11-27  Katsumi Yamaoka  <yamaoka@jpl.org>

	* rfc2047.el (rfc2047-allow-irregular-q-encoded-words): New variable.
	(rfc2047-encodable-p): Use rfc2047-encoded-word-regexp instead of "=?"
	to look for encoded word that should be encoded again.
	(rfc2047-encoded-word-regexp): Make B encoding pattern strict.
	(rfc2047-encoded-word-regexp-loose): New constant that has loose Q
	encoding pattern.
	(rfc2047-decode-region): Switch strict regexp and loose one according
	to rfc2047-allow-irregular-q-encoded-words.

2007-11-26  Simon Josefsson  <simon@josefsson.org>

	* imap.el: Move to ../net directory.

2007-11-25  Romain Francoise  <romain@orebokech.com>

	* gnus-msg.el (gnus-summary-reply): Delete extra paren.

2007-11-24  Reiner Steib  <Reiner.Steib@gmx.de>

	* nnmail.el (nnmail-spool-file): Remove obsolete variable.
	(nnmail-get-new-mail): Remove code using `nnmail-spool-file'.

	* gnus-start.el (defvar, gnus-get-unread-articles): Remove code using
	`nnmail-spool-file'.

	* nnkiboze.el (nnkiboze-generate-groups): Don't bind obsolete
	`nnmail-spool-file'.

	* gnus-move.el (gnus-change-server): Ditto.

	* gnus-kill.el (gnus-batch-score): Ditto.

	* gnus-cache.el (gnus-jog-cache): Ditto.

	* gnus-msg.el (gnus-summary-reply):
	Ignore gnus-confirm-mail-reply-to-news for wide and very wide replies.

2007-11-24  Reiner Steib  <Reiner.Steib@gmx.de>

	* gnus-cache.el (gnus-cache-generate-nov-databases):
	Use nnml-generate-nov-databases-directory instead of
	nnml-generate-nov-databases-1.

2007-11-24  Glenn Morris  <rgm@gnu.org>

	* message.el (message-tool-bar-retro): Update for rename
	mail_send.xpm->mail-send.xpm.

2007-11-22  Reiner Steib  <Reiner.Steib@gmx.de>

	* smime.el (smime-cert-by-ldap-1): Use `ldap-search' instead of
	`smime-ldap-search' for Emacs 22 and up.

2007-11-22  Reiner Steib  <Reiner.Steib@gmx.de>

	* hashcash.el: Move to ../mail directory.

	* smime-ldap.el: Remove.  Not used in Emacs 22 and up.

	* smime.el (smime-cert-by-ldap-1): Use `ldap-search' instead of
	`smime-ldap-search' for Emacs 22 and up.

2007-11-22  Stefan Monnier  <monnier@iro.umontreal.ca>

	* gnus-art.el (gnus-article-truncate-lines): Use `truncate-lines'.

	* message.el (message-send-mail-function): Fix error convention.
	(message-mailer-swallows-blank-line, message-send-mail-with-sendmail)
	(message-widen-reply, message-send-mail, message-talkative-question)
	(message-with-reply-buffer, message-generate-new-buffer-clone-locals)
	(message-clone-locals, message-send-news): Use with-current-buffer.
	(message-insert-or-toggle-importance): Remove unused var `valid'.
	(message-make-references): Remove unused var `new-references'.
	(message-make-mail-followup-to): Remove unused var `subscribed-lists'.

2007-11-22  Juanma Barranquero  <lekktu@gmail.com>

	* spam.el (spam-find-spam, spam-enter-list): Doc fixes.
	(spam-split-symbolic-return-positive): Reflow docstring.
	(spam-backends, spam-summary-exit-behavior)
	(spam-mark-ham-unread-before-move-from-spam-group)
	(spam-summary-score-preferred-header, spam-sa-learn-spam-switch)
	(spam-sa-learn-ham-switch, spam-sa-learn-unregister-switch)
	(spam-clear-cache, spam-backend-check, spam-install-backend)
	(spam-install-statistical-backend, spam-list-of-processors)
	(spam-group-processor-p, spam-split, spam-bogofilter-score)
	(spam-bsfilter-score, spam-check-bsfilter, spam-crm114-score)
	(spam-check-crm114, spam-initialize, spam-unload-hook):
	Fix typos in docstrings.

2007-11-21  Katsumi Yamaoka  <yamaoka@jpl.org>

	* gnus-start.el (gnus-get-unread-articles): Mark groups as having never
	been checked if they have never been read and those group levels are
	higher than the one that a user specified.

2007-11-21  Katsumi Yamaoka  <yamaoka@jpl.org>

	* gnus-start.el (gnus-get-unread-articles): Don't prevent from checking
	foreign groups unless a group level is specified by a user.
	Reported by Dan Nicolaescu <dann@ics.uci.edu>.

2007-11-21  Reiner Steib  <Reiner.Steib@gmx.de>

	* message.el (message-send-mail-function): Require sendmail.

2007-11-20  Reiner Steib  <Reiner.Steib@gmx.de>

	* message.el (message-send-mail-function): Check for smtpmail too.

	* utf7.el (utf7-encode, utf7-decode): Use coding system
	`utf-7'/`utf-7-imap' from utf-7.el' if available.

	* message.el (message-send-mail-function): New function.
	(message-send-mail-function): Set default using
	message-send-mail-function.  Adjust doc string.
	(message-send-mail-with-mailclient): New function.

2007-11-17  Richard Stallman  <rms@gnu.org>

	* assistant.el: Remove file.

2007-11-16  Dan Nicolaescu  <dann@ics.uci.edu>

	* smime.el (from):
	* rfc2047.el (message-posting-charset):
	* qp.el (mm-use-ultra-safe-encoding):
	* pop3.el (parse-time-months):
	* nnrss.el (mm-text-html-renderer, mm-text-html-washer-alist):
	* nnml.el (files):
	* nnheader.el (gnus-newsgroup-name, nnheader-file-coding-system)
	(jka-compr-compression-info-list, ange-ftp-path-format)
	(efs-path-regexp):
	* nndiary.el (files):
	* mml2015.el (mc-default-scheme, mc-schemes, pgg-default-user-id)
	(pgg-errors-buffer, pgg-output-buffer, epg-user-id-alist)
	(epg-digest-algorithm-alist, inhibit-redisplay)
	(password-cache-expiry):
	* mml1991.el (pgg-default-user-id, pgg-errors-buffer)
	(pgg-output-buffer, password-cache-expiry):
	* mml.el (mml-dnd-protocol-alist, ange-ftp-name-format)
	(efs-path-regexp):
	* mml-smime.el (epg-user-id-alist, epg-digest-algorithm-alist)
	(inhibit-redisplay):
	* mm-uu.el (file-name, start-point, end-point, entry)
	(gnus-newsgroup-name, gnus-newsgroup-charset):
	* mm-util.el (mm-mime-mule-charset-alist, latin-unity-coding-systems)
	(latin-unity-ucs-list):
	* mm-bodies.el (mm-uu-yenc-decode-function, mm-uu-decode-function)
	(mm-uu-binhex-decode-function):
	* message.el (gnus-message-group-art, gnus-list-identifiers)
	(rmail-enable-mime-composing, gnus-local-organization)
	(gnus-post-method, gnus-select-method, gnus-active-hashtb)
	(gnus-read-active-file, facemenu-add-face-function)
	(facemenu-remove-face-function, gnus-article-decoded-p)
	(tool-bar-mode):
	* mail-source.el (display-time-mail-function):
	* gnus-util.el (nnmail-pathname-coding-system)
	(nnmail-active-file-coding-system, gnus-emphasize-whitespace-regexp)
	(gnus-original-article-buffer, gnus-user-agent)
	(rmail-default-rmail-file, mm-text-coding-system, tool-bar-mode)
	(xemacs-codename, sxemacs-codename, emacs-program-version):
	* gnus-sum.el (tool-bar-mode, gnus-tmp-header, number):
	* gnus-start.el (gnus-agent-covered-methods)
	(gnus-agent-file-loading-local, gnus-agent-file-loading-cache)
	(gnus-current-headers, gnus-thread-indent-array, gnus-newsgroup-name)
	(gnus-newsgroup-headers, gnus-group-list-mode)
	(gnus-group-mark-positions, gnus-newsgroup-data)
	(gnus-newsgroup-unreads, nnoo-state-alist)
	(gnus-current-select-method, mail-sources)
	(nnmail-scan-directory-mail-source-once, nnmail-split-history)
	(nnmail-spool-file, gnus-cache-active-hashtb):
	* gnus-mh.el (mh-lib-progs):
	* gnus-ems.el (gnus-tmp-unread, gnus-tmp-replied)
	(gnus-tmp-score-char, gnus-tmp-indentation, gnus-tmp-opening-bracket)
	(gnus-tmp-lines, gnus-tmp-name, gnus-tmp-closing-bracket)
	(gnus-tmp-subject-or-nil, gnus-check-before-posting, gnus-mouse-face)
	(gnus-group-buffer):
	* gnus-cite.el (font-lock-defaults-computed, font-lock-keywords)
	(font-lock-set-defaults):
	* gnus-art.el (tool-bar-map, w3m-minor-mode-map)
	(gnus-face-properties-alist, charset, gnus-summary-article-menu)
	(gnus-summary-post-menu, total-parts, type, condition, length):
	* gnus-agent.el (gnus-agent-read-agentview):
	* flow-fill.el (show-trailing-whitespace):
	* gnus-group.el (tool-bar-mode, nnrss-group-alist): Remove unnecessary
	eval-and-compile wrappers for byte compiler pacifiers.

	* mm-view.el (mm-inline-image-xemacs): Only do something for XEmacs.
	(mm-display-inline-fontify): Check for featurep 'xemacs not
	extent-list.

	* mm-decode.el (mm-display-external): Check for featurep 'xemacs not
	itimer-list.
	(mm-create-image-xemacs): Only do something for XEmacs.
	(mm-image-fit-p): Check for featurep 'xemacs not glyph-width.

	* mm-util.el (mm-find-buffer-file-coding-system): Add check for XEmacs.

	* gnus-registry.el (gnus-adaptive-word-syntax-table):
	* gnus-fun.el (gnus-face-properties-alist): Pacify byte compiler.

2007-11-15  Juanma Barranquero  <lekktu@gmail.com>

	* nnimap.el (nnimap-split-download-body):
	* gnus-demon.el (gnus-demon):
	* gnus-uu.el (gnus-uu-default-view-rules): Fix typos in docstrings.

2007-11-15  Katsumi Yamaoka  <yamaoka@jpl.org>

	* nntp.el (nntp-insert-buffer-substring, nntp-copy-to-buffer): New
	macros.
	(nntp-wait-for, nntp-retrieve-articles, nntp-async-trigger)
	(nntp-retrieve-headers-with-xover): Use nntp-insert-buffer-substring to
	copy data from unibyte buffer to multibyte current buffer.
	(nntp-retrieve-headers, nntp-retrieve-groups); Use nntp-copy-to-buffer
	to copy data from unibyte current buffer to multibyte buffer.
	(nntp-make-process-buffer): Make process buffer unibyte.

	* pop3.el (pop3-open-server): Fix typo in Lisp code.

2007-11-14  Denys Duchier  <denys.duchier@univ-orleans.fr>  (tiny change)

	* pop3.el (pop3-open-server): Accept and process data more robustly at
	connexion start to avoid spurious "POP SSL connexion failed" errors.

2007-11-14  Katsumi Yamaoka  <yamaoka@jpl.org>

	* gnus-start.el (gnus-active-to-gnus-format): Use unibyte buffer to
	read group names.

2007-11-12  Reiner Steib  <Reiner.Steib@gmx.de>

	* gnus-msg.el (gnus-confirm-mail-reply-to-news): Adjust :version.

2007-11-12  Katsumi Yamaoka  <yamaoka@jpl.org>

	* nnmail.el (nnmail-parse-active): Make group names unibyte.
	(nnmail-save-active): Use a unibyte buffer when saving active file,
	which may contain non-ASCII group names.

	* nnml.el (nnml-request-group): Decode group names in messages.

2007-11-05  Reiner Steib  <Reiner.Steib@gmx.de>

	* message.el (message-citation-line-function)
	(message-insert-formatted-citation-line): Fix spelling of
	`message-insert-formated-citation-line'.

2007-11-03  Reiner Steib  <Reiner.Steib@gmx.de>

	* gnus-sum.el (gnus-summary-highlight): Mark as risky local variable.

2007-11-02  Katsumi Yamaoka  <yamaoka@jpl.org>

	* nnml.el (nnml-request-rename-group): Bind file-name-coding-system to
	nnmail-pathname-coding-system.

	* gnus-group.el (gnus-group-rename-group): Encode non-ASCII group name
	that a user enters; decode group names in messages.

	* gnus-msg.el (gnus-inews-do-gcc): Encode non-ASCII group names.

2007-11-01  Reiner Steib  <Reiner.Steib@gmx.de>

	* mm-util.el (mm-charset-eval-alist): Mark as risky local variable.

	* gnus.el (gnus-group-charter-alist): Mark as risky local variable.

	* gnus-art.el (gnus-button-alist, gnus-header-button-alist): Mark as
	risky local variable.

	* gnus-group.el (gnus-group-icon-list): Mark as risky local variable.

2007-11-01  Teodor Zlatanov  <tzz@lifelogs.com>

	* encrypt.el: Improve documentation to fix function name typo.
	Reported by Daiki Ueno <ueno@unixuser.org>.

2007-11-01  Katsumi Yamaoka  <yamaoka@jpl.org>

	* gnus-art.el (gnus-article-next-page): Honor gnus-article-over-scroll
	even if the point is not in the last page of an article.
	(gnus-article-prev-page): Honor gnus-article-over-scroll when moving
	back to the previous page.

2007-10-30  Reiner Steib  <Reiner.Steib@gmx.de>

	* qp.el (quoted-printable-decode-string): Fix typo in doc string.

2007-10-30  Katsumi Yamaoka  <yamaoka@jpl.org>

	* gnus-ems.el (gnus-x-splash): Work even if there's no scroll bar.

2007-10-29  Stefan Monnier  <monnier@iro.umontreal.ca>

	* message.el (message-check-news-body-syntax): Avoid
	mm-string-as-multibyte.
	(message-hide-headers): Don't assume (point-min)==1.

2007-10-28  Reiner Steib  <Reiner.Steib@gmx.de>

	* message.el (message-remove-blank-cited-lines): Fix if remove is
	given.
	(message-bogus-address-regexp): New variable.
	(message-bogus-recipient-p): New function.
	(message-check-recipients): New command.
	(message-syntax-checks): Add `bogus-recipient'.
	(message-fix-before-sending): Add `bogus-recipient'.

	* gnus-art.el (gnus-button-mid-or-mail-heuristic-alist): Add "alpine".
	(gnus-treat-body-boundary): Don't test window-system.

2007-10-28  Leo  <sdl.web@gmail.com>  (tiny change)

	* gnus-art.el (gnus-treat-emphasize): Don't test window-system.

2007-10-28  Reiner Steib  <Reiner.Steib@gmx.de>

	* gnus.el: Bump version to Gnus v5.13.

2007-10-28  Miles Bader  <miles@gnu.org>

	* nnheader.el (nnheader-uniquify-message-id): Make sure this is defined
	at compile-time too.

2007-10-27  Reiner Steib  <Reiner.Steib@gmx.de>

	* gnus-msg.el (gnus-message-setup-hook): Add
	`message-remove-blank-cited-lines' to options.

2007-10-26  Reiner Steib  <Reiner.Steib@gmx.de>

	* message.el (message-remove-blank-cited-lines): New function.
	Suggested by Karl Plästerer.

2007-10-25  Katsumi Yamaoka  <yamaoka@jpl.org>

	* hashcash.el (mail-add-payment): Replace mapcar called for effect with
	mapc.

	* imap.el (imap-open): Replace mapcar called for effect with mapc.
	(top-level): Use mapc to set functions to be traced for debugging.

	* legacy-gnus-agent.el (gnus-agent-convert-agentview): Replace mapcar
	called for effect with while loop.

	* message.el (message-talkative-question): Replace mapcar called for
	effect with mapc.

	* mm-util.el: Use mapc instead of mapcar to make compatible functions.
	(mm-find-mime-charset-region, mm-find-charset-region): Replace mapcar
	called for effect with dolist.

	* mml.el (mml-insert-mime): Replace mapcar called for effect with mapc.

	* nndiary.el: Use dolist instead of mapcar to add diary headers to
	gnus-extra-headers and nnmail-extra-headers.

	* nnimap.el (nnimap-request-update-info-internal): Replace mapcar
	called for effect with dolist.
	(top-level): Use mapc to set functions to be traced for debugging.

	* nnmail.el (nnmail-read-incoming-hook): Doc fix.
	(nnmail-split-fancy-with-parent): Replace mapcar called for effect with
	dolist.

	* nnmaildir.el (nnmaildir--delete-dir-files, nnmaildir-request-close):
	Replace mapcar called for effect with mapc.
	(nnmaildir--scan, nnmaildir-request-scan, nnmaildir-retrieve-groups)
	(nnmaildir-request-update-info, nnmaildir-request-delete-group)
	(nnmaildir-retrieve-headers, nnmaildir-request-set-mark)
	(nnmaildir-close-group): Replace mapcar called for effect with dolist.

	* nnrss.el (nnrss-make-hash-index): Use gnus-remove-if instead of
	remove-if that's a cl function.

	* webmail.el (webmail-debug): Replace mapcar called for effect with
	dolist.

2007-10-24  Katsumi Yamaoka  <yamaoka@jpl.org>

	* gnus-agent.el (gnus-agent-read-agentview, gnus-agent-save-alist)
	(gnus-agent-expire-unagentized-dirs): Replace mapcar called for effect
	with while loop.

	* gnus-art.el: Use mapc instead of mapcar to make gnus-article-*
	functions from article-* functions.
	(gnus-multi-decode-header): Replace mapcar called for effect with
	dolist.

	* gnus-bookmark.el (gnus-bookmark-bmenu-list)
	(gnus-bookmark-show-details): Replace mapcar called for effect with
	while loop.

	* gnus-diary.el (gnus-diary-update-group-parameters): Replace mapcar
	called for effect with while loop.

	* gnus-group.el (gnus-group-suspend): Replace mapcar called for effect
	with dolist.

	* gnus-registry.el (gnus-registry-split-fancy-with-parent): Replace
	mapcar called for effect with dolist.

	* gnus-spec.el (gnus-correct-length): Make it simple and fast.

	* gnus-sum.el (gnus-multi-decode-encoded-word-string)
	(gnus-build-sparse-threads, gnus-summary-limit-include-expunged):
	Replace mapcar called for effect with dolist.
	(gnus-simplify-buffer-fuzzy): Replace mapcar called for effect with
	mapc.

	* gnus-topic.el (gnus-topic-find-groups, gnus-topic-move-group):
	Replace mapcar called for effect with dolist.
	(gnus-topic-list): Replace mapcar called for effect with mapc.

	* gnus.el: Use mapc instead of mapcar to add autoloads.

2007-10-23  Richard Stallman  <rms@gnu.org>

	* gnus-group.el (gnus-group-highlight): Mark as risky.

2007-10-23  Katsumi Yamaoka  <yamaoka@jpl.org>

	* gnus.el (gnus-server-to-method): Return method found first in
	gnus-newsrc-alist.

	* gnus-art.el (gnus-article-highlight-signature)
	(gnus-insert-prev-page-button, gnus-insert-next-page-button): Make a
	button overlay without the front stickiness.

2007-10-22  Kevin Greiner  <kevin.greiner@compsol.cc>

	* gnus-agent.el (gnus-agent-expire-group-1): The check for an unsorted
	overview buffer needed a catch to receive its throw.
	(gnus-agent-flush-cache): Declared as interactive to make this function
	easier to use.

2007-10-20  Reiner Steib  <Reiner.Steib@gmx.de>

	* html2text.el (html2text-fix-paragraph): Use `forward-line' instead of
	`next-line'.

2007-10-18  Katsumi Yamaoka  <yamaoka@jpl.org>

	* nnmail.el (nnmail-fancy-expiry-target): Use rmail-dont-reply-to to
	exclude address matching message-dont-reply-to-names.

2007-10-15  Katsumi Yamaoka  <yamaoka@jpl.org>

	* gnus-util.el (gnus-string<): New function.

	* gnus-sum.el (gnus-article-sort-by-author)
	(gnus-article-sort-by-recipient, gnus-article-sort-by-subject): Use it.

2007-10-15  Katsumi Yamaoka  <yamaoka@jpl.org>

	* gnus-win.el (gnus-configure-windows): Focus on the frame for which
	the frame-focus tag is set in gnus-buffer-configuration.

2007-10-12  Katsumi Yamaoka  <yamaoka@jpl.org>

	* gnus-art.el (gnus-article-add-button): Make a button overlay without
	the front stickiness.

2007-10-11  Katsumi Yamaoka  <yamaoka@jpl.org>

	* gnus-art.el (gnus-button-alist): Exclude newline in RFC2396-compliant
	url pattern; remove duplicate one.
	(gnus-article-extend-url-button): New function.
	(gnus-article-add-buttons): Use it.
	(gnus-button-push): Use concatenated url that it makes.

2007-10-04  Juanma Barranquero  <lekktu@gmail.com>

	* sieve-manage.el (sieve-manage-interactive-login): Doc fix.
	(sieve-manage-open): Use `mapc' instead of `mapcar'.

2007-10-02  Stefan Monnier  <monnier@iro.umontreal.ca>

	* gnus-uu.el (gnus-uu-reginize-string, gnus-uu-expand-numbers):
	Don't hardcode point-min==1.

2007-09-30  David Kastrup  <dak@gnu.org>

	* gnus-art.el (gnus-article-reply-with-original)
	(gnus-article-followup-with-original): When `transient-mark-mode' is
	off, refrain from active-region behavior for followups.

2007-10-08  Reiner Steib  <Reiner.Steib@gmx.de>

	* mm-util.el (mm-charset-synonym-alist): Alias gbk to cp936.
	Fix comment about "iso8859-1".

2007-10-08  Daiki Ueno  <ueno@unixuser.org>

	* mm-decode.el (mm-possibly-verify-or-decrypt): Replace PARTS with the
	ones returned from the verify-function.

	* mm-uu.el (mm-uu-pgp-signed-extract-1): Call
	mml2015-extract-cleartext-signature if extraction failed.

2007-10-07  Daiki Ueno  <ueno@unixuser.org>

	* mm-uu.el (mm-uu-pgp-signed-extract-1): Delete the first line
	beginning with "-----BEGIN PGP SIGNED MESSAGE-----" if extraction
	failed.

2007-10-04  Reiner Steib  <Reiner.Steib@gmx.de>

	* Relicense "GPLv2 or later" files to "GPLv3 or later".

2007-09-27  Teodor Zlatanov  <tzz@lifelogs.com>

	* gnus-sum.el (gnus-summary-kill-thread): Allow universal prefix zero
	to mark a thread as expirable.  Add variable `hide' to handle hiding of
	thread for both the null and zero (kill/expire thread) universal prefix
	cases.
	(gnus-summary-expire-thread): Add new function to expire a thread,
	using gnus-summary-kill-thread.
	(gnus-summary-mode-map, gnus-summary-thread-map): Add 'M-C-e' and 'T e'
	shortcuts for gnus-summary-expire-thread.
	(gnus-summary-mode-map, gnus-summary-thread-map): Remove `M-C-e' and `T
	e' bindings for gnus-summary-expire-thread.  Add `T E' binding.

2007-09-25  Teodor Zlatanov  <tzz@lifelogs.com>

	* gnus-registry.el (gnus-registry-store-extra-entry): Allow for nil
	extras value, so an extras entry can be deleted.
	(gnus-registry-delete-extra-entry): Use it.
	(gnus-registry-fetch-extra-flags, gnus-registry-has-extra-flag)
	(gnus-registry-store-extra-flags, gnus-registry-delete-extra-flags)
	(gnus-registry-delete-all-extra-flags): Allow for arbitrary flag symbol
	storage through the gnus-registry, and provide an appropriate API for
	it.

2007-09-13  Katsumi Yamaoka  <yamaoka@jpl.org>

	* gnus-sum.el (gnus-newsgroup-maximum-articles): Move from gnus.el.
	Suggested by Leo <sdl.web@gmail.com>.

	* gnus.el: Do.

2007-09-13  Katsumi Yamaoka  <yamaoka@jpl.org>

	* gnus.el (gnus-newsgroup-maximum-articles): Rename from
	gnus-maximum-newsgroup.  Suggested by Leo <sdl.web@gmail.com>.

	* gnus-agent.el (gnus-agent-fetch-headers): Do.

	* gnus-sum.el (gnus-articles-to-read, gnus-list-of-unread-articles)
	(gnus-list-of-read-articles, gnus-sequence-of-unread-articles): Do.

2007-09-13  Katsumi Yamaoka  <yamaoka@jpl.org>

	* nnmbox.el (nnmbox-request-article): Don't assume delim regexp matches
	newline.
	(nnmbox-request-accept-article): Don't change article in source buffer;
	narrow to header to use message-fetch-field rather than
	nnmail-fetch-field; use with-current-buffer instead of save-excursion.
	(nnmbox-request-replace-article): Quote lines that'll be misidentified
	as delimiters; make sure article ends with newline.
	(nnmbox-delete-mail): Correct last position of article to be deleted;
	ignore X-Gnus-Newsgroup header in article body.
	(nnmbox-save-mail): Quote lines looking like delimiters at the right
	positions; make sure article ends with newline.

	* message.el (message-display-abbrev): Don't infloop when a user
	inserts SPC in the beginning of header.

2007-09-12  Teodor Zlatanov  <tzz@lifelogs.com>

	* gnus-registry.el (gnus-registry-unfollowed-groups): Add INBOX to the
	list of groups not followed by default.  Fix type to be regexp.
	(gnus-registry-grep-in-list): Fix inverted parameters to string-match.

2007-09-06  Tassilo Horn  <tassilo@member.fsf.org>

	* hmac-def.el (define-hmac-function): Switch from old-style to
	new-style backquotes.

	* md4.el (md4-make-step): Likewise.

2007-09-06  Katsumi Yamaoka  <yamaoka@jpl.org>

	* gnus-start.el (gnus-gnus-to-newsrc-format): Use a unibyte buffer and
	raw-text coding system when saving .newsrc file, which may contain
	non-ASCII group names.

2007-09-05  Katsumi Yamaoka  <yamaoka@jpl.org>

	* gnus-cus.el (gnus-score-extra): New widget.
	(gnus-score-extra-convert): New function.
	(gnus-score-customize): Use it for Extra.

2007-08-31  Daiki Ueno  <ueno@unixuser.org>

	* mml2015.el (mml2015-extract-cleartext-signature): New function.
	(mml2015-mailcrypt-clear-verify): Use it.
	(mml2015-gpg-clear-verify): Use it.
	(mml2015-pgg-clear-verify): Use it.
	(mml2015-epg-clear-verify): Replace the current part with the output
	from GnuPG; don't extract the plaintext by itself.

	* mm-uu.el (mm-uu-pgp-beginning-signature): Abolish.
	(mm-uu-pgp-signed-extract-1): Bind coding-system-for-read when calling
	mml2015-clear-verify-function; don't touch the armor headers or
	dash-escaped text here.

2007-08-24  Katsumi Yamaoka  <yamaoka@jpl.org>

	* gnus-art.el (gnus-article-edit-part): Don't jump to nonexistent part.
	(gnus-mime-view-part-as-type-internal): Default to text/plain for text
	parts, or application/octet-stream as a last resort.
	(gnus-mime-view-part-as-type): Don't toggle display.
	(gnus-mime-view-part-as-charset): Don't turn off display before
	querying charset.

	* mm-view.el (mm-inline-text-html-render-with-w3): Don't add XEmacs
	stuff to undisplayer function in Emacs.
	(mm-inline-text-html-render-with-w3m): Remove Emacs/W3 stuff.

	* mml.el (mml-generate-mime-1): Prefer utf-8 when encoding
	text/calendar parts.

2007-08-23  Katsumi Yamaoka  <yamaoka@jpl.org>

	* gnus-art.el (gnus-mime-display-single): Use utf-8 by default for
	decoding text/calendar parts.

	* message.el (message-forward-make-body-mime): Always mark body as
	having no illegible text; remove signed-or-encrypted argument.
	(message-forward-make-body): Don't pass signed-or-encrypted arg to it.

	* mml.el (mml-generate-mime): Make sure it uses multibyte temp buffer.
	(mml-generate-mime-1): Don't encode body if it is specified to be in
	raw form; don't make buffer be unibyte when inserting multibyte string.

2007-08-23  Stefan Monnier  <monnier@iro.umontreal.ca>

	* sha1.el: Fix up comment style.
	(sha1-F0, sha1-F1, sha1-F2, sha1-F3, sha1-S1, sha1-S5, sha1-S30)
	(sha1-OP, sha1-add-to-H): Use new-style backquotes.

	* hex-util.el: Fix up comment style.
	(hex-char-to-num, num-to-hex-char): Use new-style backquotes.

	* gnus-salt.el: Use with-current-buffer.
	(gnus-pick-setup-message): Fix long-standing typo.

2007-08-17  Katsumi Yamaoka  <yamaoka@jpl.org>

	* imap.el (imap-logout-timeout): New variable.
	(imap-logout, imap-logout-wait): New functions.
	(imap-kerberos4-open, imap-gssapi-open, imap-close): Use them.

	* nnimap.el (nnimap-logout-timeout): New server variable.
	(nnimap-open-server, nnimap-close-server): Bind imap-logout-timeout to
	nnimap-logout-timeout.

	* gnus-art.el (gnus-article-summary-command-nosave)
	(gnus-article-read-summary-keys): Don't use 3rd arg of pop-to-buffer.

2007-08-14  Katsumi Yamaoka  <yamaoka@jpl.org>

	* gnus.el (gnus-maximum-newsgroup): New variable.

	* gnus-agent.el (gnus-agent-fetch-headers): Limit the range of articles
	according to gnus-maximum-newsgroup.

	* gnus-sum.el (gnus-articles-to-read, gnus-list-of-unread-articles)
	(gnus-list-of-read-articles, gnus-sequence-of-unread-articles):
	Limit the range of articles according to gnus-maximum-newsgroup.

2007-08-14  Tassilo Horn  <tassilo@member.fsf.org>

	* gnus-art.el (gnus-sticky-article): Fixed problems described in
	<b4mps1qitio.fsf@jpl.org> on ding.  Thanks to Katsumi.
	Don't perform gnus-configure-windows here; reuse existing sticky
	article buffer.

	* gnus-sum.el (gnus-summary-display-article): Setup article buffer if
	it doesn't exist in gnus-article-mode.

2007-08-13  Katsumi Yamaoka  <yamaoka@jpl.org>

	* gnus-agent.el (gnus-agent-decoded-group-names): New variable.
	(gnus-agent-decoded-group-name): New function.
	(gnus-agent-group-path, gnus-agent-group-pathname): Use it.
	(gnus-agent-expire-group-1): Use it; decode group name in messages.

2007-08-12  Tassilo Horn  <tassilo@member.fsf.org>

	* gnus-sum.el (gnus-summary-article-map, gnus-summary-make-menu-bar):
	Add binding for gnus-sticky-article.
	(gnus-summary-exit): Don't kill sticky article buffers.

	* gnus-art.el (gnus-sticky-article-mode): New mode to generate a sticky
	article buffer.
	(gnus-sticky-article, gnus-kill-sticky-article-buffer)
	(gnus-kill-sticky-article-buffers): New commands.

2007-08-10  Katsumi Yamaoka  <yamaoka@jpl.org>

	* nntp.el (nntp-xref-number-is-evil): New server variable.
	(nntp-find-group-and-number): If it is non-nil, don't trust article
	numbers in the Xref header.

2007-08-09  Katsumi Yamaoka  <yamaoka@jpl.org>

	* gnus-agent.el (gnus-agent-read-group): New function.
	(gnus-agent-flush-group, gnus-agent-expire-group)
	(gnus-agent-regenerate-group): Use it.
	(gnus-agent-expire-unagentized-dirs): Bind file-name-coding-system to
	nnmail-pathname-coding-system.

2007-08-06  Katsumi Yamaoka  <yamaoka@jpl.org>

	* gnus-ems.el (gnus-x-splash): Bind inhibit-read-only to t.

	* gnus-sum.el (gnus-summary-insert-articles): Mark inserted articles
	that are unread as unread, and also as selected so that information of
	marks having been changed by a user may be updated when exiting group.

2007-08-04  Reiner Steib  <Reiner.Steib@gmx.de>

	* gnus-art.el (article-hide-headers): Bind inhibit-read-only to t.

2007-08-03  Katsumi Yamaoka  <yamaoka@jpl.org>

	* gnus-art.el (gnus-mime-display-single): Pass part number that is
	calculated ignoring signature parts to gnus-treat-article.

2007-08-02  Katsumi Yamaoka  <yamaoka@jpl.org>

	* gnus-art.el (gnus-mime-security-verify-or-decrypt): Don't narrow to
	a point here in order to keep the window start.
	(gnus-insert-mime-security-button): Make a button overlay without the
	front stickiness.
	(gnus-mime-display-security): Goto the end of a button.

	* gnus-group.el (gnus-group-name-at-point): Fix regexps.

2007-08-01  Katsumi Yamaoka  <yamaoka@jpl.org>

	* gnus-group.el (gnus-group-name-at-point): Rewrite; rename from
	group-name-at-point.
	(gnus-group-completing-read): New function that offers decoded
	non-ASCII group names for completion.
	(gnus-fetch-group, gnus-group-read-ephemeral-group)
	(gnus-group-jump-to-group, gnus-group-make-group-simple)
	(gnus-group-unsubscribe-group, gnus-group-fetch-charter)
	(gnus-group-fetch-control): Use it.
	(gnus-fetch-group): Use group-name-at-point for the initial value
	rather than the default value; use gnus-alive-p.

	* gnus-msg.el (gnus-group-mail, gnus-group-news, gnus-group-post-news)
	(gnus-summary-mail-other-window, gnus-summary-news-other-window)
	(gnus-summary-post-news): Use gnus-group-completing-read.

	* gnus-sum.el (gnus-select-newsgroup): Decode group name in error msg.
	(gnus-read-move-group-name): Decode group name for completion.

2007-07-31  Teodor Zlatanov  <tzz@lifelogs.com>

	* gnus-srvr.el (gnus-server-close-all-servers): Close servers not only
	in gnus-inserted-opened-servers but also in gnus-server-alist (Katsumi
	Yamaoka slightly modified the code).

2007-07-24  Katsumi Yamaoka  <yamaoka@jpl.org>

	* nnmail.el (nnmail-group-names-not-encoded-p): New variable.
	(nnmail-split-incoming): Bind it.

	* nnml.el (nnml-group-name-charset): New function.
	(nnml-decoded-group-name): Use it; don't decode group name if
	nnmail-group-names-not-encoded-p is non-nil.
	(nnml-encoded-group-name): New function.
	(nnml-group-pathname): Inline nnml-decoded-group-name.
	(nnml-request-expire-articles): Decode group name in message.
	(nnml-request-delete-group): Ditto; bind file-name-coding-system to
	nnmail-pathname-coding-system.
	(nnml-save-mail, nnml-active-number): Work with decoded group names and
	not decoded ones according to nnmail-group-names-not-encoded-p.
	(nnml-generate-active-info): Use nnml-encoded-group-name.

2007-08-08  Glenn Morris  <rgm@gnu.org>

	* gmm-utils.el, gnus-async.el, gnus-msg.el, gnus-score.el
	* gnus-util.el, imap.el, mailcap.el, nnimap.el: Replace `iff' in
	doc-strings and comments.

2007-07-25  Glenn Morris  <rgm@gnu.org>

	* Relicense all FSF files to GPLv3 or later.

2007-07-23  Katsumi Yamaoka  <yamaoka@jpl.org>

	* gnus-sum.el (gnus-summary-move-article): Make
	gnus-summary-respool-article work.

2007-07-21  Reiner Steib  <Reiner.Steib@gmx.de>

	* mm-uu.el (mm-uu-type-alist): Refer to mm-uu-configure-list in doc
	string.

2007-07-20  Michaël Cadilhac  <michael@cadilhac.name>

	* nnrss.el (nnrss-ignore-article-fields): New variable.  List of fields
	that should be ignored when comparing distant RSS articles with local
	ones.
	(nnrss-make-hash-index): New function.  Create a hash index according
	to the ignored fields.
	(nnrss-check-group): Use it.

2007-07-20  Katsumi Yamaoka  <yamaoka@jpl.org>

	* gnus-agent.el (gnus-agent-group-pathname): Take notice of the method.

	* gnus-art.el (article-decode-group-name): Decode Xref header too.

	* gnus-group.el (gnus-group-make-group): Encode group name here unless
	the new optional argument ENCODED is non-nil.
	(gnus-group-make-doc-group): Use gnus-group-name-charset to determine
	coding system for encoding group name.
	(gnus-group-make-rss-group): Pass un-encoded group name to
	gnus-group-make-group.
	(gnus-group-set-info): Tell gnus-group-make-group that group name is
	encoded.

	* gnus-sum.el (gnus-summary-move-article, gnus-read-move-group-name):
	Encode group name to which articles are moved or copied.
	(gnus-summary-edit-article): Use gnus-group-name-charset to determine
	coding system for encoding Newsgroup, Followup-To and Xref headers.

	* nnagent.el (nnagent-request-set-mark): Use unibyte buffer to compose
	marks; use nnheader-file-coding-system to write a file.
	(nnagent-retrieve-headers): Bind file-name-coding-system to
	nnmail-pathname-coding-system.

	* nnmail.el (nnmail-insert-xref): Don't break non-ASCII group name.

	* nnml.el (nnml-decoded-group-name, nnml-group-pathname): New functions.
	(nnml-request-article, nnml-request-create-group)
	(nnml-request-rename-group, nnml-find-id)
	(nnml-possibly-change-directory, nnml-possibly-create-directory)
	(nnml-save-mail, nnml-active-number, nnml-marks-changed-p)
	(nnml-save-marks): Use nnml-group-pathname instead of
	nnmail-group-pathname.

	(nnml-request-create-group, nnml-request-expire-articles)
	(nnml-request-move-article, nnml-request-delete-group)
	(nnml-deletable-article-p, nnml-possibly-create-directory)
	(nnml-get-nov-buffer, nnml-generate-nov-databases-directory)
	(nnml-open-marks): Bind file-name-coding-system to
	nnmail-pathname-coding-system.

	(nnml-request-article): Pass server argument to nnml-find-group-number.
	(nnml-request-create-group, nnml-active-number, nnml-save-marks): Pass
	server argument to nnml-possibly-create-directory.
	(nnml-request-accept-article): Pass server argument to
	nnml-active-number and nnml-save-mail.
	(nnml-find-group-number): Pass server argument to nnml-find-id.
	(nnml-request-update-info): Pass server argument to
	nnml-marks-changed-p.

	(nnml-find-id, nnml-find-group-number, nnml-possibly-create-directory)
	(nnml-save-mail, nnml-active-number): Add server argument.

	(nnml-request-delete-group): Warn if group is missing.
	(nnml-get-nov-buffer): Decode group name.
	(nnml-generate-active-info): Encode group name.
	(nnml-open-marks): Decode group name in messages.

2007-07-19  Katsumi Yamaoka  <yamaoka@jpl.org>

	* gnus-art.el (gnus-article-part-wrapper): Work with the nearest part
	if it is not specified.
	(gnus-article-pipe-part, gnus-article-save-part)
	(gnus-article-interactively-view-part, gnus-article-copy-part)
	(gnus-article-view-part-as-charset, gnus-article-view-part-externally)
	(gnus-article-inline-part, gnus-article-save-part-and-strip)
	(gnus-article-replace-part, gnus-article-delete-part)
	(gnus-article-view-part-as-type): Pass raw prefix argument to
	gnus-article-part-wrapper.

2007-07-18  Katsumi Yamaoka  <yamaoka@jpl.org>

	* gnus-agent.el (gnus-agent-save-active): Bind
	nnheader-file-coding-system to gnus-agent-file-coding-system.

	* gnus-cache.el (gnus-cache-save-buffers)
	(gnus-cache-possibly-enter-article, gnus-cache-request-article)
	(gnus-cache-retrieve-headers, gnus-cache-change-buffer)
	(gnus-cache-possibly-remove-article, gnus-cache-articles-in-group)
	(gnus-cache-braid-nov, gnus-cache-braid-heads)
	(gnus-cache-generate-active, gnus-cache-rename-group)
	(gnus-cache-delete-group, gnus-cache-update-file-total-fetched-for)
	(gnus-cache-update-overview-total-fetched-for): Bind
	file-name-coding-system to nnmail-pathname-coding-system.
	(gnus-cache-decoded-group-names, gnus-cache-unified-group-names): New
	variables.
	(gnus-cache-decoded-group-name): New function.
	(gnus-cache-file-name): Use it.
	(gnus-cache-generate-active): Use non-decoded group name for active.

	* gnus-util.el (gnus-write-buffer): Bind file-name-coding-system at the
	right place.
	(gnus-write-active-file): Don't break non-ASCII group names.

	* nntp.el (nntp-marks-changed-p): Bind file-name-coding-system to
	nnmail-pathname-coding-system.

	* gnus-uu.el (gnus-uu-decode-save): Typo.

2007-07-16  Katsumi Yamaoka  <yamaoka@jpl.org>

	* gnus-srvr.el (gnus-server-font-lock-keywords): Quote faces.

2007-07-14  David Kastrup  <dak@gnu.org>

	* gnus-art.el (gnus-mime-delete-part): Don't go through article-edit
	finishing actions if we did not edit the article.

2007-07-13  Katsumi Yamaoka  <yamaoka@jpl.org>

	* gnus-agent.el (gnus-agent-rename-group, gnus-agent-delete-group)
	(gnus-agent-fetch-articles, gnus-agent-unfetch-articles)
	(gnus-agent-crosspost, gnus-agent-backup-overview-buffer)
	(gnus-agent-flush-group, gnus-agent-flush-cache)
	(gnus-agent-fetch-headers, gnus-agent-load-alist)
	(gnus-agent-read-agentview, gnus-agent-expire-group-1)
	(gnus-agent-retrieve-headers, gnus-agent-request-article)
	(gnus-agent-regenerate-group)
	(gnus-agent-update-files-total-fetched-for)
	(gnus-agent-update-view-total-fetched-for): Bind
	file-name-coding-system to nnmail-pathname-coding-system.
	(gnus-agent-group-pathname): Don't encode file names by
	nnmail-pathname-coding-system.
	(gnus-agent-save-local): Bind file-name-coding-system correctly; bind
	coding-system-for-write instead of buffer-file-coding-system to
	gnus-agent-file-coding-system.

	* gnus-msg.el (gnus-inews-make-draft, gnus-inews-insert-archive-gcc):
	Decode group name.

	* gnus-srvr.el (gnus-browse-foreign-server): Make group names unibyte.

	* gnus-start.el (gnus-update-active-hashtb-from-killed)
	(gnus-read-newsrc-el-file): Make group names unibyte.

	* nnmail.el (nnmail-group-pathname): Don't encode file names by
	nnmail-pathname-coding-system.

	* nnrss.el (nnrss-file-coding-system): Doc fix; make it begin with *.
	(nnrss-request-delete-group): Bind file-name-coding-system to
	nnmail-pathname-coding-system.
	(nnrss-read-server-data, nnrss-read-group-data): Bind
	file-name-coding-system correctly.
	(nnrss-check-group): Pass nnrss-file-coding-system to md5.

	* nntp.el: Require gnus-group for the function gnus-group-name-charset.
	(nntp-server-to-method-cache): New variable.
	(nntp-group-pathname): New function that decodes non-ASCII group names.
	(nntp-possibly-create-directory, nntp-marks-changed-p)
	(nntp-save-marks, nntp-open-marks): Use it.
	(nntp-possibly-create-directory, nntp-open-marks):
	Bind file-name-coding-system to nnmail-pathname-coding-system.
	(nntp-open-marks): Decode group names when bootstrapping marks.

	* rfc2047.el (rfc2047-encode-message-header): Make XEmacs decode
	Newsgroups and Folowup-To headers.

2007-07-13  Katsumi Yamaoka  <yamaoka@jpl.org>

	* gnus-srvr.el (gnus-server-agent-face, gnus-server-opened-face)
	(gnus-server-closed-face, gnus-server-denied-face)
	(gnus-server-offline-face): Remove variable.
	(gnus-server-font-lock-keywords): Use faces that are not aliases.

	* gnus-util.el (gnus-message-with-timestamp-1): Use log-message instead
	of modifying message-stack directly for XEmacs.

	* mm-util.el (mm-decode-coding-string, mm-encode-coding-string)
	(mm-decode-coding-region, mm-encode-coding-region): Don't modify string
	if the coding-system argument is nil for XEmacs.

	* nnrss.el (nnrss-compatible-encoding-alist): Inherit the value of
	mm-charset-override-alist.

	* rfc2047.el: Don't require base64; require rfc2045 for the function
	rfc2045-encode-string.
	(rfc2047-encode-parameter): Use rfc2045-encode-string to quote or not
	to quote the parameter value.

2007-07-06  Katsumi Yamaoka  <yamaoka@jpl.org>

	* gnus-group.el (gnus-group-name-charset): Allow a method of the short
	form in gnus-group-name-charset-method-alist.

	* gnus-eform.el (gnus-edit-form): Add optional argument layout which
	overrides the default layout edit-form.

	* gnus-win.el (gnus-buffer-configuration): Add edit-server.

	* gnus-srvr.el (gnus-server-edit-server): Use edit-server layout.

2007-07-04  Katsumi Yamaoka  <yamaoka@jpl.org>

	* gnus-sum.el (gnus-summary-catchup): Don't recognize cached articles
	as unfetched articles.

2007-07-02  Reiner Steib  <Reiner.Steib@gmx.de>

	* gnus-start.el (gnus-level-unsubscribed): Improve doc string.

2007-07-02  Katsumi Yamaoka  <yamaoka@jpl.org>

	* nnagent.el (nnagent-request-set-mark): Also set the marks for the
	original back end that keeps marks in the local system.

2007-06-26  Katsumi Yamaoka  <yamaoka@jpl.org>

	* gnus-art.el (gnus-article-summary-command-nosave): Don't set the 3rd
	arg of pop-to-buffer for XEmacs.
	(gnus-article-read-summary-keys): Ditto; don't restore window
	configuration if summary command ends up with neither article buffer
	nor summary buffer; describe bindings if summary keys end with C-h.

2007-06-22  Katsumi Yamaoka  <yamaoka@jpl.org>

	* message.el (message-fix-before-sending): Skip raw message part to be
	forwarded while checking illegible text.
	(message-forward-make-body-mime, message-forward-make-body): Mark
	signed or encrypted raw message as having no illegible text.

2007-06-19  Katsumi Yamaoka  <yamaoka@jpl.org>

	* gnus-util.el (gnus-add-timestamp-to-message): New user option.
	(gnus-message-with-timestamp-1): New macro.
	(gnus-message-with-timestamp): New function.
	(gnus-message): Use them.

	* nnheader.el (nnheader-message): Use them.

2007-06-16  Reiner Steib  <Reiner.Steib@gmx.de>

	* gnus-start.el (gnus-gnus-to-quick-newsrc-format): Add newlines to
	.newsrc.eld file.

2007-06-14  Katsumi Yamaoka  <yamaoka@jpl.org>

	* gnus-agent.el (gnus-agent-fetch-headers)
	(gnus-agent-retrieve-headers): Bind
	gnus-decode-encoded-address-function to identity.

	* nntp.el (nntp-send-xover-command): Recognize an xover command is
	available also when the server returns simply a dot.

	* gnus-ems.el (gnus-x-splash): Redisplay window before measuring it.

2007-06-08  Katsumi Yamaoka  <yamaoka@jpl.org>

	* gnus-ems.el (gnus-x-splash): Fix calculation; error in tty.

2007-06-07  Katsumi Yamaoka  <yamaoka@jpl.org>

	* gnus-ems.el (gnus-x-splash): Make it work.

	* gnus-start.el (gnus-1): Relax restrictions that prevent gnus-x-splash
	from being used.

2007-06-05  Katsumi Yamaoka  <yamaoka@jpl.org>

	* gnus-art.el (gnus-insert-mime-button): Make a button overlay without
	the front stickiness.
	(gnus-article-summary-command-nosave): Correct the order of the
	arguments passed to pop-to-buffer.
	(gnus-article-read-summary-keys): Ditto; make it work properly when the
	summary command ends up with the article buffer.

	* mm-decode.el (mm-insert-part): Separate the extracted parts that have
	the same faces.

2007-06-07  Juanma Barranquero  <lekktu@gmail.com>

	* gnus-art.el (gnus-split-methods): Fix typo in docstring.

2007-06-06  Juanma Barranquero  <lekktu@gmail.com>

	* gnus-diary.el (gnus-diary-time-format, gnus-summary-sort-by-schedule):
	* gnus-sum.el (gnus-summary-highlight):
	* mail-source.el (mail-source-delete-old-incoming-confirm):
	* nndiary.el (nndiary-reminders): Fix typos in docstrings.

2007-06-04  Katsumi Yamaoka  <yamaoka@jpl.org>

	* gnus-art.el (gnus-mime-view-part-externally)
	(gnus-mime-view-part-internally): Fix predicate function passed to
	completing-read.

	* mm-decode.el (mm-image-fit-p): Return t if argument is not an image.

	* gnus.el (gnus-update-message-archive-method): Add :version.

2007-06-01  Katsumi Yamaoka  <yamaoka@jpl.org>

	* gnus.el (gnus-update-message-archive-method): New variable.

	* gnus-start.el (gnus-setup-news): Update saved "archive" method
	according to gnus-message-archive-method if
	gnus-update-message-archive-method is non-nil.

2007-05-29  Katsumi Yamaoka  <yamaoka@jpl.org>

	* gnus-sum.el (gnus-summary-limit-to-address): New function.  Suggested
	by Loic Dachary <loic@dachary.org>.
	(gnus-summary-limit-map, gnus-summary-make-menu-bar): Add it.

2007-05-28  Katsumi Yamaoka  <yamaoka@jpl.org>

	* message.el (message-pop-to-buffer): Add switch-function argument.
	(message-mail): Pass switch-function argument to it.

2007-05-25  Reiner Steib  <Reiner.Steib@gmx.de>

	* mm-decode.el (mm-file-name-rewrite-functions): Make it customizable.
	Improve doc string.

2007-05-25  Katsumi Yamaoka  <yamaoka@jpl.org>

	* gnus-art.el (gnus-header-from, gnus-header-subject, gnus-header-name)
	(gnus-header-content)
	* gnus-cite.el (gnus-cite-10)
	* gnus-srvr.el (gnus-server-closed)
	* gnus.el (gnus-group-mail-1, gnus-group-mail-1-empty)
	(gnus-group-mail-2, gnus-group-mail-2-empty, gnus-group-mail-3)
	(gnus-group-mail-3-empty, gnus-group-mail-low)
	(gnus-group-mail-low-empty, gnus-splash)
	* message.el (message-header-to, message-header-cc)
	(message-header-subject, message-header-other, message-header-name)
	(message-header-xheader, message-separator, message-cited-text)
	(message-mml): Lighten colors of faces used for dark background.

2007-05-24  Simon Josefsson  <simon@josefsson.org>

	* nnimap.el (nnimap-need-unselect-to-notice-new-mail): Change default
	to t as an experiment.  Suggested by Greg Troxel <gdt@work.lexort.com>.

2007-05-24  Katsumi Yamaoka  <yamaoka@jpl.org>

	* message.el (message-narrow-to-headers-or-head):
	Ignore mail-header-separator in the body.

2007-05-23  Katsumi Yamaoka  <yamaoka@jpl.org>

	* mm-decode.el (mm-image-fit-p): Return t if image size is just the
	same as window size.

2007-05-22  Kevin Ryde  <user42@zip.com.au>

	* message.el (message-font-lock-keywords): Use message-header-xheader
	face for "X-Foo", its apparent intended purpose.  Move "X-" pattern
	ahead of the anything pattern, to get it recognised.

2007-05-12  Michaël Cadilhac  <michael@cadilhac.name>

	* gnus-sum.el (gnus-articles-to-read)
	(gnus-summary-insert-old-articles): Don't truncate group name for
	`read-string'.

	* gnus-util.el (gnus-limit-string): Delete this function.

	* gnus-sum.el (gnus-simplify-subject-fully): Use
	`truncate-string-to-width' instead.

2007-05-11  Michaël Cadilhac  <michael@cadilhac.name>

	* gnus-sum.el (gnus-summary-next-group-on-exit): New variable.  Tell
	if, on summary exit, the next group has to be selected.
	(gnus-summary-exit): Use it.

2007-05-10  Reiner Steib  <Reiner.Steib@gmx.de>

	* gnus-art.el (gnus-article-mode): Fix comment about displaying
	non-break space.

2007-05-10  Katsumi Yamaoka  <yamaoka@jpl.org>

	* nnfolder.el (nnfolder-request-group, nnfolder-request-create-group):
	Check if group is not a directory.
	(nnfolder-request-expire-articles): Don't delete articles if the target
	group is not available.

	* nnml.el (nnml-request-create-group): Properly check if group is not a
	file.
	(nnml-request-expire-articles): Don't delete articles if the target
	group is not available.

	* rfc2047.el (rfc2047-quote-special-characters-in-quoted-strings):
	Don't quote characters that are within parentheses.

2007-05-09  Katsumi Yamaoka  <yamaoka@jpl.org>

	* gnus-sum.el (gnus-auto-select-on-ephemeral-exit): New variable.
	(gnus-handle-ephemeral-exit): Select article according to it.

2007-05-08  Reiner Steib  <Reiner.Steib@gmx.de>

	* message.el (message-insert-formated-citation-line): Remove newline.
	(message-citation-line-format): Add final \n here so that the user can
	avoid a blank line.

2007-05-03  Dan Christensen  <jdc@uwo.ca>

	* nndoc.el (nndoc-type-alist, nndoc-lanl-gov-announce-type-p)
	(nndoc-transform-lanl-gov-announce, nndoc-generate-lanl-gov-head):
	Update lanl/arXiv support.

2007-05-02  Reiner Steib  <Reiner.Steib@gmx.de>

	* gnus.el: Bump version number.

2007-05-01  Lars Magne Ingebrigtsen  <larsi@gnus.org>

	* gnus.el (gnus-version-number): Bump version.

2007-05-01  Lars Magne Ingebrigtsen  <lars@ingebrigtsen.no>

	* gnus.el: No Gnus v0.6 is released.

2007-04-27  Didier Verna  <didier@xemacs.org>

	* gnus-util.el (gnus-orify-regexp): Moved and renamed to ...
	* gmm-utils.el (gmm-regexp-concat): here.
	* message.el: Don't require 'gnus-util.
	(message-dont-reply-to-names): Handle name change above.
	* gnus-sum.el (gnus-ignored-from-addresses): Ditto.

2007-04-26  Katsumi Yamaoka  <yamaoka@jpl.org>

	* mm-util.el (mm-charset-synonym-alist): Don't make it a user option
	since the initial value varies according to the system.

2007-04-25  Katsumi Yamaoka  <yamaoka@jpl.org>

	* mm-util.el (mm-charset-synonym-alist): Defcustom.

2007-04-25  NAKAJI Hiroyuki  <nakaji@jp.freebsd.org>  (tiny change)

	* mm-util.el (mm-charset-synonym-alist): Map iso8859-1 to iso-8859-1.

2007-04-24  Didier Verna  <didier@xemacs.org>

	Improve the type of gnus-ignored-from-addresses.
	* gnus-util.el (gnus-orify-regexp): New function.
	* message.el (gnus-util): Require it.
	* message.el (message-dont-reply-to-names): Use gnus-orify-regexp.
	* gnus-sum.el (gnus-ignored-from-addresses): New function.
	* gnus-sum.el (gnus-summary-from-or-to-or-newsgroups): Use it.

2007-04-24  Didier Verna  <didier@xemacs.org>

	* gnus-sum.el:
	* gnus-utils.el: Fix some trailing whitespaces.

2007-04-23  Katsumi Yamaoka  <yamaoka@jpl.org>

	* gnus-msg.el (gnus-summary-resend-message-edit): Add Gcc header.
	(gnus-summary-resend-bounced-mail): Ditto; search whole body for parent
	article's Message-ID; refer parent article in summary buffer.

	* message.el (message-bounce): Call mime-to-mml.

2007-04-20  Katsumi Yamaoka  <yamaoka@jpl.org>

	* gnus-msg.el (gnus-summary-supersede-article): Add Gcc header.

2007-04-19  Katsumi Yamaoka  <yamaoka@jpl.org>

	* gnus-art.el (gnus-mime-strip-charset-parameters): New function.
	(gnus-mime-view-part-as-charset): Use it; redisplay subpart currently
	displayed of multipart/alternative part if it is invoked from summary
	buffer.

	* mm-view.el (mm-inline-text-html-render-with-w3m)
	(mm-inline-text-html-render-with-w3m-standalone)
	(mm-inline-render-with-function): Use mail-parse-charset by default.

2007-04-18  Levin Du  <zslevin@gmail.com>  (tiny change)

	* parse-time.el (parse-time-string-chars): Check if CHAR
	is less than the length of parse-time-syntax.

2007-04-17  Katsumi Yamaoka  <yamaoka@jpl.org>

	* gnus-uu.el (gnus-uu-digest-mail-forward): Pull articles processed
	from gnus-newsgroup-processable.

2007-04-16  Didier Verna  <didier@xemacs.org>

	* gnus-msg.el (gnus-configure-posting-styles): Handle
	message-signature-directory properly with :file syntax.  Reported by
	"Leo".

2007-04-11  Didier Verna  <didier@xemacs.org>

	New user option: message-signature-directory.
	* gnus-msg.el (gnus-configure-posting-styles): Support it.
	* message.el (message-insert-signature): Ditto.
	* message.el (message-signature-file): Doc update.
	* message.el (message-signature-directory): New.

2007-04-10  Katsumi Yamaoka  <yamaoka@jpl.org>

	* gnus-msg.el (gnus-inews-yank-articles): Use
	message-exchange-point-and-mark instead of exchange-point-and-mark.

2007-04-09  Katsumi Yamaoka  <yamaoka@jpl.org>

	* message.el (message-yank-original): Make sure cited text ends with
	newline; don't exchange point and mark.

2007-04-07  Chong Yidong  <cyd@stupidchicken.com>

	* tls.el (open-tls-stream): Properly handle case where there
	is no associated buffer.

2007-04-03  Thien-Thi Nguyen  <ttn@gnu.org>

	* gnus-msg.el (gnus-inews-yank-articles): Fix bug: After
	message-yank-original, make sure (< mark TEXT point).

2007-03-31  Reiner Steib  <Reiner.Steib@gmx.de>

	* message.el (message-fill-column): New variable.
	(message-mode): Use it.  Add comment on a possible new hook.

	* nnmail.el (nnmail-spool-file): Mark as obsolete.
	(nnmail-get-new-mail): Reformat.

	* gnus-registry.el (gnus-registry-cache-save): Add FIXME comment.

	* gmm-utils.el: Fix Commentary.
	(gmm-tool-bar-from-list): Fix typo in doc string.

2007-03-27  Thien-Thi Nguyen  <ttn@gnu.org>

	* message.el (message-yank-original): Don't switch point and mark
	unnecessarily to put point and mark as documented.

2007-03-27  Lars Magne Ingebrigtsen  <larsi@gnus.org>

	* message.el (message-put-addresses-in-ecomplete): Only fetch headers
	from the message heads.

2007-03-25  Kevin Greiner  <kevin.greiner@compsol.cc>

	* gnus-art.el (gnus-article-set-window-start): Do nothing when the
	article buffer does not have a window.  This may not be the best
	solution but is certainly better than setting the start of the null,
	that is the current, window.

2007-03-24  Reiner Steib  <Reiner.Steib@gmx.de>

	* gnus-draft.el (gnus-draft-setup-hook): New hook.
	(gnus-draft-setup): Run it.

	* gnus-score.el (gnus-inhibit-slow-scoring): New variable, renamed from
	gnus-score-fast-scoring.  Allow regexp.
	(gnus-score-headers): Use it.

	* gnus-util.el (gnus-emacs-version): Include "no MULE" in no-MULE
	XEmacs.

	* gnus-art.el (gnus-article-browse-html-article): Fix typo in doc
	string.
	(gnus-button-alist): Also catch `<f1> k ...'.
	(gnus-treat-display-x-face): Fix doc string.

2007-03-25  Andreas Seltenreich  <uwi7@rz.uni-karlsruhe.de>

	* gnus-msg.el (gnus-setup-message, gnus-inews-add-send-actions): Move
	evaluation of gnus-extended-version to ensure correct generation of the
	User-Agent header when message-generate-headers-first is used.

2007-03-24  Simon Josefsson  <simon@josefsson.org>

	* hashcash.el (hashcash-generate-payment-async): Don't crash if
	hashcash-path is nil.  Don't call callback with incorrect number of
	parameters if val is 0.

2007-03-20  Andreas Seltenreich  <uwi7@rz.uni-karlsruhe.de>

	* message.el (message-required-news-headers):
	* gnus-util.el (gnus-intern-safe): Fix typo in docstring.

2007-03-15  Katsumi Yamaoka  <yamaoka@jpl.org>

	* message.el (message-generate-new-buffers): Change the meaning of the
	nil value; add `standard' to the choices; treat t as `unique'; improve
	doc string.
	(gnus-select-frame-set-input-focus): Autoload.
	(message-buffer-name): Search for the existing message buffer if
	message-generate-new-buffers is nil or `standard'; treat the value t of
	message-generate-new-buffers as `unique'.
	(message-pop-to-buffer): Raise the frame already displaying the message
	buffer; clear the echo area after querying.
	(message-setup): Pass the `continue' argument to compose-mail.
	(message-mail): Prefer `switch-function' if it is given; search for the
	existing message buffer if the `continue' argument is non-nil; pass
	continue and switch-function arguments to compose-mail by way of
	message-setup.
	(message-mail-other-window): Adjust argument of message-setup.
	(message-mail-other-frame): Ditto.

2007-03-13  Katsumi Yamaoka  <yamaoka@jpl.org>

	* gnus-cite.el (font-lock-set-defaults): Autoload it for Emacs.
	(gnus-message-citation-mode): Require font-lock for XEmacs; make sure
	to turn font-lock on when turning gnus-message-citation-mode on.

2007-03-06  Daiki Ueno  <ueno@unixuser.org>

	* mml-smime.el (mml-smime-use): New variable; default to use openssl.
	(mml-smime-function-alist): New variable; add epg as the backend.
	* mml-sec.el (mml-smime-sign): Don't require mml-smime, autoload
	mml-smime- functions instead.
	* mm-view.el: Require smime.

2007-03-05  Didier Verna  <didier@xemacs.org>

	* gnus-topic.el (gnus-topic-hierarchical-parameters): Perform merging
	instead of just inheritance for posting styles.
	* gnus.el (gnus-group-fast-parameter): Fix typo in comment.

2007-02-24  John Paul Wallington  <jpw@pobox.com>

	* tls.el (tls-certtool-program): Fix custom type.

2007-02-28  Katsumi Yamaoka  <yamaoka@jpl.org>

	* gnus-cite.el (gnus-message-search-citation-line): Use point-at-bol
	and point-at-eol instead of line-(beginning|end)-position.

	* assistant.el (assistant-parse-buffer): Ditto.

2007-02-28  Daiki Ueno  <ueno@unixuser.org>

	* mml2015.el (mml2015-epg-find-usable-key): New function.
	(mml2015-epg-sign): Use it.
	(mml2015-epg-encrypt): Use it.

2007-02-28  Katsumi Yamaoka  <yamaoka@jpl.org>

	* message.el (message-make-in-reply-to): Quote name containing
	non-ASCII characters.  It will make the RFC2047 encoder cause an error
	if there are special characters.  Reported by NAKAJI Hiroyuki
	<nakaji@jp.freebsd.org>.

2007-02-27  Didier Verna  <didier@xemacs.org>

	Include the group parameters as well as the topic ones in the
	inheritance filter process.
	* gnus-topic.el (gnus-topic-hierarchical-parameters): New optional
	argument GROUP-PARAMS-LIST.
	* gnus-topic.el (gnus-group-topic-parameters): Use it.

2007-02-27  Katsumi Yamaoka  <yamaoka@jpl.org>

	* nntp.el (nntp-never-echoes-commands)
	(nntp-open-connection-functions-never-echo-commands): New variables.
	(nntp-send-command): Use them.

2007-02-20  Daiki Ueno  <ueno@unixuser.org>

	* mml2015.el (mml2015-epg-verify): Simplified.

2007-02-19  Katsumi Yamaoka  <yamaoka@jpl.org>

	* mml.el (mml-content-disposition-alist): New user option.
	(mml-content-disposition): New function.
	(mml-insert-mime-headers, mml-minibuffer-read-disposition): Use it.
	(mml-attach-file, mml-dnd-attach-file): Pass file name to it.

2007-02-19  Daiki Ueno  <ueno@unixuser.org>

	* mml2015.el (mml2015-epg-verify): Convert LF to CRLF before signature
	verification.

2007-02-15  Andreas Seltenreich  <uwi7@rz.uni-karlsruhe.de>

	* nnweb.el (nnweb-google-parse-1): Fix date parsing to also match on
	articles posted in the last 24 hours.

2007-02-14  Chong Yidong  <cyd@stupidchicken.com>

	* smiley.el (smiley-regexp-alist): Add "dead" smiley.

2007-02-14  Michaël Cadilhac  <michael@cadilhac.name>

	* nntp.el (nntp-send-command): Don't wait for echoes when
	nntp-open-ssl-stream is used.

2007-02-13  Katsumi Yamaoka  <yamaoka@jpl.org>

	* gnus-cite.el (gnus-test-font-lock-add-keywords)
	(gnus-message-add-citation-keywords)
	(gnus-message-remove-citation-keywords): Remove.
	(gnus-message-citation-mode): Instead of modifying font-lock-keywords
	directly, make the variables in font-lock-defaults buffer-local, add
	gnus-message-citation-keywords to them and then update the value of
	font-lock-keywords.

2007-02-09  Katsumi Yamaoka  <yamaoka@jpl.org>

	* message.el (message-cite-original-1): Don't call
	gnus-article-highlight-citation.

	* gnus-cite.el (gnus-cite-parse): Work with two or more MS-type
	citations; fix line count.

2007-02-08  Katsumi Yamaoka  <yamaoka@jpl.org>

	* gnus-cite.el (gnus-test-font-lock-add-keywords): New function.
	(gnus-message-add-citation-keywords)
	(gnus-message-remove-citation-keywords): Use it; fix the emulating
	versions of font-lock-add-keywords and font-lock-remove-keywords to
	work with XEmacs correctly.

2007-02-07  Katsumi Yamaoka  <yamaoka@jpl.org>

	* gnus-cite.el (gnus-cite-face-list): Set the values of
	gnus-message-max-citation-depth and gnus-message-citation-keywords.
	(gnus-message-max-citation-depth): Use defvar rather than defconst.
	(gnus-message-cite-prefix-regexp): New variable.
	(gnus-message-search-citation-line): Use it; protect against long
	citation prefix; fill match data with nil rather than 0 for XEmacs; set
	the 0th match data for Emacs.
	(gnus-message-citation-keywords): Set LAXMATCH flag in every HIGHLIGHT.
	(gnus-message-add-citation-keywords): Append keywords rather than
	prepending; emulate font-lock-add-keywords if it is not available.
	(gnus-message-remove-citation-keywords): Emulate
	font-lock-remove-keywords if it is not available.

	* gnus-msg.el (gnus-message-highlight-citation): Default to t.

	* message.el (message-cite-prefix-regexp): Set the value of
	gnus-message-cite-prefix-regexp.

2007-02-01  Andreas Seltenreich  <uwi7@rz.uni-karlsruhe.de>

	* nnweb.el (nnweb-google-parse-1): Update parser.

2007-01-29  Juanma Barranquero  <lekktu@gmail.com>

	* gnus-art.el (gnus-button-prefer-mid-or-mail): Fix typo in docstring.

2007-01-28  Andreas Seltenreich  <uwi7@rz.uni-karlsruhe.de>

	* nnslashdot.el (nnslashdot-request-article): Update end-of-article
	regexp.

2007-01-24  Katsumi Yamaoka  <yamaoka@jpl.org>

	* uudecode.el (uudecode-string-to-multibyte): New function emulating
	string-to-multibyte.
	(uudecode-decode-region-internal): Use it.

2007-01-23  Reiner Steib  <Reiner.Steib@gmx.de>

	* gnus-score.el (gnus-home-score-file, gnus-home-adapt-file): Fix
	custom choice.

	* gnus-art.el (gnus-signature-limit): Fix custom choice.

2007-01-22  Daiki Ueno  <ueno@unixuser.org>

	* mm-util.el (mm-inhibit-file-name-handlers): Add epa-file-handler.

	* mm-decode.el (mm-save-part-to-file): Use `mm-write-region' instead of
	`write-region' to respect `mm-inhibit-file-name-handlers'.

2007-01-19  Reiner Steib  <Reiner.Steib@gmx.de>

	* nnsoup.el (nnsoup-directory, nnsoup-packer, nnsoup-packet-directory):
	Use gnus-home-directory instead of "~/" or "$HOME".

2007-01-17  Teodor Zlatanov  <tzz@lifelogs.com>

	* encrypt.el (encrypt-insert-file-contents): Add better prompt
	to mention filename.
	Add comments at beginning regarding usage.
	(encrypt-write-file-contents): Change interactive so a string is
	acceptable.  If the file has no associated model, show an error instead
	of a nonsense prompt.

2007-01-16  TSUCHIYA Masatoshi  <tsuchiya@namazu.org>

	* spam.el (spam-bsfilter-ham-switch): Fix typo.
	Thanks to Yoshihiko Yamada for kind notification of this typo.

2007-01-12  Kenichi Handa  <handa@m17n.org>

	* uudecode.el (uudecode-decode-region-internal): Make it work in a
	multibyte buffer.

2007-01-14  Reiner Steib  <Reiner.Steib@gmx.de>

	* gnus-score.el (gnus-score-fast-scoring): New variable.
	(gnus-score-headers): Use it.

	* gnus-sum.el (gnus-auto-select-first): Improve doc string.

	* message.el (message-cite-original-1): Call
	gnus-article-highlight-citation if requested.
	(message-make-from): Allow name and address as optional arguments.

	* gnus-cite.el (gnus-article-highlight-citation): Add SAME-BUFFER arg.

	* gnus-art.el (gnus-article-browse-html-article): Add warning about web
	bugs to doc string.
	(gnus-button-alist): Add mid\\|message-id.
	(gnus-button-fetch-group): Extend for use in
	`browse-url-browser-function'.
	(gnus-button-url-regexp): Try to catch paired parentheses like in
	Wikipedia URLs.

	* gnus-sum.el (gnus-summary-reparent-children): Another doc string fix.
	Suggested by Simon Krahnke <overlord@gmx.li>.

2007-01-13  Romain Francoise  <romain@orebokech.com>

	* nnml.el (nnml-use-compressed-files): Fix typo in docstring.
	Update copyright.

2007-01-13  Patric Mueller  <bhaak@bigfoot.com>  (tiny change)

	* gnus-sum.el (gnus-summary-reparent-children): Fix typo in doc string.

2007-01-09  Teodor Zlatanov  <tzz@lifelogs.com>

	* gnus-registry.el (gnus-registry-unfollowed-groups)
	(gnus-registry-split-fancy-with-parent): Fix documentation.

2007-01-08  Lars Magne Ingebrigtsen  <larsi@gnus.org>

	* spam-report.el (spam-report-gmane-internal): Speed up spam reporting
	from nnweb groups.

2006-12-31  Lars Magne Ingebrigtsen  <larsi@gnus.org>

	* spam-report.el (spam-report-gmane-internal): Add necessary "/" to
	Xref urls.  Erase buffer before requesting head.

	* mm-decode.el (mm-display-external): Use itimer function for XEmacs.

2007-01-07  Reiner Steib  <Reiner.Steib@gmx.de>

	* gnus-soup.el (gnus-soup): New custom group.  Make user variables
	customizable.

2007-01-05  Daiki Ueno  <ueno@unixuser.org>

	* mml2015.el (mml2015-epg-sign): Ask user whether to skip or abort if
	no signing key is found.
	(mml2015-epg-encrypt): Ask user whether to skip or abort if
	no encrypting and/or signing key is found.

2007-01-03  Reiner Steib  <Reiner.Steib@gmx.de>

	* spam-report.el (spam-report-gmane-spam): Remove redundant message.

2007-01-01  Andreas Seltenreich  <uwi7@rz.uni-karlsruhe.de>

	* nnweb.el (nnweb-gmane-create-mapping): Put back code to merge the
	headers read from disk with the ones newly found in the current search.
	This should no longer cause problems, because the article numbers in
	Gmane's `nov.php' output are ignored since the previous change.

2007-01-02  Andreas Seltenreich  <uwi7@rz.uni-karlsruhe.de>

	* gmm-utils.el (gmm-tool-bar-style): Fix custom type.

2007-01-01  Katsumi Yamaoka  <yamaoka@jpl.org>

	* mm-decode.el (mm-display-external): Use itimer function for XEmacs.

2007-01-01  Romain Francoise  <romain@orebokech.com>

	* gnus-sum.el (gnus-summary-make-menu-bar): Fix typo.

2006-12-31  Steve Youngs  <steve@sxemacs.org>

	* gnus-cite.el: Load easy-mmode at compile time for (S)XEmacs to get
	`define-minor-mode' macro definition expanded properly.
	(gnus-message-citation-mode): This is now OK for (S)XEmacs so don't
	exclude it there.

	* gnus-msg.el (gnus-message-highlight-citation): Revert Reiner's patch
	of 2006-12-30.  The default is nil on (S)XEmacs already because of the
	`fboundp' test.
	(gnus-message-citation-mode): Revert Reiner's patch of 2006-12-30.
	This is OK to autoload in (S)XEmacs now.

2006-12-30  Lars Magne Ingebrigtsen  <larsi@gnus.org>

	* gnus-sum.el (gnus-summary-limit-to-singletons): New command and
	keystroke.
	(gnus-summary-limit-to-singletons): Fix typo.

	* spam-report.el (spam-report-gmane-internal): Fall back on Xref if all
	else fails.

2006-12-30  Andreas Seltenreich  <uwi7@rz.uni-karlsruhe.de>

	* gnus-cite.el (turn-off-gnus-message-citation-mode): Fix typo in
	docstring.

	* gnus-sum.el (gnus-summary-insert-ticked-articles): New command.
	(gnus-summary-make-menu-bar, gnus-summary-buffer-map): Bind it.
	(gnus-summary-insert-dormant-articles): Fix typo in message.

2006-12-30  Reiner Steib  <Reiner.Steib@gmx.de>

	* gnus-msg.el (gnus-message-highlight-citation): Ensure default to be
	nil for XEmacs.
	(gnus-message-citation-mode): Don't autoload in XEmacs.

	* gnus-cite.el (gnus-message-citation-mode): Don't define in XEmacs.

2006-12-29  Jouni K. Seppänen  <jks@iki.fi>

	* nnimap.el (nnimap-expunge-search-string): Mention
	nnimap-search-uids-not-since-is-evil in docstring.

2006-12-28  Reiner Steib  <Reiner.Steib@gmx.de>

	* spam.el: Revert to make-obsolete-variable because
	define-obsolete-variable-alias is not supported in Emacs 21.

	* spam.el (spam-ifile-path, spam-ifile-database-path)
	(spam-bogofilter-path): Use define-obsolete-variable-alias instead of
	make-obsolete-variable.
	(spam-bsfilter-path, spam-bsfilter-program)
	(spam-spamassassin-path, spam-spamassassin-program)
	(spam-sa-learn-path, spam-sa-learn-program): Rename variables.  Don't
	use "path" inappropriately.
	(spam-check-spamassassin, spam-spamassassin-register-with-sa-learn)
	(spam-check-bsfilter, spam-bsfilter-register-with-bsfilter): Use new
	variable names.

2006-12-28  Daiki Ueno  <ueno@unixuser.org>

	* gnus-sum.el (gnus-summary-next-article): Make sure we are in the
	summary buffer.

	* password.el (password-cache-remove): Use clear-string to burn
	password, if available.

2006-12-26  Reiner Steib  <Reiner.Steib@gmx.de>

	* gnus-msg.el (gnus-message-citation-mode): Fix autoload.

	* gnus-cite.el (gnus-message-highlight-citation): Move to gnus-msg.el.

	* gnus-msg.el (gnus-setup-message): Add gnus-message-citation-mode.
	(gnus-message-highlight-citation): Move defcustom here from
	gnus-cite.el.
	(gnus-message-citation-mode): Autoload.

	* gnus-cite.el: Adjust Oliver's code to Gnus namespace.  Add some
	checks to make it compile with XEmacs.
	(gnus-message-citation-mode): New minor mode.
	(gnus-message-max-citation-depth, gnus-message-citation-keywords)
	(gnus-message-highlight-citation): New variables.
	(gnus-message-search-citation-line)
	(gnus-message-add-citation-keywords)
	(gnus-message-remove-citation-keywords)
	(turn-on-gnus-message-citation-mode)
	(turn-off-gnus-message-citation-mode): New functions.

2006-12-26  Oliver Scholz  <epameinondas@gmx.de>

	* gnus-cite.el: Enable highlighting of different citation levels in
	message-mode.

2006-12-26  Reiner Steib  <Reiner.Steib@gmx.de>

	* message.el (message-make-fqdn): Fix comment.
	(message-bogus-system-names): Add ".local".

	* spam.el (spam-ifile-path, spam-ifile-program)
	(spam-ifile-database-path, spam-ifile-database)
	(spam-bogofilter-path, spam-bogofilter-program): Rename variables.
	Don't use "path" inappropriately.
	(spam-spamoracle-database, spam-get-ifile-database-parameter): Fix doc
	strings.
	(spam-check-ifile, spam-ifile-register-with-ifile)
	(spam-check-bogofilter, spam-bogofilter-register-with-bogofilter): Use
	new variable names.

	* gnus-art.el (gnus-treat-display-x-face, gnus-treat-display-face)
	(gnus-treat-display-smileys): Simplify using
	gnus-image-type-available-p.

	* gnus-ems.el (gnus-image-type-available-p): Use display-images-p if
	available.

2006-12-22  Katsumi Yamaoka  <yamaoka@jpl.org>

	* nnrss.el (nnrss-fetch): Replace buffer's contents with the decoded
	one after turning on the buffer's multibyteness instead of decoding
	them directly in the unibyte buffer that causes unexpected conversion
	in Emacs 23 (unicode).

2006-12-21  Andreas Seltenreich  <uwi7@rz.uni-karlsruhe.de>

	* message.el (message-generate-hashcash): Fix custom type.

2006-12-20  Reiner Steib  <Reiner.Steib@gmx.de>

	* gnus-sum.el (gnus-summary-recenter): Remove debug messages.

2006-12-20  Reiner Steib  <Reiner.Steib@gmx.de>

	* gnus-group.el (gnus-group-tool-bar-gnome): Exchange connect and
	disconnect icons.  Add help text.

2006-12-20  Teodor Zlatanov  <tzz@lifelogs.com>

	* spam.el (spam-extra-header-to-number): CRM114 spam score is
	negated to be consistent with the others we handle.

2006-12-19  Lars Magne Ingebrigtsen  <larsi@gnus.org>

	* gnus-art.el (gnus-article-setup-buffer): Actually set the local
	version of gnus-summary-buffer to something, so that we can use two
	article buffers at the same time.

2006-12-18  Teodor Zlatanov  <tzz@lifelogs.com>

	* spam.el (spam-necessary-extra-headers): Make spam-use-regex-headers
	trigger all the extra headers.
	(spam-extra-header-to-number): Don't require spam-use-crm114 for header
	sorting.

2006-12-14  Andreas Seltenreich  <uwi7@rz.uni-karlsruhe.de>

	* nnweb.el (nnweb-gmane-create-mapping): Keep the mapping stable for
	solid groups.

2006-12-13  Reiner Steib  <Reiner.Steib@gmx.de>

	* legacy-gnus-agent.el: Add Copyright notice.

2006-12-12  Chong Yidong  <cyd@stupidchicken.com>

	* gnus-sum.el (gnus-make-thread-indent-array): Fix last change.

2006-12-10  Lars Magne Ingebrigtsen  <larsi@gnus.org>

	* nnweb.el (nnweb-gmane-search): Placeholder TOPDOC setting.

	* gnus-sum.el (gnus-summary-recenter): Force setting the window start
	to make it work reliably in CVS Emacs.
	(gnus-summary-limit-strange-charsets-predicate)
	(gnus-summary-limit-to-predicate): New functions.

2006-12-08  Chong Yidong  <cyd@stupidchicken.com>

	* gnus-sum.el (gnus-make-thread-indent-array): New optional arg
	specifying array size.
	(gnus-summary-insert-line, gnus-summary-prepare-threads): Regrow indent
	array if it is too small.
	(gnus-sort-threads-recursive): Renamed from gnus-sort-thread-1.
	(gnus-sort-threads-loop): New function.

2006-12-06  Chris Moore  <dooglus@gmail.com>

	* gnus-sum.el (gnus-sort-threads, gnus-summary-limit-children):
	Use `max' to avoid the value of `max-lisp-eval-depth' decreasing.

2006-12-04  Jouni K. Seppänen  <jks@iki.fi>

	* mm-url.el (mm-url-predefined-programs): Call curl with correct
	options.

2006-12-01  Lars Magne Ingebrigtsen  <larsi@gnus.org>

	* spam-report.el (spam-report-url-ping-plain): Wait for output to avoid
	DOS-ing the recipient.

	* nnweb.el (nnweb-gmane-create-mapping): Use the article number from
	the headers when creating the mapping to avoid mismappings.
	(nnweb-gmane-create-mapping): Always nix out old mapping.

2006-11-30  Katsumi Yamaoka  <yamaoka@jpl.org>

	* message.el (message-signed-or-encrypted-p): Bind mm-decrypt-option
	and mm-verify-option to never.

2006-11-30  Katsumi Yamaoka  <yamaoka@jpl.org>

	* message.el (message-signed-or-encrypted-p): New function.
	(message-forward-make-body): Use it.

	* mml2015.el (mml2015-pgg-clear-verify, mml2015-epg-clear-verify):
	Replace encode-coding-string with mm-encode-coding-string.

2006-11-29  Katsumi Yamaoka  <yamaoka@jpl.org>

	* nneething.el (nneething-decode-file-name): Replace
	decode-coding-string with mm-decode-coding-string.

	* gnus-int.el (gnus-open-server): Say failed server's name.

2006-11-24  Juanma Barranquero  <lekktu@gmail.com>

	* gnus-agent.el (gnus-agent-expire-unagentized-dirs)
	(gnus-agent-regenerate-group): Fix space/tab mixup in messages.

	* gnus-art.el (gnus-article-x-face-command, gnus-numeric-save-name):
	* gnus-group.el (gnus-group-sort-function, gnus-group-line-format)
	(gnus-group-mode, gnus-group-read-group, gnus-group-delete-group)
	(gnus-group-make-directory-group, gnus-group-transpose-groups):
	* gnus-start.el (gnus-options-subscribe, gnus-options-not-subscribe)
	(gnus-subscribe-newsgroup, gnus-1):
	* gnus-sum.el (gnus-summary-make-false-root, gnus-make-threads):
	* gnus.el (gnus-nntp-server, gnus-use-cross-reference)
	(gnus-valid-select-methods, total-expire, gnus-summary-line-format)
	(gnus-group-read-only-p): Fix space/tab mixup in docstrings.

2006-11-24  Lars Magne Ingebrigtsen  <larsi@gnus.org>

	* gnus-sum.el (gnus-summary-limit-to-headers): New command and
	keystroke.
	(gnus-summary-limit-to-bodies): Implement headersp.

2006-11-23  Lars Magne Ingebrigtsen  <larsi@gnus.org>

	* dns.el (query-dns): Protect against "Process dns deleted" strings.

2006-11-21  Katsumi Yamaoka  <yamaoka@jpl.org>

	* mm-util.el (mm-string-to-multibyte): Alias to identity in XEmacs.

2006-11-21  Lars Magne Ingebrigtsen  <larsi@gnus.org>

	* message.el (message-generate-hashcash): Expand range of values to
	include `opportunistic'.
	(message-send-mail): Use it.

2006-11-18  Andreas Seltenreich  <uwi7@rz.uni-karlsruhe.de>

	* mm-uu.el (mm-uu-pgp-signed-extract-1): Make last fix more thorough
	and comment it.

	* nnslashdot.el (nnslashdot-retrieve-headers-1): Update regexp.

2006-11-15  Reiner Steib  <Reiner.Steib@gmx.de>

	* gnus-util.el (gnus-extract-address-components): Improve comment.

2006-11-14  Katsumi Yamaoka  <yamaoka@jpl.org>

	* gnus-util.el (gnus-extract-address-components): Work with address in
	which the name portion contains @.

2006-11-14  Reiner Steib  <Reiner.Steib@gmx.de>

	* gnus.el (gnus-start): Move custom group up.
	(gnus-select-method): Don't autoload, but make it available for
	`customize-variable'.
	(gnus-getenv-nntpserver): Don't autoload.

2006-11-14  Teodor Zlatanov  <tzz@lifelogs.com>

	* spam.el: Revert to 7.82 (removed changes since 2006-10-16).

2006-11-14  Reiner Steib  <Reiner.Steib@gmx.de>

	* message.el (message-sendmail-extra-arguments): New variable.
	(message-send-mail-with-sendmail): Use it.

2006-11-14  Katsumi Yamaoka  <yamaoka@jpl.org>

	* mml.el (mml-generate-mime-1): Use mm-string-as-unibyte instead of
	mm-with-unibyte-current-buffer to make string unibyte.

	* mm-decode.el (mm-insert-part): Use mm-string-to-multibyte instead of
	mm-string-as-multibyte.

2006-11-14  Daiki Ueno  <ueno@unixuser.org>

	* mml2015.el (mml2015-epg-sign): Prefix "pgp-" to a micalg value.
	Reported by Werner Koch <wk@gnupg.org>.

2006-11-14  Daiki Ueno  <ueno@p360>

	* mml2015.el: Autoload epa-select-keys when compiling.

2006-11-13  Daiki Ueno  <ueno@unixuser.org>

	* mml2015.el (mml2015-epg-sign): Save the signing keys in
	message-options.
	(mml2015-epg-encrypt): Save the recipient keys in message-options.

2006-11-13  Daiki Ueno  <ueno@unixuser.org>

	* mml2015.el (mml2015-epg-encrypt): Removed backward compatibility for
	EasyPG (< 0.0.6).
	(mml2015-always-trust): New user option.
	(mml2015-epg-passphrase-callback): Display key ID on the passphrase
	prompt.

2006-11-10  Katsumi Yamaoka  <yamaoka@jpl.org>

	* nntp.el (nntp-authinfo-force): New variable.
	(nntp-send-authinfo): Use it.

2006-11-09  Reiner Steib  <Reiner.Steib@gmx.de>

	* message.el (message-strip-subject-encoded-words): Allow _not_ to
	decode encoded words.  Improve prompt.  Add comment about forwarding.
	(message-replacement-char): Move up.

2006-11-08  Wolfgang Jenkner  <wjenkner@inode.at>  (tiny change)

	* gnus-sum.el (gnus-summary-catchup): Use gnus-sorted-intersection
	instead of gnus-intersection because arguments of gnus-sorted-nunion
	must be sorted.  This avoids corruption of gnus-newsgroup-unreads.

2006-11-07  Reiner Steib  <Reiner.Steib@gmx.de>

	* message.el (message-strip-subject-encoded-words): Reformat prompt.
	(message-simplify-subject-functions): Enable
	message-strip-subject-encoded-words by default.

2006-11-06  Reiner Steib  <Reiner.Steib@gmx.de>

	* message.el (message-strip-subject-encoded-words): New function
	(message-simplify-subject-functions): New variable.
	(message-simplify-subject): Use it.  Fix typo in doc string.
	Support message-strip-subject-encoded-words.

2006-11-03  Juanma Barranquero  <lekktu@gmail.com>

	* gnus-diary.el (gnus-diary-delay-format-function):
	* nndiary.el (nndiary-reminders):
	* nnsoup.el (nnsoup-always-save): Use "non-nil" in docstrings.

2006-11-01  Reiner Steib  <Reiner.Steib@gmx.de>

	* gnus-art.el (article-hide-boring-headers): Fetch date from
	gnus-original-article-buffer to avoid problems with localized date
	strings.

2006-10-30  Katsumi Yamaoka  <yamaoka@jpl.org>

	* html2text.el (html2text-format-tags): Avoid infloop on open tags.

2006-10-29  Reiner Steib  <Reiner.Steib@gmx.de>

	* mm-util.el (mm-codepage-iso-8859-list, mm-codepage-ibm-list):
	New variables.
	(mm-setup-codepage-iso-8859, mm-setup-codepage-ibm): New functions.
	(mm-charset-synonym-alist): Move some entries to
	mm-codepage-iso-8859-list.
	(mm-charset-synonym-alist, mm-charset-override-alist): Add
	iso-8859-8/windows-1255 and iso-8859-9/windows-1254.

2006-10-29  Katsumi Yamaoka  <yamaoka@jpl.org>

	* gnus-sum.el (gnus-set-mode-line): Quote % in group name.

2006-10-28  Reiner Steib  <Reiner.Steib@gmx.de>

	* gnus-agent.el (gnus-agent-make-mode-line-string): Make it compatible
	with Emacs 21 and XEmacs.

2006-10-27  Teodor Zlatanov  <tzz@lifelogs.com>

	* spam.el (spam-parse-address): New function for better parsing,
	catching errors, etc.
	(spam-check-BBDB, spam-enter-ham-BBDB, spam-parse-list): Use it.

2006-10-26  Reiner Steib  <Reiner.Steib@gmx.de>

	* mm-view.el: Add interactive arg to html2text autoload.

2006-10-25  Katsumi Yamaoka  <yamaoka@jpl.org>

	* gnus-sum.el (gnus-summary-move-article): Use no-encode for `B B'.

2006-10-24  Reiner Steib  <Reiner.Steib@gmx.de>

	* mm-util.el (mm-codepage-iso-8859-list, mm-codepage-ibm-list): New
	variables.
	(mm-setup-codepage-iso-8859, mm-setup-codepage-ibm): New functions.
	(mm-charset-synonym-alist): Move some entries to
	mm-codepage-iso-8859-list.

	* gnus.el (gnus-getenv-nntpserver, gnus-select-method): Autoload.

2006-10-23  Reiner Steib  <Reiner.Steib@gmx.de>

	* message.el (message-citation-line-format)
	(message-insert-formated-citation-line): Fix implementation of %E, %N
	and %n according to the doc string.

2006-10-20  Teodor Zlatanov  <tzz@lifelogs.com>

	* spam.el (spam-check-BBDB, spam-enter-ham-BBDB, spam-parse-list): Use
	car-safe to avoid bad parses.

2006-10-20  Katsumi Yamaoka  <yamaoka@jpl.org>

	* gnus-group.el (gnus-group-make-doc-group): Work for non-ASCII group
	names.

	* gnus-sum.el (gnus-select-newsgroup): Decode group name.

2006-10-19  Katsumi Yamaoka  <yamaoka@jpl.org>

	* gnus-draft.el (gnus-draft-edit-message): Make sure to remove Date
	header.

	* message.el (message-draft-headers): Add Date.
	(message-headers-to-generate): Fix typo in docstring.

	* nndraft.el (nndraft-required-headers): New variable.
	(nndraft-generate-headers): Use it.

	* gnus-registry.el (gnus-registry-wash-for-keywords): Bind `word'.

2006-10-16  Teodor Zlatanov  <tzz@lifelogs.com>

	* gnus-registry.el (gnus-registry-wash-for-keywords)
	(gnus-registry-find-keywords): New functions to allow easy searching of
	articles that are in the registry.

2006-10-16  Teodor Zlatanov  <tzz@lifelogs.com>

	* spam.el (spam-check-BBDB, spam-enter-ham-BBDB, spam-parse-list): Use
	ietf-drums-parse-address instead of gnus-extract-address-components.
	Reported by Damien Elmes <damien@repose.cx>.

2006-10-19  Reiner Steib  <Reiner.Steib@gmx.de>

	* gnus.el (gnus-mime): Remove unused custom group.

2006-10-13  Andreas Seltenreich  <uwi7@rz.uni-karlsruhe.de>

	* mm-uu.el (mm-uu-pgp-signed-extract-1): Use RFC 2440 definition of
	"blank line" when searching for end of armor headers.

2006-10-11  Katsumi Yamaoka  <yamaoka@jpl.org>

	* gmm-utils.el (gmm-write-region): Fix variable name.

2006-10-10  Reiner Steib  <Reiner.Steib@gmx.de>

	* gmm-utils.el (gmm-write-region): New function based on compatibility
	code from `mm-make-temp-file'.

	* mm-util.el (mm-make-temp-file): Use `gmm-write-region'.

	* nnmaildir.el (nnmaildir--update-nov)
	(nnmaildir-request-replace-article, nnmaildir-request-accept-article):
	Use `gmm-write-region'.

2006-10-04  Reiner Steib  <Reiner.Steib@gmx.de>

	* mm-util.el (mm-charset-synonym-alist, mm-charset-override-alist): Add
	iso-8859-8/windows-1255 and iso-8859-9/windows-1254.

	* nnheader.el (nnheader-find-file-noselect): Inhibit version-control.

	* message.el (message-replacement-char): New variable.
	(message-fix-before-sending): Use it.
	(message-simplify-subject): New function to remove duplicate code.
	(message-reply, message-followup): Use it.

	* gnus-sum.el (gnus-summary-make-menu-bar): Clarify
	gnus-summary-limit-to-articles.

2006-10-03  Katsumi Yamaoka  <yamaoka@jpl.org>

	* gnus-util.el (gnus-with-local-quit): New macro.

	* gnus-demon.el (gnus-demon): Replace with-local-quit with it.

2006-10-02  Teodor Zlatanov  <tzz@lifelogs.com>

	* gnus-util.el (gnus-string-remove-all-properties): Another fix to
	ignore non-string data.

2006-09-29  Teodor Zlatanov  <tzz@lifelogs.com>

	* gnus-util.el (gnus-string-remove-all-properties): Fix to ignore
	non-string data (needs to be done in the registry too).

2006-09-28  Teodor Zlatanov  <tzz@lifelogs.com>

	* gnus-registry.el (gnus-registry-save, gnus-registry-cache-save)
	(gnus-registry-remove-alist-text-properties, gnus-registry-action)
	(gnus-registry-split-fancy-with-parent)
	(gnus-registry-fetch-simplified-message-subject-fast)
	(gnus-registry-fetch-sender-fast, gnus-registry-store-extra-entry):
	Remove text properties on ingress into the registry and when it's saved.
	(gnus-registry-clean-empty-function): Fix bug with cleaning the
	registry from entries with no groups.

2006-09-28  Teodor Zlatanov  <tzz@lifelogs.com>

	* gnus-util.el (gnus-string-remove-all-properties): Add utility
	function to remove string properties.

2006-09-28  Reiner Steib  <Reiner.Steib@gmx.de>

	* gmm-utils.el (gmm): Adjust custom version.

	* mm-util.el (mm-charset-override-alist, mm-charset-eval-alist): Adjust
	custom version.

	* gnus-draft.el (gnus-draft-mode): Don't call `mml-mode'.

2006-09-27  Reiner Steib  <Reiner.Steib@gmx.de>

	* gnus-art.el (gnus-insert-prev-page-button)
	(gnus-insert-next-page-button): Simplify.  Reformat.

2006-09-27  Maxime Edouard Robert Froumentin  <max@lapin-bleu.net>

	* gnus-art.el (gnus-insert-prev-page-button)
	(gnus-insert-next-page-button): Apply gnus-article-button-face.

2006-09-25  Chong Yidong  <cyd@stupidchicken.com>

	* gnus-demon.el (gnus-demon): Use with-local-quit to avoid hangs.

2006-09-20  Maxime Edouard Robert Froumentin  <max@lapin-bleu.net>

	(gnus-insert-mime-button, gnus-insert-mime-security-button): Apply
	gnus-article-button-face to MIME and security buttons.

2006-09-20  Reiner Steib  <Reiner.Steib@gmx.de>

	* gnus-art.el (gnus-button-url-regexp): Try to make the value more
	readable.

2006-09-20  Steve Youngs  <steve@sxemacs.org>

	* gnus-art.el (gnus-article-browse-html-parts): They're files, so use
	`browse-url-of-file' instead of `browse-url'.

2006-09-19  Andreas Seltenreich  <uwi7@rz.uni-karlsruhe.de>

	* nnslashdot.el (nnslashdot-request-article): Update end-of-article
	regexp.  Articles containing quotation were cut prematurely.

2006-09-16  Katsumi Yamaoka  <yamaoka@jpl.org>

	* message.el (message-cite-original-1): Use nobody by default for the
	value of From header.
	(message-reply): Ditto.

2006-09-11  Daiki Ueno  <ueno@unixuser.org>

	* mml2015.el (mml2015-epg-clear-decrypt): Don't append verify results
	to the gnus-info.  This fixes a bug of inline-PGP message verification.
	Reported by Michael Piotrowski <mxp@dynalabs.de>.

2006-09-09  Reiner Steib  <Reiner.Steib@gmx.de>

	* pop3.el (pop3-leave-mail-on-server): Mention problem of duplicate
	mails in the doc string.  Add some URLs in comment.
	(pop3-movemail): Warn about pop3-leave-mail-on-server.

2006-09-07  Katsumi Yamaoka  <yamaoka@jpl.org>

	* rfc2047.el (rfc2047-quote-special-characters-in-quoted-strings): Fix
	backslashes handling and the way to find boundaries of quoted strings.

2006-09-07  Daiki Ueno  <ueno@unixuser.org>

	* mml1991.el (mml1991-epg-encrypt): Simply throw an error if
	mml1991-encrypt-to-self is set and mml1991-signers is not set.
	* mml2015.el (mml2015-epg-encrypt): Simply throw an error if
	mml2015-encrypt-to-self is set and mml2015-signers is not set.

2006-09-06  Reiner Steib  <Reiner.Steib@gmx.de>

	* gnus-art.el (gnus-button-marker-list): Move up.  Convert comment into
	doc string.
	(gnus-button-regexp, gnus-button-last): Remove unused variables.

2006-09-06  Simon Josefsson  <jas@extundo.com>

	* mml2015.el (mml2015-use): Doc fix, mention epg.

2006-09-06  Daiki Ueno  <ueno@unixuser.org>

	* mml2015.el (mml2015-use): Default to epg, if available.

2006-09-06  Daiki Ueno  <ueno@unixuser.org>

	* mml1991.el (mml1991-epg-sign): Don't lookup a private key by
	message-sender.
	(mml1991-epg-encrypt): Ditto.
	* mml2015.el (mml2015-epg-sign): Don't lookup a private key by
	message-sender.
	(mml2015-epg-encrypt): Ditto.

2006-09-04  Chong Yidong  <cyd@stupidchicken.com>

	* message.el (message-send-mail-with-sendmail): Look for sendmail in
	several common directories.

2006-09-05  Daiki Ueno  <ueno@unixuser.org>

	* mml2015.el (mml2015-epg-encrypt): Expand group configuration.
	* mml1991.el (mml1991-epg-encrypt): Expand group configuration.

2006-09-04  Katsumi Yamaoka  <yamaoka@jpl.org>

	* gnus-art.el (article-decode-encoded-words): Make it fast.

2006-09-04  Katsumi Yamaoka  <yamaoka@jpl.org>

	* gnus-art.el (article-decode-encoded-words): Don't infloop in XEmacs.

	* rfc2047.el (rfc2047-strip-backslashes-in-quoted-strings): Decode `\\'
	in quoted string into `\'.

2006-09-01  Katsumi Yamaoka  <yamaoka@jpl.org>

	* rfc2047.el (rfc2047-quote-special-characters-in-quoted-strings):
	Use standard-syntax-table.

2006-09-01  Katsumi Yamaoka  <yamaoka@jpl.org>

	* gnus-art.el (gnus-decode-address-function): New variable.
	(article-decode-encoded-words): Use it to decode headers which are
	assumed to contain addresses.
	(gnus-mime-delete-part): Remove useless `or'.

	* gnus-sum.el (gnus-decode-encoded-address-function): New variable.
	(gnus-summary-from-or-to-or-newsgroups): Use it to decode To header.
	(gnus-nov-parse-line): Use it to decode From header.
	(gnus-get-newsgroup-headers): Ditto.
	(gnus-summary-enter-digest-group): Use it to decode `to-address'.

	* mail-parse.el (mail-decode-encoded-address-region): New alias.
	(mail-decode-encoded-address-string): New alias.

	* rfc2047.el (rfc2047-quote-special-characters-in-quoted-strings):
	New function.
	(rfc2047-encode-message-header, rfc2047-encode-region): Use it.
	(rfc2047-strip-backslashes-in-quoted-strings): New fnction.
	(rfc2047-decode-region): Use it; add optional argument `address-mime'.
	(rfc2047-decode-string): Ditto.
	(rfc2047-decode-address-region): New function.
	(rfc2047-decode-address-string): New function.

2006-08-31  Reiner Steib  <Reiner.Steib@gmx.de>

	* message.el (message-caesar-buffer-body): Allow rotating headers.

	* gnus-sum.el (gnus-summary-caesar-message): Allow rotating headers.

	* message.el (message-insert-formated-citation-line): Fix %f.
	Reported by Torsten Bronger <bronger@physik.rwth-aachen.de> .

2006-08-18  Katsumi Yamaoka  <yamaoka@jpl.org>

	* gnus-bookmark.el (gnus-bookmark-file-coding-system): New variable.
	(gnus-bookmark-mouse-available-p): New macro.
	(gnus-bookmark-bmenu-list): Use it; use gnus-mouse-2.
	(gnus-bookmark-bmenu-show-infos): Use it.
	(gnus-bookmark-insert-details): Use it; use gnus-mouse-2.
	(gnus-bookmark-bmenu-hide-infos): Ditto.
	(gnus-bookmark-remove-properties): New function.
	(gnus-bookmark-set, gnus-bookmark-make-cell): Use it.
	(gnus-bookmark-set-bookmark-name): Don't use 2nd arg of split-string.
	(gnus-bookmark-write-file): Bind coding-system-for-write.
	(gnus-bookmark-insert-file-format-version-stamp): Add coding cookie.
	(gnus-bookmark-jump): Make completing-read work with XEmacs; activate
	group before selecting it.
	(gnus-bookmark-get-bookmark): Use assoc instead of assoc-string.
	(gnus-bookmark-bmenu-mode-map): Bind `q' to bury-buffer instead of
	quit-window if it is not available; use gnus-mouse-2 and bind it to
	gnus-bookmark-bmenu-select-by-mouse.
	(gnus-bookmark-show-details): Remove unused variable `details-list'.
	(gnus-bookmark-bmenu-select-by-mouse): New function.

2006-08-13  Romain Francoise  <romain@orebokech.com>

	* mm-extern.el (mm-extern-mail-server): End `y-or-n-p' prompt with a
	space.

2006-08-09  Katsumi Yamaoka  <yamaoka@jpl.org>

	* compface.el (uncompface): Use binary rather than raw-text-unix.

2006-08-09  Katsumi Yamaoka  <yamaoka@jpl.org>

	* compface.el (uncompface): Make sure the eol conversion doesn't take
	place when communicating with the external programs.  Reported by
	ARISAWA Akihiro <ari@mbf.ocn.ne.jp>.

2006-07-31  Katsumi Yamaoka  <yamaoka@jpl.org>

	* nnheader.el (nnheader-insert-head): Fix typo in comment.

2006-07-31  Andreas Seltenreich  <uwi7@rz.uni-karlsruhe.de>

	* nnweb.el (nnweb-google-parse-1): Update regexp for author and date.
	Make it more robust by parsing author and date independently.

2006-07-28  Katsumi Yamaoka  <yamaoka@jpl.org>

	* nnheader.el (nnheader-insert-head): Make it work with Mac as well.

2006-07-28  Daiki Ueno  <ueno@unixuser.org>

	* mml2015.el (mml2015-epg-sign): If mml2015-signers is not set, use the
	first matching secret key.
	(mml2015-epg-encrypt): Ditto.

	* mml1991.el (mml1991-epg-sign): If mml1991-signers is not set, use the
	first matching secret key.
	(mml1991-epg-encrypt): Ditto.

	* mml2015.el (mml2015-encrypt-to-self): New user option.
	(mml2015-epg-encrypt): Append mml2015-signers to recipients list if
	mml2015-epg-encrypt-to-self is set.

	* mml1991.el (mml1991-encrypt-to-self): New variable.
	(mml1991-epg-encrypt): Append mml1991-signers to recipients list if
	mml1991-epg-encrypt-to-self is set.

	* mml2015.el (mml2015-signers): New user option.
	(mml2015-epg-sign): Reflect the value of mml2015-signers.
	(mml2015-epg-encrypt): Allow to select signing keys.

	* mml1991.el (mml1991-signers): New variable.
	(mml1991-epg-sign): Reflect the value of mml1991-signers.
	(mml1991-epg-encrypt): Allow to select signing keys.

2006-07-27  Katsumi Yamaoka  <yamaoka@jpl.org>

	* nnheader.el (nnheader-insert-head): Make it work even if the file
	uses CRLF for the line-break code.

2006-07-25  Daiki Ueno  <ueno@unixuser.org>

	* mml2015.el: Require mml-sec instead of password.
	(mml2015-verbose): Inherit the default value from mml-secure-verbose.
	(mml2015-cache-passphrase): Inherit the default value from
	mml-secure-cache-passphrase.
	(mml2015-passphrase-cache-expiry): Inherit the default value from
	mml-secure-passphrase-cache-expiry.

	* mml1991.el: Require mml-sec instead of password.
	(mml1991-verbose): Inherit the default value from mml-secure-verbose.
	(mml1991-cache-passphrase): Inherit the default value from
	mml-secure-cache-passphrase.
	(mml1991-passphrase-cache-expiry): Inherit the default value from
	mml-secure-passphrase-cache-expiry.

	* mml-sec.el: Require password.
	(mml-secure-verbose): New user option.
	(mml-secure-cache-passphrase): New user option.
	(mml-secure-passphrase-cache-expiry): New user option.

2006-07-24  Daiki Ueno  <ueno@unixuser.org>

	* pgg-def.el (pgg-truncate-key-identifier): Truncate the key ID to 8
	letters from the end.  Thanks to "David Smith" <davidsmith@acm.org> and
	andreas@altroot.de (Andreas Vögele).

	FIXME: Use `tiny change'?

2006-07-19  Andreas Seltenreich  <uwi7@rz.uni-karlsruhe.de>

	* mm-url.el (mm-url-insert-file-contents): Inhibit Connection: close
	workaround for the url package included with Emacs.

	* nnweb.el (nnweb-google-create-mapping): Update regexp.

2006-07-19  Katsumi Yamaoka  <yamaoka@jpl.org>

	* gnus-sum.el (gnus-select-newsgroup): Setup the article buffer
	correctly.  This fixes a bug caused by the 2006-05-12 change.

2006-07-18  Karl Fogel  <kfogel@red-bean.com>

	* nnmail.el (nnmail-article-group): If splitting raises an error, give
	some information about the error when saying that the `bogus' mail
	group will be used.

2006-07-17  Reiner Steib  <Reiner.Steib@gmx.de>

	* gnus-sum.el (gnus-summary-delete-article): Don't use TAB in doc
	string.

2006-07-16  NAKAJI Hiroyuki  <nakaji@heimat.jp>  (tiny change)

	* mm-util.el (mm-charset-synonym-alist): Map windows-31j to cp932.

2006-07-14  Andreas Seltenreich  <uwi7@rz.uni-karlsruhe.de>

	* gnus-start.el (gnus-subscribe-options-newsgroup-method): Doc fix.

2006-07-10  Daiki Ueno  <ueno@unixuser.org>

	* mml1991.el (mml1991-function-alist): Add epg.
	(mml1991-epg-passphrase-callback, mml1991-epg-sign)
	(mml1991-epg-encrypt): New functions.

2006-07-10  Daiki Ueno  <ueno@unixuser.org>

	* mml2015.el (mml2015-verbose): New variable.
	(mml2015-cache-passphrase): Ditto.
	(mml2015-passphrase-cache-expiry): Ditto.
	(mml2015-function-alist): Add epg.
	(mml2015-epg-passphrase-callback, mml2015-epg-decrypt)
	(mml2015-epg-clear-decrypt, mml2015-epg-verify)
	(mml2015-epg-clear-verify, mml2015-epg-sign, mml2015-epg-encrypt): New
	functions.

2006-07-08  Andreas Seltenreich  <uwi7@rz.uni-karlsruhe.de>

	* message.el (message-cite-original-1): Preserve region when removing
	quoted text due to X-No-Archive in order to avoid bogus attribution
	when citing multiple messages.

2006-06-27  Andreas Seltenreich  <uwi7@rz.uni-karlsruhe.de>

	* gnus-group.el (gnus-group-sort-by-unread): Fix typo.  Reported by
	Kenneth Jacker <khj@be.cs.appstate.edu>.

2006-06-26  Reiner Steib  <Reiner.Steib@gmx.de>

	* gnus-diary.el (gnus-user-format-function-d)
	(gnus-user-format-function-D): Autoload.

	* imap.el (Commentary): Fix typo.

	* gnus-util.el (kill-empty-logs, gnus-byte-compile): Remove anonymous
	2006-04-22 contribution.

2006-06-26  Andreas Seltenreich  <uwi7@rz.uni-karlsruhe.de>

	* gnus.el (gnus-valid-select-methods): Revert last change for nnweb.
	It didn't really fix the bogosity I'm seeing with solid web groups.

2006-06-26  Andreas Seltenreich  <uwi7@rz.uni-karlsruhe.de>

	* gnus.el (gnus-valid-select-methods): Declare nnweb with 'address.
	Since revision 6.95 (2003-01-05) of gnus-group.el, solid web groups are
	created using server names.  If we use the feature without declaring
	it, Gnus does not properly manage server and group state.

	* nnweb.el (nnweb-google-search): Respect nnweb-max-hits as upper
	bound.

2006-06-25  Andreas Seltenreich  <uwi7@rz.uni-karlsruhe.de>

	* gnus.el (gnus-find-method-for-group): On killed/unknown groups, try
	looking up the method using GROUP's prefix before inventing a new one.
	It is used on killed/unknown groups in various places where returning
	an all-new method isn't expected by the caller.

	* gnus-util.el (gnus-group-server): Fix for empty virtual server names
	and match semantics of gnus-group-real-prefix.

2006-06-22  Reiner Steib  <Reiner.Steib@gmx.de>

	* nnmail.el (nnmail-broken-references-mailers): New variable.
	(nnmail-ignore-broken-references): New function generalizing
	nnmail-fix-eudora-headers.
	(nnmail-fix-eudora-headers): Now obsolete.

	* gnus-art.el (gnus-button-handle-custom): Support
	`customize-apropos*'.

2006-06-21  Lars Magne Ingebrigtsen  <larsi@gnus.org>

	* gnus-art.el (article-hide-headers): Inhibit read-only stuff.

	* gnus-group.el (gnus-fetch-group): Document ARTICLES and select those
	articles.

2006-06-21  Reiner Steib  <Reiner.Steib@gmx.de>

	* message.el (message-cite-reply-above): New variable.
	(message-yank-original): Use it.

2006-06-20  Katsumi Yamaoka  <yamaoka@jpl.org>

	* rfc2231.el (rfc2231-parse-string): Allow `*'s in parameter values.

2006-06-20  Reiner Steib  <Reiner.Steib@gmx.de>

	* gnus-bookmark.el (gnus-bookmark-jump): Don't mark unrelated articles
	as read.

	* gnus-group.el (gnus-group-quick-select-group): Add GROUP argument.

2006-06-19  Reiner Steib  <Reiner.Steib@gmx.de>

	* gnus-bookmark.el: Fix Copyright, keywords, whitespace, etc.
	(gnus-bookmark-default-file): Use gnus-directory.
	(gnus-bookmark-bmenu-file-column, gnus-bookmark-use-annotations):
	Remove "*" in doc string.
	(gnus-bookmark-write-file): Simplify.
	(gnus-bookmark-maybe-sort-alist): Use `when'.
	(gnus-bookmark-get-bookmark): Fix typo in doc string.
	(gnus-bookmark-set-bookmark-name, gnus-bookmark-get-bookmark): Add
	FIXME about Emacs 21 and XEmacs compatibility.
	(gnus-bookmark-set-bookmark-name): Use `gnus-replace-in-string' for
	compatibility.
	(gnus-bookmark-bmenu-mode): Use `gnus-run-mode-hooks' for
	compatibility.
	(gnus-bookmark-menu-heading): Fix version.

2006-06-19  Bastien Guerry  <bzg@altern.org>

	* gnus-bookmark.el: New file.

2006-06-19  Katsumi Yamaoka  <yamaoka@jpl.org>

	* message.el (message-syntax-checks): Doc fix.

2006-06-17  Andreas Seltenreich  <uwi7@rz.uni-karlsruhe.de>

	* gnus-srvr.el (gnus-browse-unsubscribe-group): Don't subscribe
	unsubscribed groups as if they were killed ones.  It causes duplicate
	entries in gnus-newsrc-alist.

2006-06-16  Katsumi Yamaoka  <yamaoka@jpl.org>

	* message.el (message-syntax-checks): Doc fix.
	(message-send-mail): Add check for continuation headers.
	(message-check-news-header-syntax): Fix regexp used to check for
	continuation headers.

2006-06-14  Katsumi Yamaoka  <yamaoka@jpl.org>

	* gnus-art.el (gnus-display-mime): Make sure body ends with newline.

2006-06-11  Reiner Steib  <Reiner.Steib@gmx.de>

	* gnus-art.el (gnus-article-toggle-truncate-lines): Fix code.

2006-06-11  Katsumi Yamaoka  <yamaoka@jpl.org>

	* gnus-art.el (gnus-article-truncate-lines): Default to the value of
	default-truncate-lines.

2006-06-06  Katsumi Yamaoka  <yamaoka@jpl.org>

	* mm-util.el (mm-mime-mule-charset-alist): Use unicode-precedence-list
	to fill the utf-8 entry.

2006-06-01  Andreas Seltenreich  <uwi7@rz.uni-karlsruhe.de>

	* nnweb.el (nnweb-google-parse-1): Update regexp for author and date.

2006-05-30  Kevin Greiner  <kevin.greiner@compsol.cc>

	* gnus-agent.el (directory-files-and-attributes): Move all the way
	forward (the third and final move).
	(gnus-agent-read-agentview): Trap reconstruction errors due to
	nonexistent directory.  Handle by returning nil.

2006-05-30  Didier Verna  <didier@xemacs.org>

	* message.el (message-dont-reply-to-names): Update the custom type.
	* message.el (message-dont-reply-to-names): New defsubst: potentially
	convert a list of regexps into a single one.
	* message.el (message-get-reply-headers): Use it.
	* nnmail.el (nnmail-fancy-expiry-target): Ditto.

2006-05-30  Katsumi Yamaoka  <yamaoka@jpl.org>

	* gnus-agent.el (directory-files-and-attributes): Move forward.

2006-05-29  Reiner Steib  <Reiner.Steib@gmx.de>

	* gnus-ml.el (gnus-mailing-list-subscribe)
	(gnus-mailing-list-unsubscribe, gnus-mailing-list-owner)
	(gnus-mailing-list-message): Fix doc strings.

2006-05-29  Andreas Seltenreich  <uwi7@rz.uni-karlsruhe.de>

	* gnus-ml.el (gnus-mailing-list-message): Use gnus-url-mailto instead
	of doing it manually.

2006-05-29  Reiner Steib  <Reiner.Steib@gmx.de>

	* gnus-art.el (gnus-article-toggle-truncate-lines): Fix typo in
	comment.

2006-05-29  Kevin Greiner  <kevin.greiner@compsol.cc>

	* gnus-agent.el: Added gnus-agent-flush* to purge agent info.
	(gnus-agent-read-agentview): Fixed handling of end-of-file error.
	(gnus-agent-read-local): All symbols allocated in my-obarray
	(gnus-agent-set-local): Skip invalid entries (min and/or max is nil).
	(gnus-agent-regenerate-group): Check numeric names to see if they are
	messages or groups.
	(gnus-agent-total-fetched-for): Ignore 'dummy.group' (there should be a
	better way of do this...)

	* gnus-cache.el (gnus-agent-total-fetched-for): Ignore
	'dummy.group' (there should be a better way of do this...)

2006-05-29  Katsumi Yamaoka  <yamaoka@jpl.org>

	* gnus-art.el (gnus-save-all-headers): Mention it might be overridden.
	(gnus-saved-headers): Ditto.
	(gnus-default-article-saver): Mention functions may have properties.
	(gnus-article-save): Override gnus-save-all-headers and
	gnus-saved-headers by :headers property which saver function may have.
	(gnus-summary-save-in-file): Add :headers property.
	(gnus-summary-write-to-file): Ditto.

	* gnus-sum.el (gnus-summary-save-article): Bind
	gnus-prompt-before-saving to t when saving many articles in a file;
	always show all headers.

2006-05-26  Reiner Steib  <Reiner.Steib@gmx.de>

	* deuglify.el (gnus-outlook-rearrange-article): Add missing citation
	marks.

	* message.el (message-indent-citation): Add optional arguments to allow
	using it outside of message buffers.

	* gnus-art.el (gnus-article-unfold-long-headers): New variable.
	(gnus-article-treat-unfold-headers): Use it.
	(gnus-article-truncate-lines): New variable.
	(gnus-article-mode): Use it.
	(gnus-article-toggle-truncate-lines): New function.

	* gnus-sum.el (gnus-summary-wash-map, gnus-summary-make-menu-bar): Add
	gnus-article-toggle-truncate-lines.

	* uudecode.el (uudecode-decode-region-external): nil isn't a valid
	coding system in XEmacs, use binary.

2006-05-26  Katsumi Yamaoka  <yamaoka@jpl.org>

	* mm-util.el (mm-enrich-utf-8-by-mule-ucs): Don't edit
	after-load-alist.

	* gnus-art.el (gnus-summary-save-in-file): Use property to specify
	this function should save decoded articles.
	(gnus-summary-write-to-file): Use property to specify this function
	should save decoded articles and specify gnus-summary-save-in-file
	should be used to save articles other than the first one when saving
	many articles.
	(gnus-summary-save-body-in-file): Use property to specify this
	function should save decoded articles.
	(gnus-summary-write-body-to-file): Use property to specify this
	function should save decoded articles and specify
	gnus-summary-save-body-in-file should be used to save articles other
	than the first one when saving many articles.

	* gnus-sum.el (gnus-summary-save-article): Simplify.

2006-05-25  Katsumi Yamaoka  <yamaoka@jpl.org>

	* gnus-art.el (gnus-default-article-saver): Add
	gnus-summary-write-body-to-file.
	(gnus-article-save-coding-system): Don't use coding system object
	in XEmacs.
	(gnus-read-save-file-name): Add optional `dir-var' argument which
	specifies directory in which files are saved; work even if optional
	`variable' argument is not specified.
	(gnus-summary-write-to-file): Read file name.
	(gnus-summary-save-body-in-file): Add optional `overwrite' argument.
	(gnus-summary-write-body-to-file): New function.

	* gnus-sum.el (gnus-newsgroup-last-directory): New variable.
	(gnus-summary-local-variables): Add it.
	(gnus-summary-save-map): Add gnus-summary-write-article-body-file.
	(gnus-summary-save-article): Remove optional `decode' argument;
	determine whether to decode articles by the value of
	gnus-default-article-saver; when saving many files using
	gnus-summary-write-to-file or gnus-summary-write-body-to-file, use
	it first and use gnus-summary-save-in-file or
	gnus-summary-save-body-in-file thereafter unless
	gnus-prompt-before-saving is always; move point to article which
	will be saved.
	(gnus-summary-save-article-file): Revert.
	(gnus-summary-write-article-file): Revert.
	(gnus-summary-save-article-body-file): Revert.
	(gnus-summary-write-article-body-file): New function.

2006-05-26  Reiner Steib  <Reiner.Steib@gmx.de>

	* gnus-art.el (gnus-article-browse-html-article): Remove comment.

2006-05-24  Katsumi Yamaoka  <yamaoka@jpl.org>

	* gnus-art.el (gnus-default-article-saver): Doc fix.
	(gnus-article-save-coding-system): Move from gnus-sum.el, rename
	from gnus-summary-save-article-coding-system, and default to a
	certain coding system.
	(gnus-output-to-file): Add coding cookie and encode text according
	to gnus-article-save-coding-system; don't use mm-append-to-file.

	* gnus-sum.el (gnus-summary-save-article-coding-system): Move to
	gnus-art.el and rename to gnus-article-save-coding-system.
	(gnus-summary-save-article): Require gnus-art; don't show all
	headers if it decodes articles; don't add coding cookie here;
	don't bind mm-text-coding-system-for-write.
	(gnus-summary-save-article-file): Save decoded articles.
	(gnus-summary-write-article-file): When saving many files, use
	gnus-summary-write-to-file first and gnus-summary-save-in-file
	thereafter unless gnus-prompt-before-saving is always.
	(gnus-summary-save-article-body-file): Save decoded articles.

2006-05-23  Reiner Steib  <Reiner.Steib@gmx.de>

	* nnrss.el (nnrss-check-group): Bind hash-index.

2006-05-23  Michaël Cadilhac  <michael.cadilhac@lrde.org>

	* nnrss.el (nnrss-check-group): Use the md5sum of the whole RSS item as
	its hash index.  Store this hash in `nnrss-group-data'.
	(nnrss-read-group-data): Update accordingly.

2006-05-23  Reiner Steib  <Reiner.Steib@gmx.de>

	* gnus-art.el (gnus-button-alist): Improve gnus-button-handle-symbol
	entry.

	* gnus-sum.el (gnus-summary-make-menu-bar): Add
	gnus-article-browse-html-article.

2006-05-23  Hynek Schlawack  <hynek@ularx.de>

	* gnus-sum.el (gnus-summary-mime-map): Add
	gnus-article-browse-html-article.
2006-05-23  Reiner Steib  <Reiner.Steib@gmx.de>

	* gnus-sum.el (gnus-summary-save-article-coding-system): Offer some
	suitable coding systems in customize.

2006-05-22  Reiner Steib  <Reiner.Steib@gmx.de>

	* mail-source.el (mail-sources): Fix custom type.

2006-05-18  Reiner Steib  <Reiner.Steib@gmx.de>

	* gnus-sum.el (gnus-summary-save-article-mail): Clarify doc string.
	(gnus-summary-expire-articles-now): Shorten prompt.

	* gmm-utils.el (wid-edit): Require.
	(defun-gmm): Renamed from `gmm-defun-compat'.
	(gmm-image-search-load-path): Use it.
	(gmm-image-load-path-for-library): Use it.  Sync with `mh-compat.el'.

2006-05-17  Katsumi Yamaoka  <yamaoka@jpl.org>

	* gnus-sum.el (gnus-summary-save-article-coding-system): New
	variable.
	(gnus-summary-save-article): Add optional `decode' argument.  If
	it is set and gnus-summary-save-article-coding-system is non-nil,
	save decoded article.
	(gnus-summary-write-article-file): Save decoded article if
	gnus-summary-save-article-coding-system is non-nil.

	* ecomplete.el (ecomplete-database-file-coding-system): Fix custom
	type.

2006-05-16  Katsumi Yamaoka  <yamaoka@jpl.org>

	* gnus-art.el (easy-menu-define): Use :active instead of :enable.

2006-05-12  Katsumi Yamaoka  <yamaoka@jpl.org>

	* gnus-art.el (gnus-article-setup-buffer): Go to summary buffer
	first to test gnus-single-article-buffer which may be buffer-local.

	* gnus-sum.el (gnus-summary-setup-buffer): Make
	gnus-single-article-buffer buffer-local and nil in ephemeral
	group; make gnus-article-buffer, gnus-article-current, and
	gnus-original-article-buffer always buffer-local.
	(gnus-summary-exit): Kill article buffer belonging to ephemeral
	group.
	(gnus-handle-ephemeral-exit): Don't move to next summary line.

2006-05-08  Reiner Steib  <Reiner.Steib@gmx.de>

	* nnml.el (nnml-request-compact-group): Compressed files might not
	have .gz extension.

2006-05-04  Stefan Monnier  <monnier@iro.umontreal.ca>

	* mm-decode.el (mm-dissect-buffer): Remove spurious double assignment.
	(mm-copy-to-buffer): Use with-current-buffer.
	(mm-display-part): Simplify.
	(mm-inlinable-p): Add optional arg `type'.

2006-05-03  Stefan Monnier  <monnier@iro.umontreal.ca>

	* gnus-art.el (gnus-mime-view-part-as-type): Add optional PRED arg.
	(gnus-mime-view-part-externally, gnus-mime-view-part-internally):
	Try harder to show the attachment internally or externally using
	gnus-mime-view-part-as-type.

2006-05-02  Reiner Steib  <Reiner.Steib@gmx.de>

	* message.el (message-from-style, message-signature-separator)
	(message-user-organization-file, message-send-mail-function)
	(message-citation-line-function, message-yank-prefix)
	(message-indent-citation-function, message-signature)
	(message-signature-file, message-signature-insert-empty-line):
	Remove autoloads.

	* gnus-art.el (gnus-buttonized-mime-types): Remove
	"multipart/signed".  Revert 2006-04-26 change.

2006-05-01  Lars Magne Ingebrigtsen  <larsi@gnus.org>

	* gnus.el (gnus-version-number): Bump version.

2006-05-01  Lars Magne Ingebrigtsen  <lars@ingebrigtsen.no>

	* gnus.el: No Gnus v0.5 is released.

2006-04-30  Andreas Seltenreich  <uwi7@rz.uni-karlsruhe.de>

	* nnweb.el (nnweb-request-article): Do proper xwfu encoding when
	fetching articles by message-id.

2006-04-30  Lars Magne Ingebrigtsen  <larsi@gnus.org>

	* message.el (hashcash): Require hashcash as normal.

	* ecomplete.el (ecomplete-highlight-match-line): Use
	point-at-eol.
	(ecomplete-highlight-match-line): Use `highlight', because that
	face exists in both Emacs and XEmacs.

	* message.el (message-display-abbrev): Use point-at-bol.

	* mail-source.el: Don't require timer/timer-funcs.

	* gnus-async.el: Ditto.

	* password.el: Ditto.

	* mm-url.el: Ditto.

	* mm-util.el: Require timer/timer-funcs.

2006-04-23  Andreas Seltenreich  <uwi7@rz.uni-karlsruhe.de>

	* mm-url.el (mm-url-insert-file-contents): Don't set Connection:
	Close.

2006-04-28  Katsumi Yamaoka  <yamaoka@jpl.org>

	* mm-uu.el (mm-uu-pgp-encrypted-extract-1): Assume buffer is made
	unibyte after clear-decrypt function runs.

	* mml2015.el (mml2015-pgg-clear-decrypt): Treat data which pgg
	returns as a unibyte string.

2006-04-27  Katsumi Yamaoka  <yamaoka@jpl.org>

	* mml1991.el (mml1991-pgg-sign): No need to load pgg.el, which is
	always loaded by way of gnus-art.el -> mm-uu.el -> mml2015.el.
	(mml1991-pgg-encrypt): Ditto.

2006-04-26  Reiner Steib  <Reiner.Steib@gmx.de>

	* message.el (message-user-organization-file): Check several
	locations of the organization file.

	* gnus-sum.el (gnus-summary-mime-map, gnus-summary-make-menu-bar):
	Add gnus-article-view-part-as-type.

	* gnus-art.el (gnus-article-view-part-as-type): New function.

	* message.el (message-valid-fqdn-regexp): Add TLDs .cat, jobs,
	.mobi and .travel.  Remove .nato, .bitnet and .uucp.

	* mml.el: Simplify autoload.
	(mml-mode): defvar dnd-protocol-alist instead of using
	symbol-value.
	(mml-default-directory): New variable.
	(mml-minibuffer-read-file): Use it.
	(mml-dnd-protocol-alist, mml-dnd-attach-options): Adjust :version.

	* message.el (message-citation-line-format): New variable.
	(message-insert-formated-citation-line): New function.
	(message-citation-line-function): Add
	`message-insert-formated-citation-line' to custom type.

	* mm-decode.el (mm-verify-option): Add gnus-buttonized-mime-types
	to doc string.

	* gnus-art.el (gnus-buttonized-mime-types): Add "multipart/signed"
	depending on mm-verify-option.

2006-04-26  Katsumi Yamaoka  <yamaoka@jpl.org>

	* mml1991.el (mml1991-pgg-sign): Make sure to load pgg.el before
	binding pgg-* variables; reimplement the section which prevents
	MIME header from being signed.
	(mml1991-pgg-encrypt): Make sure to load pgg.el before binding
	pgg-text-mode; remove a blank line at the top of body.

	* mm-uu.el (mm-uu-pgp-encrypted-extract-1): Don't remove blank
	lines at the top of body; use gnus-newsgroup-charset if there's no
	Charset header.

2006-04-25  Katsumi Yamaoka  <yamaoka@jpl.org>

	* message.el (message-self-insert-commands): Doc fix.

	* mm-uu.el (mm-uu-pgp-signed-test): Erase prompt.
	(mm-uu-pgp-encrypted-test): Ditto.
	(mm-uu-pgp-encrypted-extract-1): Make sure there's a blank line
	between header and body; return application/pgp-encrypted handle
	if decryption failed; decode decrypted body by charset.

	* mm-decode.el (mm-automatic-display): Don't make application/pgp
	element match to application/pgp-*.

2006-04-23  Andreas Seltenreich  <uwi7@rz.uni-karlsruhe.de>

	* nnweb.el (nnweb-google-wash-article): Sync up to new Google
	HTML.

2006-04-23  Lars Magne Ingebrigtsen  <larsi@gnus.org>

	* mail-source.el (mail-source-call-script): Message the error
	string.

2006-04-22  Lars Magne Ingebrigtsen  <larsi@gnus.org>

	* gnus-util.el (gnus-byte-compile): Use it.

2006-04-22  xyblor  <fake@invalid.email>  (tiny change)

	* gnus-util.el (kill-empty-logs): New function.

2006-04-22  Lars Magne Ingebrigtsen  <larsi@gnus.org>

	* message.el (message-mail-alias-type): Doc fix.
	(message-mail-alias-type-p): New function.
	(message-send): Use it.
	(message-mode): Ditto.
	(message-strip-forbidden-properties): Ditto.

	* ecomplete.el (ecomplete-database-file-coding-system): New
	variable.
	(ecomplete-save): Use it.
	(ecomplete-setup): Use it.

2006-04-22  Katsumi Yamaoka  <yamaoka@jpl.org>

	* message.el (message-self-insert-commands): New variable.
	(message-strip-forbidden-properties): Use it.

2006-04-22  Lars Magne Ingebrigtsen  <larsi@gnus.org>

	* message.el (message-put-addresses-in-ecomplete): Use a regexp
	that doesn't make XEmacs choke.

2006-04-20  Reiner Steib  <Reiner.Steib@gmx.de>

	* gnus-util.el (gnus-replace-in-string):
	Prefer replace-regexp-in-string over of replace-in-string.

2006-04-20  Katsumi Yamaoka  <yamaoka@jpl.org>

	* gnus-util.el (gnus-select-frame-set-input-focus):
	Use select-frame-set-input-focus if it is available in XEmacs; use
	definition defined in Emacs 22 for old Emacsen.

2006-04-19  Katsumi Yamaoka  <yamaoka@jpl.org>

	* mm-view.el (mm-inline-text): Use equal instead of equalp.

2006-04-18  Teodor Zlatanov  <tzz@lifelogs.com>

	* gnus-registry.el (gnus-registry-cache-save): Remove text
	properties when saving via the temp buffer.

2006-04-18  Reiner Steib  <Reiner.Steib@gmx.de>

	* message.el (message-generate-hashcash): Honor custom type.

2006-04-18  Lars Magne Ingebrigtsen  <larsi@gnus.org>

	* message.el (message-generate-hashcash): Default to non-nil when
	hashcash is found.

	* gnus-sum.el (gnus-summary-expire-articles-now): Clarify prompt.
	(gnus-refer-thread-limit): Increase default to 500.

	* mm-view.el (mm-inline-text): Supply delsp to flow-fill.

	* flow-fill.el (fill-flowed): Allow delete-space.

2006-04-18  Reiner Steib  <Reiner.Steib@gmx.de>

	* deuglify.el (gnus-outlook-deuglify-unwrap-min)
	(gnus-outlook-deuglify-unwrap-max, gnus-outlook-display-hook):
	Remove autoloads.

2006-04-18  Simon Josefsson  <jas@extundo.com>

	* message.el (message-generate-hashcash): Default to.

2006-04-18  Katsumi Yamaoka  <yamaoka@jpl.org>

	* rfc2231.el (rfc2231-parse-string): Decode encoded value after
	concatenating segments rather than before concatenating them.

2006-04-17  Reiner Steib  <Reiner.Steib@gmx.de>

	* gnus-group.el: Move comment to gnus-group-update-tool-bar.

	* imap.el (imap-quote-specials): New function.
	(imap-login-auth): Quote specials.

2006-04-17  Lars Magne Ingebrigtsen  <larsi@gnus.org>

	* rfc2231.el (rfc2231-parse-string): Sort the parameters first.

	* message.el (message-forward-make-body-plain): Allow
	message-forward-ignored-headers to be a list.
	(message-remove-ignored-headers): Factor out into function.
	(message-forward-make-body-mml): Use it.
	* rfc2231.el (rfc2231-parse-string): Remove dead code.
	(rfc2231-parse-string): Allow concatanation of parameters that
	aren't contiguous.  The test case is
	  (mail-header-parse-content-type "message/external-body;
	    name*0*=us-ascii''~%2ffoo%2fbar%2fbaz%2fxyzzy%2f;
	    access-type=LOCAL-FILE;
	    name*1*=plugh%2fhello-sailor%2fbing.pdf")

2006-04-17  Stefan Monnier  <monnier@iro.umontreal.ca>

	* nntp.el (nntp-accept-process-output): Return the value of
	`nnheader-accept-process-output'.

2006-04-17  Lars Magne Ingebrigtsen  <larsi@gnus.org>

	* gnus-art.el (gnus-article-treat-types): Add text/x-patch.
	(gnus-button-alist): Recognize more diff formats.
	(gnus-button-patch): Strip directory.

2006-04-17  Reiner Steib  <Reiner.Steib@gmx.de>

	* gnus-util.el (gnus-select-frame-set-input-focus): Check for
	Emacs 22 when setting focus.

2006-04-17  Lars Magne Ingebrigtsen  <larsi@gnus.org>

	* gnus-art.el (gnus-article-treat-types): Do treatment of
	text/x-verbatim parts.
	(gnus-button-patch): New command.

	* ietf-drums.el (ietf-drums-parse-address): Attempt parsing
	addresses that contain invalid characters.

2006-04-16  Lars Magne Ingebrigtsen  <larsi@gnus.org>

	* message.el (message-put-addresses-in-ecomplete): Use
	gnus-replace-in-string.
	(message-is-yours-p): Use the more correct
	mail-header-parse-address instead of
	mail-extract-address-components.
	(message-put-addresses-in-ecomplete): Fix typo.

	* gnus-sum.el (gnus-summary-limit-to-bodies): New command and
	keystroke.

	* gnus-art.el (gnus-treatment-function-alist): Change order of
	newsgroups/generic header folding to avoid double-folding.

	* message.el (message-hidden-headers): Add X-Draft-From.

	* gnus-sum.el (gnus-summary-repeat-search-article-forward): New
	command.
	(gnus-summary-repeat-search-article-backward): New command.

	* gnus-topic.el (gnus-topic-display-missing-topic): Skip past
	groups in the parent topic.

2006-04-16  João Cachopo  <joao.cachopo@inesc-id.pt>  (tiny change)

	* spam.el (spam-necessary-extra-headers): Add X-CRM114-Status.
	(spam-extra-header-to-number): Return the CRM114 number as a
	number instead of a string.

2006-04-16  Lars Magne Ingebrigtsen  <larsi@gnus.org>

	* gnus-art.el (gnus-face-properties-alist): Moved here from
	gnus-fun.

	* gnus-fun.el (gnus-face-properties-alist): Move to gnus-art.

2006-04-15  Lars Magne Ingebrigtsen  <larsi@gnus.org>

	* message.el (message-strip-forbidden-properties): Only display on
	self-insert-command.

	* hashcash.el (hashcash-insert-payment-async): Remove dead code;
	reindent.
	(hashcash-insert-payment-async-2): Make sure the buffer is alive.

2006-04-15  NAKAJI Hiroyuki  <nakaji@takamatsu-nct.ac.jp>  (tiny change)

	* smiley.el (smiley-style): Fix typo.

2006-03-23  Kenichi Handa  <handa@m17n.org>

	* rfc2231.el (rfc2231-encode-string): Use mm-disable-multibyte
	instead of set-buffer-multibyte.

2006-03-23  Kenichi Handa  <handa@m17n.org>

	* rfc2231.el (rfc2231-decode-encoded-string): Work on unibyte
	buffer and then decode the buffer text if necessary.
	(rfc2231-encode-string): Be sure to work on multibyte buffer at
	first, and after mm-encode-body, change the buffer to unibyte.

2006-04-15  Lars Magne Ingebrigtsen  <larsi@gnus.org>

	* hashcash.el (hashcash-insert-payment-async-2): Use
	message-goto-eoh instead of doing it manually.
	(mail-add-payment): Use message-narrow-to-header instead of trying
	to do the same itself.

	* message.el (message-hidden-headers): Add Face.

	* gnus-sum.el (gnus-summary-reparent-thread): Factor out
	reparenting code.
	(gnus-summary-reparent-children): Refactored out code.
	(gnus-summary-thread-map): New keystroke.
	(gnus-summary-reparent-children): Make into command.

	* smiley.el (smiley-style): Default to `medium' if using a large
	font.

	* gnus-sum.el (unmorse-region): Remove autoload, because morse.el
	does it itself.

	* message.el (message-point-in-header-p): Simplify definition.

2006-04-14  Lars Magne Ingebrigtsen  <larsi@gnus.org>

	* nnagent.el (nnagent-request-set-mark): Silence log file
	writing.
	(nnagent-request-set-mark): Use write-region instead of
	append-to-file.

	* gnus-sum.el (gnus-read-header): Fudge article number if using a
	strange select method.

	* ecomplete.el (ecomplete-display-matches): Get highlightling
	right.
	(ecomplete-display-matches): Use literals.
	(ecomplete-display-matches): Disable message logging.

	* message.el (message-display-abbrev): Small optimization.

	* ecomplete.el (ecomplete-display-matches): Allow automatic
	display.

	* message.el (message-strip-forbidden-properties): Display
	abbrevs.
	(message-display-abbrev): Get automatic display right.

	* ecomplete.el (ecomplete-display-matches): Use M-n/M-p
	keystrokes.

2006-04-13  Romain Francoise  <romain@orebokech.com>

	TODO: Backport to v5-10!

	* gnus-util.el (gnus-alist-to-hashtable, gnus-hashtable-to-alist):
	Moved here (and renamed) from gnus-registry.el.

	* gnus-registry.el: Require gnus-util.
	Use `gnus-alist-to-hashtable' and `gnus-hashtable-to-alist'.

2006-04-13  Lars Magne Ingebrigtsen  <larsi@gnus.org>

	* gnus-group.el (gnus-group-catchup-current): Change
	if-then-else-if-then-else into cond.
	(gnus-group-catchup): Indent.
	(group-name-at-point): New function.
	(gnus-fetch-group): Provide default from thing at point.

2006-04-12  Lars Magne Ingebrigtsen  <larsi@gnus.org>

	* message.el (message-display-abbrev): Fix regexp.

	* ecomplete.el (ecomplete-highlight-match-line): Reimplement
	choosing.
	(ecomplete-highlight-match-line): Fix up code rewrite, remove
	dead variables.

	* message.el (message-newline-and-indent): Remove debugging.
	(message-display-abbrev): Use new implementation.

2006-04-12  Reiner Steib  <Reiner.Steib@gmx.de>

	* gnus-art.el (gnus-article-mode): Set
	cursor-in-non-selected-windows to nil.

	* smiley.el: Revert previous change.
	(smiley-data-directory): defvar it before using it in the
	defcustom of `smiley-style'.

2006-04-12  Lars Magne Ingebrigtsen  <larsi@gnus.org>

	* message.el (message-newline-and-indent): New function.

	* ecomplete.el: Implement more bits.

	* message.el (message-put-addresses-in-ecomplete): Clean up the
	string.

	* ecomplete.el (ecomplete-add-item): Chop off decimals.

	* gnus-sum.el (gnus-summary-save-parts): Bind
	gnus-summary-save-parts-counter and use it to make unique file
	names.

	* gnus-art.el (gnus-ignored-headers): Add some more headers.

	* ietf-drums.el (ietf-drums-parse-addresses): Take a RAWP
	parameter to say whether to actually parse the individual
	addresses.

	* message.el (message-put-addresses-in-ecomplete): New function.
	(ecomplete): Require.
	(message-mail-alias-type): Add ecomplete as an option.

2006-04-12  Ralf Angeli  <angeli@iwi.uni-sb.de>

	* flow-fill.el (fill-flowed): Remove trailing space from blank
	quoted lines.

2006-04-12  Lars Magne Ingebrigtsen  <larsi@gnus.org>

	* smiley.el (smiley-style): Move definition later to avoid a
	compilation warning.

2006-04-12  Kenichi Handa  <handa@m17n.org>

	* rfc2231.el (rfc2231-decode-encoded-string): Work on unibyte
	buffer and then decode the buffer text if necessary.
	(rfc2231-encode-string): Be sure to work on multibyte buffer at
	first, and after mm-encode-body, change the buffer to unibyte.
	Use mm-disable-multibyte instead of set-buffer-multibyte.

2006-04-12  Katsumi Yamaoka  <yamaoka@jpl.org>

	* gnus-art.el (gnus-mime-copy-part): Find name parameter in
	Content-Type header instead of Content-Disposition header.
	(gnus-mime-inline-part): Ditto.
	(gnus-mime-view-part-as-charset): Ignore charset that the part
	specifies.

	* mm-decode.el (mm-display-part): Work with external parts and
	usual parts similarly.

	* mm-extern.el (mm-inline-external-body): Use mm-display-part
	instead of gnus-display-mime.

	* mm-util.el (mm-decompress-buffer): Use mm-with-unibyte-buffer
	instead of with-temp-buffer.

	* gnus-uu.el (gnus-uu-save-article): Put mml tags instead of part
	tag to summarized topics part in order to encode non-ASCII text.

2006-04-11  Reiner Steib  <Reiner.Steib@gmx.de>

	* smiley.el (smiley-style): New variable.
	(smiley-directory): New function.
	(smiley-data-directory): Derive from `smiley-style' using
	`smiley-directory'.
	(smiley-regexp-alist): Add new entries.

	* gnus-art.el (gnus-button-valid-localpart-regexp): Exclude `@'.
	(gnus-article-browse-delete-temp): Add :version.

2006-04-11  Arne Jørgensen  <arne@arnested.dk>

	* gnus-sieve.el (gnus-sieve-generate): Delete from the start of
	the sieve region.

2006-04-11  Lars Magne Ingebrigtsen  <larsi@gnus.org>

	* gnus.el (gnus-version-number): Bump version.

2006-04-11  Reiner Steib  <Reiner.Steib@gmx.de>

	* gnus.el: No Gnus v0.4 is released.

2006-04-11  Lars Magne Ingebrigtsen  <larsi@gnus.org>

	* nnslashdot.el (nnslashdot-retrieve-headers-1): Fix up to new
	layout.

	* rfc2047.el (rfc2047-decode-encoded-words): Don't message about
	unknown charset.

	* message.el (message-header-synonyms): Add Original-To to the
	default.

	* gnus-sum.el (gnus-get-newsgroup-headers-xover): group is an
	optional parameter.

2006-04-06  Reiner Steib  <Reiner.Steib@gmx.de>

	* gnus-fun.el (gnus): Require it for gnus-directory.

2006-04-06  Katsumi Yamaoka  <yamaoka@jpl.org>

	* gnus-fun.el (gnus-face-properties-alist): Add :version.

2006-04-05  Daiki Ueno  <ueno@unixuser.org>

	* pgg-gpg.el (pgg-gpg-process-filter): Fix.

2006-04-05  Simon Josefsson  <jas@extundo.com>

	* password.el (password-reset): New function.

2006-04-05  Daiki Ueno  <ueno@unixuser.org>

	* pgg-gpg.el (pgg-gpg-encrypt-region, pgg-gpg-sign-region): Wait
	for BEGIN_SIGNING too, new in GnuPG 1.4.3.

2006-04-04  Andreas Seltenreich  <uwi7@rz.uni-karlsruhe.de>

	* nnweb.el (nnweb-google-create-mapping): Update regexp.
	Some whitespace was matched into the url, which broke browsing hits
	> 100 when mm-url-use-external was nil.

2006-04-04  Reiner Steib  <Reiner.Steib@gmx.de>

	* gnus-sum.el (gnus-summary-from-or-to-or-newsgroups): Check
	gnus-extra-headers for 'Newsgroups.

	* message.el (message-tool-bar-gnome): Check if `flyspell-mode' is
	bound.

2006-04-04  Daiki Ueno  <ueno@unixuser.org>

	* pgg-gpg.el: Clean up process buffers every time gpg processes
	complete.

2006-04-03  Reiner Steib  <Reiner.Steib@gmx.de>

	* gnus-fun.el (gnus-convert-image-to-face-command): Fix typo in
	doc string.

2006-04-03  Daiki Ueno  <ueno@unixuser.org>

	* pgg-gpg.el (pgg-gpg-process-filter)
	(pgg-gpg-wait-for-completion): Check if buffer is alive.

	* pgg-gpg.el (pgg-gpg-process-sentinel): Don't remove GNUPG:
	lines, temporary fix.

2006-03-31  Reiner Steib  <Reiner.Steib@gmx.de>

	* gnus-group.el (gnus-group-update-tool-bar): Add :initialize and :set.

2006-03-29  Daiki Ueno  <ueno@unixuser.org>

	* pgg-gpg.el (pgg-gpg-start-process): Don't bind
	default-enable-multibyte-characters.  This reverts the change from
	revision 6.17 which is no longer necessary because the passphrase
	is sent separately now.  GnuPG messages are unreadable under
	multibyte locales with default-enable-multibyte-characters set to
	nil.

2006-03-28  Reiner Steib  <Reiner.Steib@gmx.de>

	* message.el (message-tool-bar-gnome): Move "spell".

2006-03-27  Reiner Steib  <Reiner.Steib@gmx.de>

	* gnus-sum.el (gnus-summary-from-or-to-or-newsgroups): Don't use
	XEmacs-only `replace-in-string'.  Use `gnus-group-real-name'
	instead.

2006-03-27  Karl Kleinpaste  <karl@charcoal.com>

	* gnus-sum.el (gnus-summary-from-or-to-or-newsgroups): Improve
	newsgroups handling for NNTP overviews which don't include
	Newsgroups.

2006-03-26  Andreas Seltenreich  <uwi7@rz.uni-karlsruhe.de>

	* message.el (message-resend): Bind message-generate-hashcash to nil.

2006-03-26  Andreas Seltenreich  <uwi7@rz.uni-karlsruhe.de>

	* hashcash.el (hashcash-already-paid-p): Bind case-fold-search
	when searching for already-paid recipients.

2006-03-27  Daiki Ueno  <ueno@unixuser.org>

	* pgg-gpg.el: Invoke gpg asynchronous, to avoid querying for
	passphrases when it is not needed.
	(pgg-gpg-use-agent): Add, to hard code that pgg shouldn't wait for
	passphrase stuff from gpg, should only be necessary when you use
	gpg with a smartcard.

2006-03-23  Katsumi Yamaoka  <yamaoka@jpl.org>

	* mml.el (mml-insert-mime): Ignore cached contents of
	message/external-body part.

	* mm-decode.el (mm-get-part): Add optional 'no-cache' argument.
	(mm-insert-part): Ditto.

2006-03-23  Simon Josefsson  <jas@extundo.com>

	* pgg-gpg.el (pgg-gpg-update-agent): Add again, with fixes from
	Reiner.
	(pgg-gpg-use-agent-p): Use it again.

2006-03-23  Simon Josefsson  <jas@extundo.com>

	* pgg-gpg.el (pgg-gpg-update-agent): Remove, doesn't work with
	older emacsen.
	(pgg-gpg-use-agent-p): Don't use it.

2006-03-23  Reiner Steib  <Reiner.Steib@gmx.de>

	* pgg-gpg.el (pgg-gpg-update-agent): Only use make-network-process
	if we can.

2006-03-22  Sascha Wilde  <wilde@sha-bang.de>

	* pgg-gpg.el (pgg-gpg-use-agent): Disable by default.
	(pgg-gpg-update-agent): New function.
	(pgg-gpg-use-agent-p): New function.
	(pgg-gpg-process-region, pgg-gpg-encrypt-region)
	(pgg-gpg-encrypt-symmetric-region, pgg-gpg-decrypt-region)
	(pgg-gpg-sign-region): Use it.

2006-03-22  Katsumi Yamaoka  <yamaoka@jpl.org>

	* gnus-sum.el (gnus-map-articles): Don't funcall symbol macro.
	Reported by Ralf Wachinger <rwachinger@gmx.de>.

2006-03-21  Simon Josefsson  <jas@extundo.com>

	* pgg-gpg.el: Ideas below based on patch from Sascha Wilde
	<wilde@sha-bang.de>.
	(pgg-gpg-use-agent): New variable.
	(pgg-gpg-process-region): Use it.
	(pgg-gpg-encrypt-region): Likewise.
	(pgg-gpg-encrypt-symmetric-region): Likewise.
	(pgg-gpg-decrypt-region): Likewise.
	(pgg-gpg-sign-region): Likewise.
	(pgg-gpg-possibly-cache-passphrase): Don't cache a nil password.

2006-03-21  Reiner Steib  <Reiner.Steib@gmx.de>

	* gnus-agent.el (gnus-agent-queue-mail): Fix custom tag for `t'.

	* spam.el (spam-mark-new-messages-in-spam-group-as-spam):
	Add comment on version.

2006-03-20  Reiner Steib  <Reiner.Steib@gmx.de>

	* smiley.el: Add missing test smiley.

2006-03-17  Katsumi Yamaoka  <yamaoka@jpl.org>

	* mm-decode.el (mm-with-part): New macro.
	(mm-get-part): Use it; work with message/external-body as well.
	(mm-save-part): Treat name and filename equally.

	* mm-extern.el (mm-extern-cache-contents): New function.
	(mm-inline-external-body): Use it; force the part to be displayed;
	move undisplayer added to the cached handle to the parent.

	* gnus-art.el (gnus-mime-save-part-and-strip): Add name parameter.
	(gnus-mime-view-part-as-type): Work with message/external-body.

	* gnus-util.el (gnus-tool-bar-update): Bind tool-bar-mode.

2006-03-16  Reiner Steib  <Reiner.Steib@gmx.de>

	* gmm-utils.el (gmm-image-load-path-for-library): Prefer user's
	images in image-load-path.  [Sync with image.el at 2006-03-16T16:55:26Z!wohler@newt.com, in
	Emacs.]

2006-03-15  Reiner Steib  <Reiner.Steib@gmx.de>

	* gmm-utils.el (gmm-image-load-path-for-library): Pass value of
	path rather than symbol.  Always return list of directories.
	Guarantee that image directory comes first.  [Sync with image.el,
	, in Emacs2006-03-15T17:06:16Z!wohler@newt.com.]

	* message.el (message-make-tool-bar): Adjust to new API of
	`gmm-image-load-path-for-library'.

	* gnus-sum.el (gnus-summary-make-tool-bar): Ditto.

	* gnus-group.el (gnus-group-make-tool-bar): Ditto.

2006-03-15  Andreas Seltenreich  <uwi7@rz.uni-karlsruhe.de>

	* gnus-art.el (gnus-article-only-boring-p):
	Bind inhibit-point-motion-hooks to avoid infinite loop when entering
	intangible text.
	Reported by Ralf Wachinger <rwnewsmampfer@geekmail.de>.

2006-03-14  Reiner Steib  <Reiner.Steib@gmx.de>

	* gmm-utils.el (gmm-image-load-path-for-library): Fix typo.  Use
	`defun' instead of `gmm-defun-compat'.

2006-03-14  Simon Josefsson  <jas@extundo.com>

	* message.el (message-unique-id): Don't use message-number-base36
	if (user-uid) is a float.
	Reported by Bjorn Solberg <bjorn_ding1@hekneby.org>.

2006-03-13  Katsumi Yamaoka  <yamaoka@jpl.org>

	* mm-uu.el (mm-uu-dissect): Dissect all parts correctly.

	* gnus-art.el (gnus-mime-display-single): Make sure there is an
	empty line between a part and a message part.

2006-03-10  Reiner Steib  <Reiner.Steib@gmx.de>

	* smiley.el: Add more test smileys.
	(smiley-data-directory, smiley-regexp-alist)
	(gnus-smiley-file-types): Fix doc strings.
	(smiley-update-cache): Clear smiley-cached-regexp-alist before
	adding new elements.
	(smiley-mouse-map): Unused code.  Make it a comment.

2006-03-10  Katsumi Yamaoka  <yamaoka@jpl.org>

	* gnus-nocem.el (gnus-nocem-scan-groups): Add autoload cookie;
	scan latest NoCeM messages instead of old ones.
	(gnus-nocem-check-article): Fix regexps so as to match to PGP
	delimiters that are recently used.
	(gnus-nocem-load-cache): Add autoload cookie.

	* gnus.el (gnus-use-nocem): Enable it to be set to also a number.

	* gnus-start.el (gnus-setup-news): Scan NoCeM messages if a group
	level which is larger than gnus-use-nocem is specified.

	* gnus-group.el (gnus-group-get-new-news): Ditto.

2006-03-08  Reiner Steib  <Reiner.Steib@gmx.de>

	* gnus-util.el (gnus-tool-bar-update): New function.

	* gnus-group.el (gnus-group-update-tool-bar): New variable.
	(gnus-group-insert-group-line): Add gnus-tool-bar-update.

	* gnus-topic.el (gnus-topic-prepare-topic): Add gnus-tool-bar-update.

	* gnus-group.el (gnus-group-redraw-when-idle)
	(gnus-group-redraw-check): Remove.
	(gnus-group-make-tool-bar): Remove gnus-group-redraw-check.

2006-03-08  Katsumi Yamaoka  <yamaoka@jpl.org>

	* nnmail.el (nnmail-split-it): Invert match-partial-words behavior
	if optional last element is specified in splits (FIELD VALUE...).

2006-03-07  Reiner Steib  <Reiner.Steib@gmx.de>

	* message.el (message-make-tool-bar): Rename gmm-image-load-path
	to gmm-image-load-path-for-library.  Call with no-error argument.
	(message-tool-bar-gnome): Rename "mail/attach" to "attach".

	* gnus-sum.el (gnus-summary-make-tool-bar): Ditto.

	* gnus-group.el (gnus-group-make-tool-bar): Ditto.

	* gmm-utils.el (gmm-image-load-path): Remove alias.

2006-03-06  Reiner Steib  <Reiner.Steib@gmx.de>

	* gmm-utils.el (gmm-image-load-path): Add alias.

	* nnml.el (nnml-generate-nov-databases-directory): Rename from
	nnml-generate-nov-databases-1.
	(nnml-generate-nov-databases): Use it.
	(nnml-generate-nov-databases-directory): Document no-active
	argument.

	* gmm-utils.el (gmm-image-load-path-for-library): Return single
	directory if path is t.  Add no-error.

	* gnus-group.el (gnus-group-make-tool-bar): Use add-hook.
	Suggested by Stefan Monnier <monnier@iro.umontreal.ca>.

	* gnus-art.el (gnus-article-browse-delete-temp-files): Simplify
	resetting gnus-article-browse-html-temp-list.

	* gmm-utils.el (gmm-image-load-path-for-library): Sync with
	mh-compat.el at 2006-03-04T21:23:21Z!wohler@newt.com in Emacs.  Rename `gmm-image-load-path'.
	Add example to docstring.  Rename local variables.  Move error
	checks to default case in cond and simplify.

2006-03-06  Katsumi Yamaoka  <yamaoka@jpl.org>

	* mm-view.el (mm-w3m-cid-retrieve-1): Check carefully whether
	handle is multipart when calling it recursively.
	(mm-w3m-cid-retrieve): Display warning if retrieving fails.

2006-03-03  Daniel Pittman  <daniel@rimspace.net>

	* nnimap.el (nnimap-request-update-info-internal): Optimize.
	Don't `gnus-uncompress-range' to avoid excessive memory usage.

2006-03-03  Katsumi Yamaoka  <yamaoka@jpl.org>

	* gnus-group.el (gnus-group-tool-bar-gnome): Check if gnus-topic.el
	is loaded.

	* gnus-sum.el (gnus-summary-tool-bar-gnome): Check if spam.el is
	loaded.

2006-03-03  Reiner Steib  <Reiner.Steib@gmx.de>

	* mm-util.el (mm-with-unibyte-current-buffer): Change "Emacs 23"
	to "Emacs 23 (unicode)" in doc string.

	* gnus-sum.el (gnus-summary-set-display-table): Change "Emacs 23" to
	"Emacs 23 (unicode)" in comment.

2006-03-03  Katsumi Yamaoka  <yamaoka@jpl.org>

	* mm-decode.el (mm-get-part): Don't use mm-with-unibyte-current-buffer.

	* gnus-sum.el (gnus-summary-set-display-table): Don't nix out
	characters 160 through 255 in Emacs 23.

2006-03-02  Reiner Steib  <Reiner.Steib@gmx.de>

	* gnus-art.el (gnus-article-browse-html-temp-list): Rename from
	gnus-article-browse-html-temp.
	(gnus-article-browse-delete-temp): Make it customizable.  Add
	`file'.  Adjust doc string.
	(gnus-article-browse-delete-temp-files): Add argument.  Allow
	query for each file.  Adjust doc string.
	(gnus-article-browse-html-parts): Add
	`gnus-article-browse-delete-temp-files' to
	`gnus-summary-prepare-exit-hook' and `gnus-exit-gnus-hook'.

2006-03-02  Hynek Schlawack  <hynek@ularx.de>

	* gnus-art.el (gnus-article-browse-html-temp)
	(gnus-article-browse-delete-temp): New variables.
	(gnus-article-browse-delete-temp-files): New function.
	(gnus-article-browse-html-parts): Use it.

2006-03-02  Reiner Steib  <Reiner.Steib@gmx.de>

	* gnus-group.el (gnus-group-redraw-check): Remove redundant tests.

	* gmm-utils.el (gmm-image-load-path): Mention ../etc search in doc
	string.

	* gnus-sum.el (gnus-summary-tool-bar-gnome): Don't use
	gnus-summary-insert-new-articles when unplugged.  Remove
	gnus-summary-search-article-forward.

	* gmm-utils.el (gmm-tool-bar-style): Test tool-bar-mode and
	display-visual-class instead of display-color-cells.

2006-03-02  Katsumi Yamaoka  <yamaoka@jpl.org>

	* mml.el (mml-generate-mime-1): Encode parts other than text/* or
	message/* containing non-ASCII text properly.

2006-03-01  Reiner Steib  <Reiner.Steib@gmx.de>

	* message.el: Require gmm-utils, remove autoloads.
	(message-tool-bar): Set default based on
	gmm-tool-bar-style.
	(message-tool-bar-gnome): Add gmm-customize-mode.

	* gnus-sum.el (gnus-summary-tool-bar): Set default based on
	gmm-tool-bar-style.
	(gnus-summary-tool-bar-gnome): Add gmm-customize-mode.

	* gnus-group.el (gnus-group-tool-bar): Set default based on
	gmm-tool-bar-style.
	(gnus-group-tool-bar-gnome): Add gmm-customize-mode.

	* gmm-utils.el (gmm-image-directory): Rename variable from
	gmm-image-load-path.
	(gmm-image-load-path): Use gmm-image-directory.
	(gmm-customize-mode): New function.
	(gmm-tool-bar-style): New variable.

	* gnus-group.el (gnus-group-redraw-when-idle): Rename from
	gnus-group-redraw-line-number.
	(gnus-group-redraw-check): Simplify.
	(gnus-group-tool-bar-update): Remove redraw check.
	(gnus-group-make-tool-bar): Add redraw check.

2006-03-01  Michael Piotrowski  <mxp@dynalabs.de>  (tiny change)

	* gnus-art.el (gnus-button): Add missing parentheses.

2006-02-28  Katsumi Yamaoka  <yamaoka@jpl.org>

	* mm-util.el (mm-with-unibyte-current-buffer): Add note.

2006-02-28  Reiner Steib  <Reiner.Steib@gmx.de>

	* gnus-art.el (gnus-button): New face.
	(gnus-article-button-face): Use it.

	* gnus-sum.el (gnus-summary-tool-bar-gnome): Add
	gnus-summary-next-page.  Re-order.

	* gnus-group.el (gnus-group-tool-bar-gnome): prev-node and
	next-node are now included.
	(gnus-group-redraw-line-number): New internal variable.
	(gnus-group-redraw-check): Helper function for updating the tool
	bar.
	(gnus-group-tool-bar-update): Add gnus-group-redraw-check.

	* gmm-utils.el (gmm-tool-bar-item): Add TODO about modifiers.

	* spam.el (spam-spamassassin-score-regexp): New internal variable.
	(spam-extra-header-to-number, spam-check-spamassassin-headers):
	Use it to match format of Spamassassin 3.0 and later.  Reported by
	IRIE Tetsuya <irie@t.email.ne.jp>.
	(spam-check-bogofilter)
	(spam-bogofilter-register-with-bogofilter): Fix args of
	`gnus-error' calls.

2006-02-28  Reiner Steib  <Reiner.Steib@gmx.de>

	* gnus-draft.el (gnus-draft-send): Bind message-signature to avoid
	unnecessary interaction when sending queued mails.  Reported by
	TAKAHASHI Yoshio <tkh@jp.fujitsu.com>.

2006-02-27  Reiner Steib  <Reiner.Steib@gmx.de>

	* gnus-sum.el (gnus-sequence-of-unread-articles): Return nil if
	first or last are nil.

2006-02-24  Andreas Seltenreich  <uwi7@rz.uni-karlsruhe.de>

	* nnweb.el (nnweb-gmane-create-mapping): Don't choke on ^M.

2006-02-24  Lars Magne Ingebrigtsen  <larsi@gnus.org>

	* gnus-int.el (gnus-open-server): Respect gnus-batch-mode.

2006-02-24  Lars Magne Ingebrigtsen  <larsi@gnus.org>

	* dns.el (query-dns): Protect more against buggy tcp output.

2006-02-24  Reiner Steib  <Reiner.Steib@gmx.de>

	* nnweb.el (nnweb-type-definition, nnweb-gmane-search): Use new
	nov.php.

2006-02-24  Andreas Seltenreich  <uwi7@stud.uni-karlsruhe.de>

	* nnweb.el (nnweb-type-definition, nnweb-gmane-create-mapping)
	(nnweb-gmane-wash-article, nnweb-gmane-search): Fix Gmane web
	groups.  Kudos to Olly Betts <olly@survex.com> for providing NOV
	output on the server side.
	(nnweb-google-create-mapping): Update regexps and add some
	progress indication.

2006-02-23  Reiner Steib  <Reiner.Steib@gmx.de>

	* gnus-group.el (gnus-group-tool-bar-gnome): Fix
	gnus-agent-toggle-plugged.  Re-order icons.
	(gnus-group-tool-bar-gnome): Add
	gnus-group-{prev,next}-unread-group.
	(gnus-group-tool-bar-gnome): Re-order icons.

	* gnus-sum.el (gnus-summary-tool-bar-gnome): Move
	gnus-summary-insert-new-articles.

	* message.el (message-tool-bar-gnome, message-tool-bar-retro): Fix
	comments.

	* utf7.el (utf7-utf-16-coding-system): Fix comment.  utf-16-be is
	also available in Emacs 21.3.

	* message.el (message-fix-before-sending): Change "Emacs 22" to
	"Emacs 23 (unicode)" in comment.

	* qp.el (quoted-printable-encode-region): Change "Emacs 22" to
	"Emacs 23 (unicode)" in comment.

	* mm-util.el: Change "Emacs 22" to "Emacs 23 (unicode)" in
	comment.
	(mm-coding-system-p): Add comment about no-MULE XEmacs.

	* mm-view.el (mm-fill-flowed): Add :version.

2006-02-23  Katsumi Yamaoka  <yamaoka@jpl.org>

	* gmm-utils.el (gmm-image-load-path): Don't modify image-load-path
	and load-path.

2006-02-22  Reiner Steib  <Reiner.Steib@gmx.de>

	* message.el: Autoload gmm-image-load-path.
	(message-tool-bar-retro): Prepend "gnus/" subdirectory to some
	icon file names.  Use old Emacs 21 "mail_send.xpm" icon for
	consitency.

	* gmm-utils.el (gmm-image-load-path): Also search in
	"../etc/images".  Don't set gmm-image-load-path if we don't find
	the image.

2006-02-22  Katsumi Yamaoka  <yamaoka@jpl.org>

	* gmm-utils.el (gmm-image-load-path): Don't make
	`gmm-image-load-path' include subdirectories which the second arg
	`image' might specify.

	* gnus-group.el (gnus-group-tool-bar-retro): Prepend the "gnus/"
	subdirectory to icon file names.

	* gnus-sum.el (gnus-summary-tool-bar-retro): Ditto.

2006-02-21  Reiner Steib  <Reiner.Steib@gmx.de>

	* gnus-group.el (gnus-group-make-tool-bar): Add IMAGE argument to
	gmm-image-load-path calls.

	* gnus-sum.el (gnus-summary-make-tool-bar): Ditto.

	* message.el (message-make-tool-bar): Ditto.

	* mml.el (mml-preview): Added comment concerning tool bar icons.

	* gnus-group.el (gnus-group-tool-bar-gnome): Use new icon names.
	(gnus-group-make-tool-bar): Use `gmm-image-load-path'.

	* gnus-sum.el (gnus-summary-tool-bar-gnome): Use new icon names.
	(gnus-summary-make-tool-bar): Use `gmm-image-load-path'.

	* message.el (message-tool-bar-gnome): Use new icon names.
	(message-make-tool-bar): Use `gmm-image-load-path'.

	* gmm-utils.el (gmm-defun-compat, gmm-image-search-load-path): New
	functions from MH-E.
	(gmm-image-load-path): New variable from MH-E.
	(gmm-image-load-path): New function from MH-E.  Added arguments
	LIBRARY, IMAGE and PATH.  Don't modify paths.  Don't use
	*-image-load-path-called-flag.

2006-02-21  Milan Zamazal  <pdm@brailcom.org>

	* mm-view.el (mm-view-pkcs7-verify): Implement using smime.el.

2006-02-21  Wolfram Fenske  <wolfram.fenske@student.uni-magdeburg.de>  (tiny change)

	* nnimap.el (nnimap-request-move-article): Change folder back to
	source group before deleting.

2006-02-20  Reiner Steib  <Reiner.Steib@gmx.de>

	* mm-util.el (mm-charset-override-alist): Fix type in doc string.

	* gnus-art.el (mm-url-insert-file-contents-external): Autoload
	mm-url.

	* mm-uu.el (mm-uu-type-alist): Improve `LaTeX'.

2006-02-20  Katsumi Yamaoka  <yamaoka@jpl.org>

	* rfc2047.el (rfc2047-charset-to-coding-system): Don't check the
	coding system which mm-charset-to-coding-system returns for a
	given charset is valid.

2006-02-16  Juanma Barranquero  <lekktu@gmail.com>

	* html2text.el (html2text-remove-tag-list):
	* spam-stat.el (spam-stat-buffer-words): Fix typo in docstring.

2006-02-14  Chong Yidong  <cyd@stupidchicken.com>

	* gnus-cus.el: Revert 2005-10-17 change.

2006-02-17  Katsumi Yamaoka  <yamaoka@jpl.org>

	* gnus-art.el (article-strip-banner): Call
	article-really-strip-banner only when the regexp match is made.

2006-02-16  Katsumi Yamaoka  <yamaoka@jpl.org>

	* gnus-art.el (article-strip-banner): Use
	gnus-extract-address-components instead of
	mail-header-parse-addresses to make it work with non-ASCII text;
	remove mail-encode-encoded-word-string.

	* rfc2231.el (rfc2231-parse-string): Attempt to parse parameter
	values which are surrounded with \"...\"; make it never cause a
	Lisp error; give up parsing of parameters if it failed in
	extracting type.

2006-02-14  Arne Jørgensen  <arne@arnested.dk>

	* smime.el (smime-cert-by-ldap-1): Fix bug where
	`smime-ldap-search' returns results without userCertificates.

2006-02-15  Katsumi Yamaoka  <yamaoka@jpl.org>

	* mm-util.el (mm-make-temp-file): Don't catch file-error in Emacs.

2006-02-14  Reiner Steib  <Reiner.Steib@gmx.de>

	* spam.el (spam-check-spamassassin-headers): Adapt format for
	Spamassassin 3.0 or later.  Reported by ARISAWA Akihiro
	<ari@mbf.ocn.ne.jp>.
	(spam-list-of-processors): Add spam-use-gmane.

2006-02-14  Katsumi Yamaoka  <yamaoka@jpl.org>

	* mm-util.el (mm-make-temp-file): Import the Emacs 22 version of
	make-temp-file; make it work with XEmacs as well.

	* gnus-art.el (gnus-article-browse-html-parts): Use the 3rd arg of
	mm-make-temp-file.

	* mm-decode.el (mm-display-external): Use the 3rd arg of
	mm-make-temp-file.
	(mm-create-image-xemacs): Ditto.

2006-02-14  Katsumi Yamaoka  <yamaoka@jpl.org>

	* gnus-draft.el (gnus-draft-send): Replace message-narrow-to-head
	with message-narrow-to-headers.
	(gnus-draft-setup): Narrow to header to run message-fetch-field.
	(gnus-draft-check-draft-articles): New function.
	(gnus-draft-edit-message, gnus-draft-send-message): Use it.

2006-02-13  Reiner Steib  <Reiner.Steib@gmx.de>

	* gnus-art.el (gnus-article-browse-html-parts):
	`hs-show-html-list' should read `gnus-article-browse-html-parts'.
	Don't use suffix argument for mm-make-temp-file for Emacs 21
	compatibility.  Remove useless `format'.

2006-02-13  Andreas Seltenreich  <uwi7@stud.uni-karlsruhe.de>

	* nnweb.el (nnweb-google-wash-article): Update regexps.
	(nnweb-group-alist): Use defvoo instead of defvar.

2006-02-13  Katsumi Yamaoka  <yamaoka@jpl.org>

	* nnoo.el (nnoo-declare): Don't generate duplicate entries when
	re-loading nn* modules.

2006-02-10  Reiner Steib  <Reiner.Steib@gmx.de>

	* gnus-group.el (gnus-group-make-tool-bar): Remove duplicate check
	for `tool-bar-mode' and don't check it's default-value.

	* gnus-sum.el (gnus-summary-make-tool-bar): Ditto.

	* message.el (message-make-tool-bar): Ditto.

	* gnus-art.el (gnus-article-browse-html-parts): Remove useless
	`substring'.  Shorten tmp-file name.

	* gnus.el: Remove bogus comment.

2006-02-10  Hynek Schlawack  <hynek@ularx.de>

	* gnus-art.el (gnus-article-browse-html-parts): New function.
	(gnus-article-browse-html-article): New function for viewing html
	articles with a browser.

2006-02-09  Daiki Ueno  <ueno@unixuser.org>

	* mml2015.el (mml2015-pgg-sign): Enable pgg-text-mode.
	(mml2015-pgg-encrypt): Ditto.

	* mml1991.el (mml1991-pgg-sign): Enable pgg-text-mode.
	(mml1991-pgg-encrypt): Ditto.

2006-02-08  Katsumi Yamaoka  <yamaoka@jpl.org>

	* nnfolder.el (nnfolder-insert-newsgroup-line): Use
	message-make-date instead of current-time-string.

	* mm-view.el (mm-inline-message): Don't set gnus-newsgroup-charset
	to gnus-decoded which mm-uu might set.

2006-02-08  Katsumi Yamaoka  <yamaoka@jpl.org>

	* rfc2231.el (rfc2231-parse-string): Sort segmented parameters;
	don't decode quoted parameters; remove misimported Emacs code.
	Suggested by ARISAWA Akihiro <ari@mbf.ocn.ne.jp>.
	(rfc2231-decode-encoded-string): Don't use split-string which
	behaves differently according to Emacs version; use
	mm-decode-coding-region to convert charset to coding-system.
	Suggested by ARISAWA Akihiro <ari@mbf.ocn.ne.jp>.
	(rfc2231-encode-string): Remove misimported Emacs code.

2006-02-07  Katsumi Yamaoka  <yamaoka@jpl.org>

	* gnus-art.el (article-decode-charset): Don't use ignore-errors
	when calling mail-header-parse-content-type.
	(article-de-quoted-unreadable): Ditto.
	(article-de-base64-unreadable): Ditto.
	(article-wash-html): Ditto.

	* mm-decode.el (mm-dissect-buffer): Don't use ignore-errors when
	calling mail-header-parse-content-type and
	mail-header-parse-content-disposition.
	(mm-find-raw-part-by-type): Don't use ignore-errors when calling
	mail-header-parse-content-type.

	* mml.el (mml-insert-mime-headers): Use mml-insert-parameter to
	insert charset and format parameters; encode description after
	inserting it to buffer.
	(mml-insert-parameter): Fold lines properly even if a parameter is
	segmented into two or more lines; change the max column to 76.

	* rfc1843.el (rfc1843-decode-article-body): Don't use
	ignore-errors when calling mail-header-parse-content-type.

	* rfc2231.el (rfc2231-parse-string): Return at least type if
	possible; don't cause an error even if it fails in parsing of
	parameters.  Suggested by ARISAWA Akihiro <ari@mbf.ocn.ne.jp>.
	(rfc2231-encode-string): Don't break lines at the beginning, leave
	it to mml-insert-parameter.

	* webmail.el (webmail-yahoo-article): Don't use ignore-errors when
	calling mail-header-parse-content-type.

2006-02-06  Reiner Steib  <Reiner.Steib@gmx.de>

	* spam-report.el (spam-report-gmane-use-article-number):
	Improve doc string.
	(spam-report-gmane-internal): Check if a suitable header was found
	in the article.

2006-02-04  Katsumi Yamaoka  <yamaoka@jpl.org>

	* rfc2231.el (rfc2231-parse-string): Revert 2006-02-03 change.
	(rfc2231-encode-string): Make param*=value always begin with LWSP.

2006-02-05  Romain Francoise  <romain@orebokech.com>

	Update copyright notices of all files in the gnus directory.

2006-02-03  Andreas Seltenreich  <uwi7@stud.uni-karlsruhe.de>

	* nnweb.el (nnweb-request-group): Avoid growing overview files.

2006-02-03  Katsumi Yamaoka  <yamaoka@jpl.org>

	* rfc2231.el (rfc2231-parse-string): Add missing semicolons to
	segmented lines of parameter value to cope with Thunderbird 1.5
	bug (cf. https://bugzilla.mozilla.org/show_bug.cgi?id=323318).
	Suggested by ARISAWA Akihiro <ari@mbf.ocn.ne.jp>.
	(rfc2231-encode-string): Don't make lines exceeding 76 column.

2006-02-01  Max Froumentin  <max@lapin-bleu.net>  (tiny change)

	* mml.el (mml-generate-mime-1): Correct the order of inline signed
	parts.

2006-01-31  Andreas Seltenreich  <uwi7@stud.uni-karlsruhe.de>

	* nnweb.el (nnweb-group-alist): Use defvar instead of defvoo,
	there's only one active file for all servers.
	(nnweb-request-scan): Make sure nnweb-articles is initialized on
	solid groups.  Gnus might have used a FAST request to select the group.
	(nnweb-request-group, nnweb-google-parse-1): Don't keep nnweb-type
	and nnweb-search redundantly in the active file.
	(nnweb-request-list): Don't list bogus groups.  There can only be one.
	(nnweb-request-create-group): Don't use ARGS.
	(nnweb-possibly-change-server, nnweb-request-group): Remove some
	initialisations.  Let nnoo do the work.

2006-01-31  Katsumi Yamaoka  <yamaoka@jpl.org>

	* mm-uu.el (mm-uu-emacs-sources-extract, mm-uu-diff-extract):
	Say the part has been decoded.

	* mm-view.el (mm-display-inline-fontify): Get decoded part rightly.

2006-01-31  Kevin Ryde  <user42@zip.com.au>

	* mailcap.el (mailcap-viewer-passes-test): Don't put "(nil t)" into
	mailcap-viewer-test-cache when there's no 'test clause, since that
	will invert the meaning of a "nil" test previously determined by
	mailcap-mailcap-entry-passes-test.

2006-01-30  Katsumi Yamaoka  <yamaoka@jpl.org>

	* gnus-group.el: Bind tool-bar-mode instead of tool-bar-map when
	compiling.

	* gnus-sum.el: Ditto.

	* message.el: Don't bind tool-bar-map when compiling.

2006-01-30  Reiner Steib  <Reiner.Steib@gmx.de>

	* nnweb.el (nnweb-google-parse-1): Clarify some comments.

2006-01-30  Andreas Seltenreich  <uwi7@stud.uni-karlsruhe.de>

	* nnweb.el (nnweb-type-definition, nnweb-google-parse-1)
	(nnweb-google-create-mapping, nnweb-google-search): Adapt to
	current Google Groups.

2006-01-26  Reiner Steib  <Reiner.Steib@gmx.de>

	* gnus-sum.el (gnus-summary-make-tool-bar): Add checks for XEmacs
	and tool-bar-mode.

	* gnus-group.el (gnus-group-make-tool-bar): Add checks for XEmacs
	and tool-bar-mode.

	* message.el (message-tool-bar-update): Simplify.
	(message-make-tool-bar): Add checks for XEmacs and tool-bar-mode.

	* gnus-sum.el (gnus-summary-tool-bar-update): Check for
	gnus-summary-buffer.
	(gnus-summary-tool-bar-gnome): Use "reply-author" icon for
	gnus-summary-reply.

	* gmm-utils.el (gmm): Add :version.

2006-01-26  Steve Youngs  <steve@sxemacs.org>

	* gmm-utils.el (gmm-tool-bar-item, gmm-tool-bar-zap-list): Don't
	autoload.

2006-01-26  Katsumi Yamaoka  <yamaoka@jpl.org>

	* gmm-utils.el (gmm-verbose): Add :group.

2006-01-25  Reiner Steib  <Reiner.Steib@gmx.de>

	* message.el: Change some comments WRT tool-bars.

	* gnus-sum.el (gnus-summary-tool-bar)
	(gnus-summary-tool-bar-gnome, gnus-summary-tool-bar-retro)
	(gnus-summary-tool-bar-zap-list): New variables.
	(gnus-summary-make-tool-bar): Complete rewrite using
	`gmm-tool-bar-from-list'.

	* gnus-group.el (gnus-group-tool-bar, gnus-group-tool-bar-gnome)
	(gnus-group-tool-bar-retro, gnus-group-tool-bar-zap-list): New
	variables.
	(gnus-group-make-tool-bar): Complete rewrite using
	`gmm-tool-bar-from-list'.
	(gnus-group-tool-bar-update): New function.

	* message.el (message-mode-field-menu): Add "Show hidden Headers".

2006-01-25  Katsumi Yamaoka  <yamaoka@jpl.org>

	* mm-uu.el (mm-uu-dissect-text-parts): Ignore it if a given part
	is dissected into a single part of which the type is the same as
	the given one; decode charset.

2006-01-21  Kevin Ryde  <user42@zip.com.au>

	* mailcap.el (mailcap-parse-mailcap-extras): "test" key must go
	into alists as symbol not string, since that's what
	mailcap-viewer-passes-test and mailcap-mailcap-entry-passes-test
	look for.

2006-01-24  Reiner Steib  <Reiner.Steib@gmx.de>

	* gmm-utils.el (gmm-tool-bar-item): Add "Separator".
	(gmm-tool-bar-from-list): Suppress tooltip for `gmm-ignore'.

	* message.el (message-tool-bar-gnome): Use gmm-ignore.

2006-01-24  Katsumi Yamaoka  <yamaoka@jpl.org>

	* gnus-art.el (gnus-mime-security-button-commands): New variable.
	(gnus-mime-security-button-menu): New definition.
	(gnus-mime-security-button-map): Use them.
	(gnus-mime-security-button-menu): New function.
	(gnus-insert-mime-security-button): Addition to help echo.
	(gnus-mime-security-run-function, gnus-mime-security-save-part)
	(gnus-mime-security-pipe-part): New functions.

	* mm-uu.el (mm-uu-buttonize-original-text-parts): Remove.
	(mm-uu-dissect-text-parts): Revert a part of 2006-01-23 change.

	* mm-decode.el (mm-handle-set-disposition): Remove.
	(mm-handle-set-description): Remove.

2006-01-24  Katsumi Yamaoka  <yamaoka@jpl.org>

	* mm-view.el (mm-w3m-standalone-supports-m17n-p): New variable.
	(mm-w3m-standalone-supports-m17n-p): New function.
	(mm-inline-text-html-render-with-w3m-standalone): Use it to alter
	w3m usage.

	* gnus-art.el (gnus-article-wash-html-with-w3m-standalone): Use
	mm-w3m-standalone-supports-m17n-p to alter w3m usage.

2006-01-23  Reiner Steib  <Reiner.Steib@gmx.de>

	* message.el (message-tool-bar-zap-list): Use
	gmm-tool-bar-zap-list as custom type.
	(message-tool-bar-update): New function.
	(message-tool-bar, message-tool-bar-gnome)
	(message-tool-bar-retro): Add message-tool-bar-update.
	(message-tool-bar-gnome): Add flyspell-buffer.

	* gnus-util.el (gnus-error): Describe `args'.

	* gmm-utils.el (gmm-error): Describe `args'.
	(gmm-tool-bar-zap-list): New widget.
	(gmm-tool-bar-from-list): Improve description of `zap-list'.

2006-01-23  Katsumi Yamaoka  <yamaoka@jpl.org>

	* mm-uu.el (mm-uu-buttonize-original-text-parts): New variable.
	(mm-uu-dissect-text-parts): Buttonize original text parts; reduce
	the number of recursive calls.

	* mm-decode.el (mm-handle-set-disposition): New macro.
	(mm-handle-set-description): New macro.

2006-01-23  Katsumi Yamaoka  <yamaoka@jpl.org>

	* mm-uu.el (mm-uu-dissect-text-parts): Decode content transfer
	encoding.

2006-01-20  Reiner Steib  <Reiner.Steib@gmx.de>

	* message.el (message-tool-bar-zap-list, message-tool-bar)
	(message-tool-bar-gnome, message-tool-bar-retro): New variables.
	(message-tool-bar-local-item-from-menu): Remove.
	(message-tool-bar-map): Replace by `message-make-tool-bar'.
	(message-make-tool-bar): New function.
	(message-mode): Use `message-make-tool-bar'.

	* gmm-utils.el: New file.
	(gmm-verbose, gmm-message, gmm-error): From gnus-utils.el.
	(gmm-lazy): New widget copied from `nnmail.el'.
	(gmm-tool-bar-from-list): New function for creating customizable
	tool bars.
	(gmm-tool-bar-from-list): Fix typos in doc string.  Remove debug
	output.
	(gmm): Add :prefix to defgroup.

2006-01-20  Per Abrahamsen  <abraham@dina.kvl.dk>

	* gmm-utils.el (gmm-widget-p): New function.

2006-01-20  Reiner Steib  <Reiner.Steib@gmx.de>

	* mml.el (mml-attach-file): Describe `description' in doc string.
	(mml-menu): Add Emacs MIME manual and PGG manual.

2006-01-20  Richard M. Stallman  <rms@gnu.org>

	* mm-url.el (mm-url-load-url): Require url-parse and url-vars.

2006-01-20  Kevin Greiner  <kevin.greiner@compsol.cc>

	* nntp.el (nntp-end-of-line): Doc fix.

2006-01-20  Chong Yidong  <cyd@stupidchicken.com>

	* imap.el (imap-open): Handle case where buffer is a buffer
	object.

2005-01-20  Stefan Monnier  <monnier@iro.umontreal.ca>

	* gnus-delay.el (gnus-delay): Don't autoload.
	It's useless and could trigger a bug in cus-dep.el causing ldefs-boot
	to be re-loaded when customizing the `gnus-delay' group.

2005-01-20  Chong Yidong  <cyd@stupidchicken.com>

	* message.el (message-insert-citation-line): Use newlines.

2006-01-19  Katsumi Yamaoka  <yamaoka@jpl.org>

	* mm-bodies.el (mm-decode-body): Don't decode decoded body.

	* mm-uu.el (mm-uu-dissect-text-parts): Dissect dissected parts.

2006-01-19  Mark D. Baushke  <mdb@gnu.org>

	* pgg-gpg.el (pgg-gpg-encrypt-region): Add --textmode to gpg args.

2006-01-17  Katsumi Yamaoka  <yamaoka@jpl.org>

	* mm-decode.el (mm-inlined-types): Add application/pgp.
	(mm-automatic-display): Ditto.

	* mm-uu.el (mm-uu-dissect-text-parts): Recognize application/pgp
	part as text.

2006-01-16  Katsumi Yamaoka  <yamaoka@jpl.org>

	* nnrss.el: Update copyright.
	(nnrss-opml-import): Query whether to subscribe to each entry.

	* gnus-art.el:
	* gnus-sum.el:
	* mm-uu.el:
	* mm-view.el: Update copyright.

2006-01-16  Reiner Steib  <Reiner.Steib@gmx.de>

	* message.el (message-info): New function.
	(message-mode-menu): Add it.
	Update copyright.

	* ChangeLog: Fix and update copyright.

2006-01-13  Romain Francoise  <romain@orebokech.com>

	* message.el (message-forward-subject-name-subject): Prefer the
	address to 'nowhere' if the sender has no name.
	Fix typo.  Update copyright year.

2006-01-13  Katsumi Yamaoka  <yamaoka@jpl.org>

	* gnus-art.el (article-wash-html): Use
	gnus-summary-show-article-charset-alist if a numeric arg is given.
	(gnus-article-wash-html-with-w3m-standalone): New function.

	* mm-view.el (mm-text-html-renderer-alist): Map w3m-standalone to
	mm-inline-text-html-render-with-w3m-standalone.
	(mm-text-html-washer-alist): Map w3m-standalone to
	gnus-article-wash-html-with-w3m-standalone.
	(mm-inline-text-html-render-with-w3m-standalone): New function.

2006-01-12  Reiner Steib  <Reiner.Steib@gmx.de>

	* mm-uu.el (mm-uu-type-alist): Fix previous message-marks commit.
	Improve LaTeX.

2006-01-10  Katsumi Yamaoka  <yamaoka@jpl.org>

	* nnrss.el (nnrss-wash-html-in-text-plain-parts): New variable.
	(nnrss-request-article): Render text/plain parts as HTML.

	* gnus-art.el (gnus-article-wash-html-with-w3m): No need to narrow
	the buffer.

2006-01-08  Reiner Steib  <Reiner.Steib@gmx.de>

	* gnus-cus.el (gnus-group-parameters): Sync posting-style with
	custom definition of `gnus-posting-styles'.

	* gnus-start.el (gnus-gnus-to-quick-newsrc-format): Bind
	print-circle.  Suggested by Kalle Olavi Niemitalo <kon@iki.fi>.

2006-01-05  Reiner Steib  <Reiner.Steib@gmx.de>

	* gnus-group.el (gnus-useful-groups): Use Gmane for ding.
	Use nntp for bug archive.

2006-01-05  Katsumi Yamaoka  <yamaoka@jpl.org>

	* nnrss.el (nnrss-request-article): Fix the way to fill text/plain
	parts.
	(nnrss-normalize-date): New function converts ISO 8601 date into
	RFC822 style.  Suggested by Mark Plaksin <happy@mcplaksin.org>.
	(nnrss-check-group): Use it.

2006-01-01  Katsumi Yamaoka  <yamaoka@jpl.org>

	* gnus-sum.el (gnus-summary-work-articles): Remove useless `min'.

	* nnrss.el (nnrss-fetch): Make it fail gracefully when it can't
	fetch a feed.  Suggested by Mark Plaksin <happy@mcplaksin.org>.
	(nnrss-insert-w3): Ditto.

2005-12-22  Katsumi Yamaoka  <yamaoka@jpl.org>

	* gnus-uu.el (gnus-uu-digest-mail-forward): Reverse the order of
	the articles to be forwarded including the case where neither a
	number of articles nor a region is specified.

2005-12-21  Katsumi Yamaoka  <yamaoka@jpl.org>

	* nnrss.el (nnrss-request-article): Fix last change; fill
	text/plain parts.

2005-12-20  Katsumi Yamaoka  <yamaoka@jpl.org>

	* nnrss.el (nnrss-request-article): Replace <br />s with newlines
	in text/plain part.
	(nnrss-check-group): Don't add excessive newline to dc:subject.

2005-12-19  Mark Plaksin  <happy@mcplaksin.org>  (tiny change)

	* nnrss.el (nnrss-check-group): Put the RSS dc:subject in the
	article.

2005-12-18  Reiner Steib  <Reiner.Steib@gmx.de>

	* nnml.el: Don't require gnus-bcklg.  Autoload it.
	(nnml-use-compressed-files, nnml-save-mail): Support other
	comression programs such as bzip2.

2005-12-17  Lars Magne Ingebrigtsen  <larsi@gnus.org>

	* dns.el (query-dns): Make sure we check the buffer size before
	removing tcp headers.

2005-12-16  Katsumi Yamaoka  <yamaoka@jpl.org>

	* gnus-art.el (gnus-article-delete-text-of-type): Enable it to
	remove MIME buttons associated with multipart/alternative parts.
	(gnus-mime-display-alternative): Tag buttons using `article-type'
	text property.

	* gnus-msg.el (gnus-copy-article-buffer): Remove MIME buttons
	associated with multipart/alternative parts.

	* gnus-art.el (gnus-signature-separator): Fix custom type.

	* mm-decode.el (mm-inlined-types): Fix custom type.
	(mm-keep-viewer-alive-types): Ditto.
	(mm-automatic-display): Ditto.
	(mm-attachment-override-types): Ditto.
	(mm-inline-override-types): Ditto.
	(mm-automatic-external-display): Ditto.

2005-12-15  Reiner Steib  <Reiner.Steib@gmx.de>

	* spam-report.el (spam-report-user-mail-address)
	(spam-report-user-agent): New variables.
	(spam-report-url-ping-plain): Use spam-report-user-agent.

2005-12-14  Ralf Angeli  <angeli@iwi.uni-sb.de>

	* gnus-art.el (gnus-button-handle-custom): Do not just use
	`customize-apropos' for any "M-x customize-*" button but the
	function called for.  Accept both the function name and its
	argument in order to achieve this.
	(gnus-button-alist): Remove support for "custom:" URL's.  Pass
	function name to `gnus-button-handle-custom' in case of "M-x
	customize-*" buttons.

2005-12-12  Katsumi Yamaoka  <yamaoka@jpl.org>

	* gnus-art.el (gnus-buttonized-mime-types): Mention addition of
	multipart/alternative and add xref to mm-discouraged-alternatives
	in doc string.

	* mm-decode.el (mm-discouraged-alternatives): Add xref to
	gnus-buttonized-mime-types in doc string.

2005-12-08  Reiner Steib  <Reiner.Steib@gmx.de>

	* mm-decode.el (mm-discouraged-alternatives): Fix custom type.
	Suggest image/.* in the doc string.

2005-12-12  Reiner Steib  <Reiner.Steib@gmx.de>

	* mm-uu.el (mm-uu-type-alist): Don't depend on message.el for
	message-marks (Debian bug #342521).

2005-12-12  Simon Josefsson  <jas@extundo.com>

	* password.el (password-read-from-cache): Add.
	(password-read): Use it.

2005-12-12  Katsumi Yamaoka  <yamaoka@jpl.org>

	* rfc2047.el (rfc2047-charset-to-coding-system): Recognize
	us-ascii as a MIME charset.

	* mm-bodies.el (mm-decode-content-transfer-encoding): Protect
	against the case where the 2nd arg TYPE is nil.

2005-12-09  Reiner Steib  <Reiner.Steib@gmx.de>

	* pop3.el (pop3-stream-type): Fix custom version.

	* mm-uu.el (mm-uu-type-alist): Simplify uu regexp.

2005-12-09  ARISAWA Akihiro  <ari@mbf.ocn.ne.jp>  (tiny change)

	* mm-decode.el (mm-display-external): Add missing cdr.

2005-12-07  Katsumi Yamaoka  <yamaoka@jpl.org>

	* mm-decode.el (mm-display-external): Use nametemplate (defined in
	RFC1524) if it is in mailcap or add a suffix according to
	mailcap-mime-extensions when generating a temp filename; postpone
	deleting a temp file for 2 seconds for some wrappers, shell
	scripts, and so on, which might exit right after having started a
	viewer command as a background job.

2005-12-06  Reiner Steib  <Reiner.Steib@gmx.de>

	* nntp.el (nntp-marks-directory): Fix custom group.

	* gnus-fun.el (gnus-face-from-file): Decrease quant in smaller
	steps when < 10.

	* gnus-start.el (gnus-no-server-1): Mention
	`gnus-level-default-subscribed' in doc string.

2005-12-02  ARISAWA Akihiro  <ari@mbf.ocn.ne.jp>  (tiny change)

	* mm-view.el (mm-inline-text-html-render-with-w3m): Fix misplaced
	parens.

2005-11-26  Dave Love  <fx@gnu.org>

	* tls.el (open-tls-stream): Rename arg SERVICE to PORT.
	(tls-program, tls-success): Provide openssl alternative.

	* starttls.el: Doc fixes.
	(starttls-open-stream-gnutls, starttls-open-stream): Rename arg
	SERVICE to PORT.

	* pop3.el (pop3-open-server) <ssl>: Clarify a loop.  Deal with
	port null or service name.
	(starttls-negotiate): Autoload.

2005-11-25  Katsumi Yamaoka  <yamaoka@jpl.org>

	* message.el (message-kill-to-signature): Fix interactive spec.

2005-11-24  Katsumi Yamaoka  <yamaoka@jpl.org>

	* pop3.el (pop3-open-server): Recognize a string as a service name.

2005-11-24  Pascal Rigaux  <pixel@mandriva.com>  (tiny change)

	* rfc2231.el (rfc2231-parse-string): Support non-ascii chars.

2005-11-23  Dave Love  <fx@gnu.org>

	Add pop3s, pop3/starttls.

	* pop3.el (pop3-authentication-scheme): Clarify doc.
	(open-tls-stream, starttls-open-stream): Autoload.
	(pop3-stream-type): New.
	(pop3-open-server): Use it.

	* mail-source.el (mail-sources): Fix some :types.  Add stream type
	for POP.
	(mail-source-keyword-map): Add :stream for POP.
	(mail-source-fetch-pop): Use pop3-stream-type.

2005-11-22  Katsumi Yamaoka  <yamaoka@jpl.org>

	* nnmail.el (nnmail-fancy-expiry-target): Use current-time instead
	of current-time-string.

2005-11-20  Stefan Schimanski  <schimmi@debian.org>  (tiny change)

	* nnmail.el (nnmail-fancy-expiry-target): Protect against invalid
	date header.

2005-11-19  Kevin Greiner  <kevin.greiner@compsol.cc>

	* gnus-sum.el (gnus-fetch-old-headers): Updated docs to warn that
	it can seriously impact performance as it bypasses the agent's
	local caches.

2005-11-19  Kevin Greiner  <kevin.greiner@compsol.cc>

	* gnus-agent.el (gnus-agent-possibly-synchronize-flags): A server
	must be explicitly online rather than "not explicitly offline" for
	its flags to be synchronized.

	* gnus-sum.el (gnus-summary-remove-process-mark): Always return t so
	that gnus-uu-unmark-thread will function correctly.

	* gnus-group.el (gnus-total-fetched-for): Reduced cutoff so that
	1024K is instead displayed as 1M.

2005-11-17  Lars Magne Ingebrigtsen  <larsi@gnus.org>

	* flow-fill.el (fill-flowed): Bind adaptive-fill-mode to nil.

2005-11-16  Boris Samorodov  <bsam@ipt.ru>  (tiny change)

	* imap.el (imap-kerberos4-open): Ignore SSL stuff.

2005-11-13  Kevin Greiner  <kevin.greiner@compsol.cc>

	* gnus-agent.el (gnus-agent-read-local): Trivial fix to format of
	error message to display actual error condition.
	(gnus-agent-save-local): Avoid saving symbols that are bound to
	nil as they simply result in a warning message in
	gnus-agent-read-local.

2005-11-13  Katsumi Yamaoka  <yamaoka@jpl.org>

	* gnus-start.el (gnus-dribble-read-file): Use make-local-variable
	rather than make-variable-buffer-local for file-precious-flag.

2005-11-12  Kevin Greiner  <kevin.greiner@compsol.cc>

	* gnus-agent.el (gnus-agent-braid-nov): Now tests new nov entries
	for duplicates which are removed.  The invalid sort check then
	triggers a rescan after the sort as sorting may have moved
	duplicate entries such that they can be cheaply detected.

2005-11-13  Katsumi Yamaoka  <yamaoka@jpl.org>

	* gnus-start.el (gnus-dribble-read-file): Quote file-precious-flag.

2005-11-12  Kevin Greiner  <kevin.greiner@compsol.cc>

	* gnus-agent.el (gnus-agent-article-alist-save-format): Changed
	internal variable to a custom variable.  Changed default value
	from compressed(2) to uncompressed(1).
	(gnus-agent-read-agentview): Reversed revision 7.8 to restore
	support for uncompressed agentview files.  Taken together, reading
	the agentview file should now be 6-7 times faster.

2005-11-11  Jan Nieuwenhuizen  <janneke@gnu.org>

	* gnus-start.el (gnus-dribble-read-file): Set file-precious-flag,
	as a buffer-local variable.  This avoids creating truncated
	dribble files as a result of a hang up, eg.

2005-12-09  Reiner Steib  <Reiner.Steib@gmx.de>

	* gnus-start.el (gnus-start-draft-setup): Enforce
	`gnus-draft-mode' for nndraft:drafts at startup.

	* gnus.el (gnus-splash): Change custom group.
	(gnus-group-get-parameter, gnus-group-parameter-value): Describe
	allow-list argument.

	* gnus-agent.el (gnus-agent-article-alist-save-format): Format doc
	string.

2005-12-06  Reiner Steib  <Reiner.Steib@gmx.de>

	* gnus-art.el (gnus-default-article-saver): Add user-defined
	`function' to custom type.

2005-10-30  Chong Yidong  <cyd@stupidchicken.com>

	* imap.el (imap-open): Handle case where buffer is a buffer
	object.

2005-11-29  Reiner Steib  <Reiner.Steib@gmx.de>

	* gnus-cache.el (gnus-cache-rename-group): Wrap doc strings and
	long lines.
	(gnus-cache-delete-group): Wrap doc strings.

	* gnus-agent.el (gnus-agent-rename-group)
	(gnus-agent-delete-group): Wrap doc strings.

2005-11-10  Lars Magne Ingebrigtsen  <larsi@gnus.org>

	* gnus-start.el (gnus-1): Add "native" to
	gnus-predefined-server-alist.

	* gnus.el (gnus-method-to-server): Don't add "native" to the
	lists here, because that leads to problems when
	gnus-select-method is bound.

2005-11-09  Simon Josefsson  <jas@extundo.com>

	* gnus-sum.el (gnus-article-sort-by-date-reverse): Remove,
	use (not sort-by-date) instead.

2005-11-30  Stefan Monnier  <monnier@iro.umontreal.ca>

	* gnus-delay.el (gnus-delay-group): Don't autoload.
	It's useless and could trigger a bug in cus-dep.el causing ldefs-boot
	to be re-loaded when customizing the `gnus-delay' group.

2005-11-19  Chong Yidong  <cyd@stupidchicken.com>

	* message.el: Revert last changes.
	(message-insert-citation-line): Use newlines.

2005-11-17  Chong Yidong  <cyd@stupidchicken.com>

	* message.el (message-courtesy-message)
	(message-mark-insert-begin, message-mark-insert-end)
	(message-elide-ellipsis, message-cancel-message)
	(message-add-header, message-change-subject)
	(message-cross-post-followup-to-header)
	(message-cross-post-insert-note, message-reduce-to-to-cc)
	(message-widen-reply, message-delete-not-region)
	(message-kill-to-signature, message-insert-signature)
	(message-insert-importance-high, message-insert-importance-low)
	(message-insert-or-toggle-importance)
	(message-insert-disposition-notification-to)
	(message-indent-citation, message-yank-original)
	(message-cite-original-without-signature, message-cite-original)
	(message-insert-citation-line, message-position-on-field)
	(message-fix-before-sending, message-send-mail-partially)
	(message-send-mail, message-send-mail-with-sendmail)
	(message-send-mail-with-qmail, message-send-news)
	(message-check-news-header-syntax, message-generate-headers)
	(message-insert-courtesy-copy, message-fill-address)
	(message-fill-header, message-shorten-references)
	(message-setup-1, message-cancel-news)
	(message-forward-make-body-plain, message-forward-make-body-mime)
	(message-forward-make-body-mml, message-encode-message-body)
	(message-forward-make-body-digest-plain)
	(message-forward-make-body-digest-mime)
	(message-use-alternative-email-as-from): Insert `hard-newline'
	instead of ordinary newlines.

2005-11-09  Katsumi Yamaoka  <yamaoka@jpl.org>

	* message.el (message-generate-headers): Downcase the argument
	given to message-check-element.

2005-11-08  Kevin Greiner  <kevin.greiner@compsol.cc>

	* nntp.el (nntp-authinfo-rejected): New error condition.
	(nntp-wait-for): Use new error condition to signal authentication
	error.
	(nntp-retrieve-data): Rethrow new error condition to break out of
	recursive call to nntp-send-authinfo.

2005-11-08  Romain Francoise  <romain@orebokech.com>

	* gnus-sum.el (gnus-summary-catchup-and-goto-prev-group): New function.
	(gnus-summary-exit-map): Bind to `Z p'.
	(gnus-summary-make-menu-bar): Add menu item.

2005-11-02  Reiner Steib  <Reiner.Steib@gmx.de>

	* gnus-art.el (gnus-article-treat-custom): Add `first'.
	(gnus-treat-*): Add `first' in all doc strings.

	* gnus-group.el (gnus-group-compact-group): Fix typo.

2005-11-01  Katsumi Yamaoka  <yamaoka@jpl.org>

	* gnus.el (gnus-parameters-case-fold-search): New variable.
	(gnus-parameters-get-parameter): Use it.

	* gnus-score.el (gnus-home-score-file): Doc fix.

2005-11-01  Xavier Maillard  <zedek@gnu-rox.org>  (tiny change)

	* gnus-score.el (gnus-update-score-entry-dates): Doc fix.

2005-10-31  Katsumi Yamaoka  <yamaoka@jpl.org>

	* mm-util.el (mm-special-display-p): New function.

	* mml.el (mml-preview): Use it; doc fix.

2005-10-29  Romain Francoise  <romain@orebokech.com>

	* message.el (message-fix-before-sending): Fix comment.

2005-10-29  Jari Aalto  <jari.aalto@cante.net>

	* gnus-sum.el (gnus-article-sort-by-date-reverse): New function.

2005-10-29  Jari Aalto  <jari.aalto@cante.net>

	* score-mode.el (gnus-score-edit-done-hook): Introduce variable.
	Used in gnus-score.el.

2005-10-28  Reiner Steib  <Reiner.Steib@gmx.de>

	* mm-util.el (mm-codepage-setup): Remove bogus alias test.

2005-10-27  Reiner Steib  <Reiner.Steib@gmx.de>

	* flow-fill.el (fill-flowed-encode-tests): Restore trailing
	whitespace removed in revision 7.8.  Use concatenated string to
	protect trailing whitespace.

2005-10-27  Jouni K. Seppänen  <jks@iki.fi>

	* nnimap.el (nnimap-search-uids-not-since-is-evil): Add variable.
	(nnimap-request-expire-articles): Use it to avoid sending 'UID
	SEARCH UID ... NOT SINCE' queries, for inefficient servers like
	Courier IMAP ("some version from 2004").  Mostly based on similar
	code in the same function.

2005-10-26  Didier Verna  <didier@xemacs.org>

	* gnus-group.el (gnus-group-compact-group): Invalidate original
	article buffer.
	* gnus-srvr.el (gnus-server-compact-server): Ditto.
	* nnml.el (nnml-request-compact-group): Handle self Xref: field in
	NOV database and in article itself.
	Invalidate article backlog.

2005-10-26  Reiner Steib  <Reiner.Steib@gmx.de>

	* mm-uu.el (mm-uu-hide-markers): Fix XEmacs case.

2005-10-26  Simon Josefsson  <jas@extundo.com>

	* flow-fill.el (fill-flowed): Flow-fill unquoted lines too, revert
	part of 2004-07-25 change.

2005-10-26  Katsumi Yamaoka  <yamaoka@jpl.org>

	* message.el (message-display-completion-list): New function.
	(message-expand-group): Use it; make sure the Completions buffer
	is modifiable.

2005-10-30  Chong Yidong  <cyd@stupidchicken.com>

	* imap.el (imap-open): Handle case where buffer is a buffer object.

2005-10-24  Eli Zaretskii  <eliz@gnu.org>

	* pgg-def.el:
	* pgg-gpg.el:
	* pgg-parse.el:
	* pgg-pgp.el:
	* pgg-pgp5.el:
	* pgg.el: Move to the parent lisp directory.

2005-10-23  Chong Yidong  <cyd@stupidchicken.com>

	* gnus-sum.el (gnus-ignored-from-addresses): Handle case where
	user-mail-name is an empty string.

2005-10-25  Reiner Steib  <Reiner.Steib@gmx.de>

	* gnus-score.el (gnus-default-adaptive-score-alist): Set defaults
	depending on gnus-score-decay-constant.

	* encrypt.el (encrypt-insert-file-contents)
	(encrypt-write-file-contents): Don't use `gnus-message'.

	* mm-uu.el (mm-uu-verbatim-marks-extract): Add four start and end
	arguments.
	(mm-uu-type-alist): Add message-marks and insert-marks.  Pass
	arguments to mm-uu-verbatim-marks-extract.
	(mm-uu-hide-markers): New variable.
	(mm-uu-extract): Use face similar to `gnus-cite-3'.

	* gnus-fun.el (gnus-convert-image-to-x-face-command)
	(gnus-convert-image-to-face-command): Use "convert" by default to
	allow other input image formats.
	(gnus-x-face-from-file, gnus-face-from-file): Adjust doc strings
	accordingly.

2005-10-23  Simon Josefsson  <jas@extundo.com>

	* imap.el (imap-gssapi-program): Align command line parameters
	with latest GNU SASL.
	(imap-gssapi-open): Ignore 'Trying ...' messages from GNU SASL.

2005-10-21  Lars Magne Ingebrigtsen  <larsi@gnus.org>

	* nnslashdot.el (nnslashdot-retrieve-headers-1): Update to new
	HTML.
	(nnslashdot-request-article): Ditto.

2005-10-20  Hiroshi Fujishima  <hiroshi.fujishima@gmail.com>  (tiny change)

	* mail-source.el (mail-source-fetch-pop): Require pop3.
	(mail-source-check-pop): Ditto.

2005-10-20  Katsumi Yamaoka  <yamaoka@jpl.org>

	* rfc2047.el (rfc2047-decode-encoded-words): Fix the handling of
	errors.

2005-10-19  Reiner Steib  <Reiner.Steib@gmx.de>

	* gnus-art.el (gnus-treat-strip-trailing-blank-lines)
	(gnus-treat-strip-leading-blank-lines): Improve doc string.

	* message.el (message-tool-bar-local-item-from-menu): Fix comment.

	* mm-bodies.el (mm-decode-string): Call
	`mm-charset-to-coding-system' with allow-override argument.

2005-10-19  Katsumi Yamaoka  <yamaoka@jpl.org>

	* rfc2047.el (rfc2047-allow-incomplete-encoded-text): New variable.
	(rfc2047-charset-to-coding-system): New function.
	(rfc2047-decode-encoded-words): New function.
	(rfc2047-decode-region): Use them.
	(rfc2047-decode-cte): Remove.
	(rfc2047-parse-and-decode): Remove.
	(rfc2047-decode): Remove.

2005-10-15  Kenichi Handa  <handa@m17n.org>

	* rfc2047.el (rfc2047-decode-cte): New function.
	(rfc2047-decode-region): Change the way to decode successive
	encoded-words: decode B- or Q-encoding in each encoded-word,
	concatenate them, and decode it as charset.

2005-10-17  Chong Yidong  <cyd@stupidchicken.com>

	* gnus-cus.el (gnus-custom-map): New variable.  Bind mouse-1 to
	widget-move-and-invoke.
	(gnus-custom-mode): Use gnus-custom-map.

2005-10-15  Bill Wohler  <wohler@newt.com>

	* message.el (message-tool-bar-map): Renamed image file from
	mail_send to mail/send.

2005-10-16  Masatake YAMATO  <jet@gyve.org>

	* message.el (message-expand-group): Pass the common
	prefix substring of completion to `display-completion-list'.

2005-10-13  Reiner Steib  <Reiner.Steib@gmx.de>

	* mml-sec.el (mml-secure-method): New internal variable.
	(mml-secure-sign, mml-secure-encrypt, mml-secure-message-sign)
	(mml-secure-message-sign-encrypt, mml-secure-message-encrypt): New
	functions using mml-secure-method.

	* mml.el (mml-mode-map): Add key bindings for those functions.
	(mml-menu): Simplify security menu entries.  Suggested by Jesper
	Harder <harder@myrealbox.com>.
	(mml-attach-file, mml-attach-buffer, mml-attach-external): Goto
	end of message if point is the headers of the message.

	* message.el (message-in-body-p): New function.

	* assistant.el: Autoload gnus-util and netrc.

	* mm-util.el (mm-charset-to-coding-system): Add allow-override.
	Use `mm-charset-override-alist' only when decoding.

	* mm-bodies.el (mm-decode-body): Call
	`mm-charset-to-coding-system' with allow-override argument.

	* gnus-art.el (gnus-mime-view-part-as-type-internal): Try to fetch
	`filename' from Content-Disposition if Content-Type doesn't
	provide `name'.
	(gnus-mime-view-part-as-type): Set default instead of
	initial-input.

2005-10-09  Daniel Brockman  <daniel@brockman.se>

	* format-spec.el (format-spec): Propagate text properties of % spec.

2005-10-12  Reiner Steib  <Reiner.Steib@gmx.de>

	* gnus-art.el (gnus-treat-predicate): Add `first'.

2005-10-11  Reiner Steib  <Reiner.Steib@gmx.de>

	* mm-util.el (mm-charset-synonym-alist): Improve doc string.
	(mm-charset-override-alist): New variable.
	(mm-charset-to-coding-system): Use it.
	(mm-codepage-setup): New helper function.
	(mm-charset-eval-alist): New variable.
	(mm-charset-to-coding-system): Use mm-charset-eval-alist.  Warn
	about unknown charsets.

2005-10-04  David Hansen  <david.hansen@gmx.net>

	* nnrss.el (nnrss-request-article): Add support for the comments tag.
	(nnrss-check-group): Ditto.

2005-10-04  Reiner Steib  <Reiner.Steib@gmx.de>

	* mm-uu.el (mm-uu-verbatim-marks-extract, mm-uu-latex-extract):
	Rename x-gnus-verbatim to x-verbatim.
	(mm-uu-type-alist): Fix regexp for verbatim-marks.

	* mm-decode.el (mm-automatic-display): Rename x-gnus-verbatim to
	x-verbatim.

	* mm-url.el (mm-url-predefined-programs): Add switches for curl.

	* gnus-util.el (gnus-remove-duplicates): Remove.

	* nnmail.el (nnmail-article-group): Use mm-delete-duplicates
	instead of gnus-remove-duplicates.

	* message.el (message-remove-duplicates): Remove.
	(message-idna-to-ascii-rhs-1): Use mm-delete-duplicates instead of
	message-remove-duplicates.

	* mm-util.el (mm-delete-duplicates): Use `delete-dups' if
	available, else use implementation from `delete-dups'.

	* message.el (message-insert-expires): New function.
	(message-mode-map): Add key binding.
	(message-mode-field-menu): Add menu entry.
	(message-mode): Document it.
	(message-make-expires-date): Use `message-make-date'.

2005-10-04  Josh Huber  <huber@alum.wpi.edu>

	* message.el (message-make-expires-date): New function.

2005-10-02  Katsumi Yamaoka  <yamaoka@jpl.org>

	* time-date.el: Autoload parse-time-string, XEmacs needs it.

2005-09-30  Stefan Monnier  <monnier@iro.umontreal.ca>

	* mm-decode.el (mm-inline-media-tests): Check presence of the diff-mode
	function rather than the diff-mode.el package.
	(mm-display-external): Use with-current-buffer.
	(mm-viewer-completion-map, mm-viewer-completion-map):
	Move initialization inside declaration.

2005-09-29  Simon Josefsson  <jas@extundo.com>

	* spam.el: Load hashcash when compiling, to avoid warnings.  Don't
	autoload mail-check-payment.
	(spam-check-hashcash): Define unconditionally, since hashcash.el
	is part of Gnus now.  Ignore errors from payment checking.

2005-09-28  Reiner Steib  <Reiner.Steib@gmx.de>

	* message.el (message-bold-region, message-unbold-region): Rename
	from `bold-region' and `unbold-region'.

	* message.el: Remove useless autoloads.

2005-09-28  Simon Josefsson  <jas@extundo.com>

	* message.el (message-use-idna): Default to t.
	(message-use-idna): Test whether encoding works too.  Doc fix.

2005-09-28  Katsumi Yamaoka  <yamaoka@jpl.org>

	* nntp.el (nntp-warn-about-losing-connection): Remove.

2005-09-27  Reiner Steib  <Reiner.Steib@gmx.de>

	* mm-uu.el (mm-uu-emacs-sources-regexp): Make variable
	customizable.  Change default value.
	(mm-uu-diff-groups-regexp): Change default value.
	(mm-uu-type-alist): Add doc string.
	(mm-uu-configure): Add doc string.  Make it interactive.
	(mm-uu-tex-groups-regexp): New variable.
	(mm-uu-latex-extract, mm-uu-latex-test): New functions.
	(mm-uu-type-alist): Add LaTeX documents.
	(mm-uu-verbatim-marks-extract): Use "text/x-gnus-verbatim" instead
	of "text/verbatim".
	(mm-uu-diff-groups-regexp): Fix missing quotes from previous commit.

	* mm-decode.el (mm-automatic-display): Use "text/x-gnus-verbatim"
	instead of "text/verbatim".

	* message.el (message-mark-inserted-region)
	(message-mark-insert-file): Use slrn style marks when called with
	prefix argument.

2005-09-27  Simon Josefsson  <jas@extundo.com>

	* message.el (message-idna-to-ascii-rhs-1): Reformat.

2005-09-27  Arne Jørgensen  <arne@arnested.dk>

	* message.el (message-remove-duplicates): New function.
	Implementation borrowed from `gnus-remove-duplicates'.
	(message-idna-to-ascii-rhs): Also encode idna addresses in
	Reply-To:, Mail-Reply-To: and Mail-Followup-To:.
	(message-idna-to-ascii-rhs-1): When `message-use-idna' is 'ask
	only ask about the same idna domain once per header and also tell
	in what header to replace the idna domain.

	* gnus-art.el (article-decode-idna-rhs): Also decode idna
	addresses in Reply-To:, Mail-Reply-To: and Mail-Followup-To:.
	(article-decode-idna-rhs): Fix regexp so that all idna-address in
	a header is decoded and not just the last one.

2005-09-27  Katsumi Yamaoka  <yamaoka@jpl.org>

	* gnus-art.el (gnus-mime-display-single): Don't modify text if it
	has been decoded.

	* mm-decode.el (mm-automatic-display): Add text/verbatim.
	(mm-insert-part): Don't modify text if it has been decoded.

	* mm-uu.el (mm-uu-verbatim-marks-extract): Say text has been
	decoded.

	* mm-view.el (mm-inline-text): Don't strip text props unless
	decoding enriched or richtext parts.

2005-09-25  Romain Francoise  <romain@orebokech.com>

	* gnus-agent.el (gnus-agent-expire-group, gnus-agent-expire):
	* gnus-start.el (gnus-subscribe-interactively):
	* gnus-uu.el (gnus-uu-grab-articles):
	End `yes-or-no-p' and `y-or-n-p' prompts with question mark and
	space.

2005-09-24  Emilio C. Lopes  <eclig@gmx.net>

	* smime.el (smime-sign-buffer, smime-decrypt-buffer):
	* mm-view.el (mm-view-pkcs7-decrypt):
	* gnus-sum.el (gnus-summary-limit-to-extra)
	(gnus-summary-respool-article, gnus-read-move-group-name):
	* gnus-score.el (gnus-summary-increase-score):
	* gnus-util.el (gnus-completing-read-with-default):
	* gnus-art.el (gnus-read-save-file-name)
	(gnus-summary-save-in-rmail, gnus-summary-save-in-mail)
	(gnus-summary-save-in-file, gnus-summary-save-body-in-file):
	* message.el (message-check-news-header-syntax):
	Follow convention for reading with the minibuffer.

2005-09-22  Reiner Steib  <Reiner.Steib@gmx.de>

	* spam-report.el (spam-report-url-ping-plain):
	Use gnus-extended-version as User-Agent.

	* gnus-agent.el (gnus-agent-synchronize-flags): Explain why the
	default value is nil.

	* mm-uu.el (mm-uu-type-alist): Added slrn style verbatim-marks.
	(mm-uu-verbatim-marks-extract): New function.
	(mm-uu-extract): New face.
	(mm-uu-copy-to-buffer): Use it.

	* spam-report.el (spam-report-gmane-ham): Renamed from
	`spam-report-gmane-unspam'.
	(spam-report-gmane-internal): Renamed from `spam-report-gmane'.
	Simplify use of UNSPAM argument.  Fetch "X-Report-Unspam" header.

	* spam.el (spam-report-gmane-spam, spam-report-gmane-ham):
	Autoload.
	(spam-report-gmane-unregister-routine): Renamed
	`spam-report-gmane-unspam' to `spam-report-gmane-ham'.

2005-09-21  Teodor Zlatanov  <tzz@lifelogs.com>

	* spam.el (spam-use-gmane, spam-report-gmane-register-routine)
	(spam-report-gmane-unregister-routine): Add support for gmane
	unregistration.

	* spam-report.el (spam-report-gmane-unspam)
	(spam-report-gmane-spam): Add new wrappers around spam-report-gmane.
	(spam-report-gmane): Change to take a single article and do unspam
	registration.

2005-09-19  Reiner Steib  <Reiner.Steib@gmx.de>

	* mm-url.el (mm-url-decode-entities): Fix regexp.

2005-09-20  Lars Magne Ingebrigtsen  <larsi@gnus.org>

	* gnus-agent.el (gnus-agent-synchronize-flags): Switch the
	default to nil, to be able to use Gnus at all.  If the default
	switches to something else, then the function should be fixed not
	be exceedingly slow.

2005-09-20  Teodor Zlatanov  <tzz@lifelogs.com>

	* gnus-start.el (gnus-activate-group): If the server is nil, don't
	fail hard.

	* spam-report.el: Add better Keywords line.

	* spam.el: Add Maintainer and better Keywords line.

2005-09-19  Reiner Steib  <Reiner.Steib@gmx.de>

	* gnus-art.el (gnus-article-replace-part)
	(gnus-mime-replace-part): New functions.
	(gnus-mime-action-alist, gnus-mime-button-commands)
	(gnus-mime-save-part-and-strip): Added file argument.
	(gnus-article-part-wrapper): Added interactive argument.

	* gnus-sum.el (gnus-summary-mime-map): Add
	`gnus-article-replace-part'.

2005-09-19  Didier Verna  <didier@xemacs.org>

	The nnml compaction feature:
	* nnml.el (nnml-request-compact-group): New function.
	* nnml.el (nnml-request-compact): New function.
	* gnus-int.el (gnus-request-compact-group): New function.
	* gnus-int.el (gnus-request-compact): New function.
	* gnus-group.el (gnus-group-compact-group): New function.
	* gnus-group.el (gnus-group-group-map): Bind it to 'G z'.
	* gnus-group.el (gnus-group-make-menu-bar): Add an entry for it.
	* gnus-srvr.el (gnus-server-compact-server): New function.
	* gnus-srvr.el (gnus-server-mode-map): Bind it to 'z'.
	* gnus-srvr.el (gnus-server-make-menu-bar): Add an entry for it.

2005-09-18  Deepak Goel  <deego@gnufans.org>

	* sieve.el (sieve-help): Fix `message' call: first arg should be a
	format spec.

2005-09-16  Katsumi Yamaoka  <yamaoka@jpl.org>

	* gnus.el (gnus-group-startup-message): Bind image-load-path.

2005-09-15  Romain Francoise  <romain@orebokech.com>

	* message.el (message-fill-paragraph): Clarify docstring.

2005-09-14  Katsumi Yamaoka  <yamaoka@jpl.org>

	* gnus-art.el (gnus-mime-display-part): Protect against broken
	MIME messages.

2005-09-13  Katsumi Yamaoka  <yamaoka@jpl.org>

	* gnus-sum.el (gnus-summary-edit-article-done): Remove text props
	before parsing header.

2005-09-11  Jari Aalto  <jari.aalto@cante.net>

	* html2text.el (html2text-replace-list): Add new entities.

2005-09-11  Romain Francoise  <romain@orebokech.com>

	* message.el (message-alternative-emails): Improve docstring.
	(message-setup-1): Call `message-use-alternative-email-as-from'
	after `message-setup-hook' to give it precedence over posting
	styles, etc.
	(message-use-alternative-email-as-from): Add docstring.  Remove
	the original From header if present.

	* nnml.el (nnml-compressed-files-size-threshold): New variable.
	(nnml-save-mail): Use it.

	* gnus-uu.el (gnus-uu-mark-series): Return number of marked
	articles.  Add new argument `silent'.
	(gnus-uu-mark-all): Report the total number of marked articles.

2005-09-10  Romain Francoise  <romain@orebokech.com>

	* gnus-uu.el (gnus-message-process-mark): Use gnus-message.
	(gnus-uu-mark-series): Likewise.

2005-09-10  Reiner Steib  <Reiner.Steib@gmx.de>

	* spam-report.el (spam-report-gmane): Fix generation of spam
	report URL.

2005-09-10  Simon Josefsson  <jas@extundo.com>

	* gnus-agent.el (gnus-agent-synchronize-flags): Make the default
	t, based on discussion on the ding list with Robert Epprecht
	<epprecht@solnet.ch>.

2005-09-07  Reiner Steib  <Reiner.Steib@gmx.de>

	* spam-report.el (spam-report-gmane): Make it work without
	X-Report-Spam header.  Gmane now only provides Archived-At.
	This is only used if `spam-report-gmane-use-article-number' is nil.
	(spam-report-gmane-spam-header): Remove.  Not used anymore.

	* gnus-sum.el (gnus-thread-sort-by-recipient): New function to
	make `gnus-summary-sort-by-recipient' work with threading.

	* nnweb.el (nnweb-google-wash-article): Print a message if article
	is not available.

2005-09-07  TSUCHIYA Masatoshi  <tsuchiya@namazu.org>

	* gnus-art.el (gnus-mime-display-single): Revert 2004-10-07
	change.  Decode text/* parts content before displaying.

2005-09-06  Reiner Steib  <Reiner.Steib@gmx.de>

	* mml-smime.el: Remove defvar of gnus-extract-address-components.

2005-09-06  Katsumi Yamaoka  <yamaoka@jpl.org>

	* mm-view.el (mm-display-inline-fontify): Disable support modes.

2005-09-05  Reiner Steib  <Reiner.Steib@gmx.de>

	* message.el (message-tab-body-function): Fix mismatched custom type.

	* gnus.el (gnus-group-change-level-function): Ditto.

	* gnus-msg.el (gnus-outgoing-message-group): Ditto.

	* gnus-art.el (gnus-signature-limit)
	(gnus-article-mime-part-function): Ditto.

2005-09-05  Katsumi Yamaoka  <yamaoka@jpl.org>

	* mml.el (mml-mode): Silence the byte compiler.

	* gnus-art.el (gnus-article-jump-to-part): Redisplay the article
	using `(sit-for 0)' before moving the point to the specified part;
	skip unbuttonized parts.
	(gnus-article-part-wrapper): Don't use save-window-excursion; don't
	return to the summary window if gnus-auto-select-part is non-nil.

2005-09-04  Reiner Steib  <Reiner.Steib@gmx.de>

	* mml.el (mml-dnd-protocol-alist, mml-dnd-attach-options): New
	variables.
	(mml-dnd-attach-file, mml-mode): Use them.

	* nnweb.el (nnweb-type-definition, nnweb-google-wash-article):
	Make fetching article by MID work again for Google Groups.  Added
	FIXME concerning gnus-group-make-web-group.

	* mml-smime.el (mml-smime-sign-query, mml-smime-get-dns-cert):
	Don't depend on Gnus by using mail-extract-address-components if
	gnus-extract-address-components is not bound.

2005-09-04  Lars Magne Ingebrigtsen  <larsi@gnus.org>

	* gnus-art.el (gnus-mime-display-security): Don't display the
	signature, but only the signed part.

2005-09-02  Katsumi Yamaoka  <yamaoka@jpl.org>

	* gnus-sum.el (gnus-thread-hide-subtree): Doc fix.

	* gnus-msg.el (gnus-inews-insert-gcc): Fix the mistake of using
	list, not listp.

2005-09-02  Hrvoje Niksic  <hniksic@xemacs.org>

	* mm-encode.el (mm-encode-content-transfer-encoding): Likewise
	when encoding.

	* mm-bodies.el (mm-decode-content-transfer-encoding):
	De-canonicalize CRLF for all text content types, not just
	text/plain.

2005-09-01  Katsumi Yamaoka  <yamaoka@jpl.org>

	* gnus-art.el (gnus-article-part-wrapper): Error if there's no
	valid article; point arrow and cursor at the MIME button.

2005-08-30  Katsumi Yamaoka  <yamaoka@jpl.org>

	* gnus-art.el (gnus-mime-save-part-and-strip): Clarify prompt.
	Suggested by Dan Christensen <jdc@uwo.ca>.

	* mm-decode.el (mm-save-part): Enable change of prompt.

2005-08-29  Jari Aalto  <jari.aalto@cante.net>

	* gnus-msg.el (gnus-inews-add-send-actions): Made
	`message-post-method' lambda parameter ARG `&optional'.

2005-08-29  Reiner Steib  <Reiner.Steib@gmx.de>

	* gnus-sum.el (gnus-summary-mime-map): Added
	gnus-article-save-part-and-strip, gnus-article-delete-part and
	gnus-article-jump-to-part.

	* gnus-art.el (gnus-article-edit-article): Added quiet argument.
	(gnus-article-edit-part): Use it.
	(gnus-article-part-wrapper): Added no-handle argument.
	(gnus-article-save-part-and-strip, gnus-article-delete-part): New
	functions.

2005-08-29  Romain Francoise  <romain@orebokech.com>

	* gnus-fun.el (gnus-convert-image-to-face-command): Fix typo in
	docstring.
	(gnus-face-from-file): Likewise.

2005-08-29  Reiner Steib  <Reiner.Steib@gmx.de>

	* gnus-art.el (gnus-mime-save-part-and-strip): Don't prompt.
	(gnus-mime-delete-part): Don't prompt if `gnus-expert-user' is
	non-nil.
	(gnus-auto-select-part): New variable.
	(gnus-article-jump-to-part): New function.
	(gnus-article-edit-part, gnus-mime-save-part-and-strip)
	(gnus-mime-delete-part): Allow selecting specified part after
	deleting or stripping parts.
	(gnus-article-jump-to-part): Don't use `read-number'.  Use last
	part if argument is bogus.

2005-08-31  Juanma Barranquero  <lekktu@gmail.com>

	* gnus-art.el (w3m-minor-mode-map):
	* gnus-spec.el (gnus-newsrc-file-version):
	* gnus-util.el (nnmail-active-file-coding-system)
	(gnus-original-article-buffer, gnus-user-agent):
	* gnus.el (gnus-ham-process-destinations)
	(gnus-parameter-ham-marks-alist)
	(gnus-parameter-spam-marks-alist, gnus-spam-autodetect)
	(gnus-spam-autodetect-methods, gnus-spam-newsgroup-contents)
	(gnus-spam-process-destinations, gnus-spam-process-newsgroups):
	* mm-decode.el (gnus-current-window-configuration):
	* mm-extern.el (gnus-article-mime-handles):
	* mm-url.el (url-current-object, url-package-name)
	(url-package-version):
	* mm-view.el (gnus-article-mime-handles, gnus-newsgroup-charset)
	(smime-keys, w3m-cid-retrieve-function-alist)
	(w3m-current-buffer, w3m-display-inline-images)
	(w3m-minor-mode-map):
	* mml-smime.el (gnus-extract-address-components):
	* mml.el (gnus-article-mime-handles, gnus-mouse-2)
	(gnus-newsrc-hashtb, message-default-charset)
	(message-deletable-headers, message-options)
	(message-posting-charset, message-required-mail-headers)
	(message-required-news-headers):
	* mml1991.el (mc-pgp-always-sign):
	* mml2015.el (mc-pgp-always-sign):
	* nnheader.el (nnmail-extra-headers):
	* rfc1843.el (gnus-decode-encoded-word-function)
	(gnus-decode-header-function, gnus-newsgroup-name):
	* spam-stat.el (gnus-original-article-buffer): Add defvars.

2005-08-22  Karl Chen  <quarl@cs.berkeley.edu>

	* gnus-art.el (gnus-treatment-function-alist): Move date-lapsed to
	the end of the date treatments.

2005-08-15  Simon Josefsson  <jas@extundo.com>

	* pgg.el (url-insert-file-contents): Don't autoload it, Emacs has
	it in url-handlers.el and XEmacs in url.el.  Reported by Luca
	Capello and Romain Francoise.
	(pgg-fetch-key-function): Removed, not used?
	(pgg-insert-url-with-w3): Require url, to get
	url-insert-file-contents regardless of where it is defined.

2005-08-13  Romain Francoise  <romain@orebokech.com>

	* message.el (message-cite-original-1): New function.
	(message-cite-original): Use it.
	(message-cite-original-without-signature): Ditto.

2005-08-08  Romain Francoise  <romain@orebokech.com>

	* message.el (message-yank-empty-prefix): New variable.
	(message-indent-citation): Use it.
	(message-cite-original-without-signature): Respect X-No-Archive.

2005-08-08  Simon Josefsson  <jas@extundo.com>

	* pgg.el: Autoload url-insert-file-contents instead of loading
	w3/url.
	(pgg-insert-url-with-w3): Don't load url here.

2005-08-07  Jesper Harder  <harder@phys.au.dk>

	* message.el (message-kill-to-signature): Don't insert newline at
	bol.
	(message-newline-and-reformat): Bind fill-paragraph-function to nil.

2005-08-06  Romain Francoise  <romain@orebokech.com>

	* message.el (message-user-fqdn): Fix typo in docstring.

2005-08-05  Daiki Ueno  <ueno@unixuser.org>

	* mml2015.el (mml2015-pgg-sign): Make sure micalg is correct.

	* pgg-parse.el (pgg-parse-hash-algorithm-alist): Add SHA-2.

2005-08-05  Katsumi Yamaoka  <yamaoka@jpl.org>

	* mm-bodies.el (mm-encode-body): Use coding system rather than
	charset to encode text.

	* mm-util.el (mm-find-mime-charset-region): Attempt to reduce the
	number of charsets if utf-8 is available (XEmacs).

2005-08-04  Reiner Steib  <Reiner.Steib@gmx.de>

	* gnus-art.el (gnus-button-valid-localpart-regexp): New variable
	taken from `gnus-button-mid-or-mail-regexp'.
	(gnus-button-mid-or-mail-regexp, gnus-button-alist): Use it.
	(gnus-button-alist): Improve regexp for domain part of the MIDs
	for news:localpart@domain buttons.
	(gnus-button-ctan-directory-regexp): Update.

2005-08-02  Katsumi Yamaoka  <yamaoka@jpl.org>

	* sieve-manage.el (sieve-manage-interactive-login): Use
	make-local-variable rather than make-variable-buffer-local.
	(sieve-manage-open): Ditto.
	(sieve-manage-authenticate): Ditto.

	* mml.el (mml-generate-mime-1): Make the content type default to
	text/plain if the filename is not specified.

2005-08-01  Katsumi Yamaoka  <yamaoka@jpl.org>

	* gnus-uu.el (gnus-uu-save-article): Use insert-buffer-substring
	instead of insert-buffer.

	* message.el (message-yank-original): Ditto; set the mark at the
	end of the yanked message.

2005-07-29  Katsumi Yamaoka  <yamaoka@jpl.org>

	* gnus-art.el (gnus-article-next-page-1): Reduce the number of
	lines to scroll rather than to stop it.

	* mml.el (mml-generate-default-type): Add doc string.
	(mml-generate-mime-1): Use mm-default-file-encoding or make it
	default to application/octet-stream when determining the content
	type if it is not specified for the part or the mml contents; add
	a comment about mml-generate-default-type.

2005-07-29  Reiner Steib  <Reiner.Steib@gmx.de>

	* mml.el (mml-generate-mime-1): Use mm-default-file-encoding or
	make it default to application/octet-stream when determining the
	content type if it is not specified for the external contents.

2005-07-28  Katsumi Yamaoka  <yamaoka@jpl.org>

	* rfc2231.el (rfc2231-parse-string): Take care that not only a
	segmented parameter but also other parameters might be there.

2005-07-27  Katsumi Yamaoka  <yamaoka@jpl.org>

	* mm-decode.el (mm-display-external): Delete temp file, directory
	and buffer immediately if the external process is exited.

2005-07-26  Katsumi Yamaoka  <yamaoka@jpl.org>

	* gnus-art.el (gnus-article-next-page-1): Don't scroll if there're
	fewer lines than that of scroll-margin.
	(gnus-article-prev-page): Narrow the range to bind scroll-in-place.

2005-07-25  Katsumi Yamaoka  <yamaoka@jpl.org>

	* gnus-art.el (gnus-article-next-page): Revert.
	(gnus-article-beginning-of-window): New macro.
	(gnus-article-next-page-1): Use it.
	(gnus-article-prev-page): Ditto.
	(gnus-article-edit-part): Use insert-buffer-substring instead of
	insert-buffer.
	(gnus-article-edit-exit): Ditto.

	* gnus-util.el (gnus-beginning-of-window): Remove.
	(gnus-end-of-window): Remove.

2005-07-25  Simon Josefsson  <jas@extundo.com>

	* pgg.el (pgg-insert-url-with-w3): Don't load w3, it is possible
	to have the url package without w3.  Reported by Daiki Ueno
	<ueno@unixuser.org> and Luigi Panzeri <matley@muppetslab.org>.

2005-07-20  Didier Verna  <didier@xemacs.org>

	* gnus-diary.el: Remove the description comment (nndiary is now
	properly documented in the Gnus manual).
	Fix the spelling of "Back End".
	* nndiary.el: Ditto.
	Fix the copyright notice.

2005-07-18  Romain Francoise  <romain@orebokech.com>

	* gnus-sum.el (gnus-summary-to-prefix)
	(gnus-summary-newsgroup-prefix): New variables.
	(gnus-summary-from-or-to-or-newsgroups): Use them.

2005-07-17  Romain Francoise  <romain@orebokech.com>

	* mml2015.el (mml2015-clean-buffer): Prefix buffer name with a
	space as it's generally not especially interesting to the user.

2005-07-16  Romain Francoise  <romain@orebokech.com>

	* nnfolder.el (nnfolder-save-buffer): Bind `copyright-update' to
	nil to avoid prompting and file modification if one of the
	messages at the top of the nnfolder file contains a copyright
	notice.
	Update copyright notice.

	* gnus-uu.el (gnus-uu-save-article): Use `message-make-date'
	instead of `current-time-string' as the latter creates a time
	string that is not RFC 2822 compliant (it lacks the zone).
	Update copyright notice.

2005-07-21  Stefan Monnier  <monnier@iro.umontreal.ca>

	* mml.el (mml-minibuffer-read-disposition): Don't use inline by default
	for text/rtf.  Display default in prompt.  Pass default for M-n.

	* mm-uu.el (mm-uu-copy-to-buffer): Use with-current-buffer.

2005-07-16  Lars Magne Ingebrigtsen  <larsi@gnus.org>

	* gnus-msg.el (gnus-button-mailto): Remove
	save-selected-window-window hackery because it relies on
	save-selected-window internals.

2005-07-15  Katsumi Yamaoka  <yamaoka@jpl.org>

	* gnus-art.el (gnus-article-next-page): Use gnus-end-of-window.
	(gnus-article-next-page-1): Use gnus-beginning-of-window.
	(gnus-article-prev-page): Ditto.

	* gnus-util.el (gnus-beginning-of-window): New function.
	(gnus-end-of-window): New function.

2005-07-14  Hiroshi Fujishima  <hiroshi.fujishima@gmail.com>  (tiny change)

	* gnus-score.el (gnus-score-edit-all-score): Set
	gnus-score-edit-exit-function to gnus-score-edit-done and call
	gnus-message.

2005-07-14  Lars Magne Ingebrigtsen  <larsi@gnus.org>

	* gnus-msg.el (gnus-button-mailto): Remove
	save-selected-window-window hackery because it relies on
	save-selected-window internals.

2005-07-13  Katsumi Yamaoka  <yamaoka@jpl.org>

	* gnus-salt.el (gnus-pick-mode): Remove the 5th arg of
	add-minor-mode.
	(gnus-binary-mode): Ditto.

	* gnus-topic.el (gnus-topic-mode): Ditto.

2005-07-08  Ralf Angeli  <angeli@iwi.uni-sb.de>

	* gnus-art.el (gnus-article-next-page, gnus-article-next-page-1)
	(gnus-article-prev-page): Take scroll-margin into consideration.

2005-07-04  Lute Kamstra  <lute@gnu.org>

	Update FSF's address in GPL notices.

2005-07-04  Juanma Barranquero  <lekktu@gmail.com>

	* gnus.el (gnus-exit):
	* gnus-group.el (gnus-group-icons):
	* nnmail.el (nnmail-prepare): Fix typos in docstrings.

	* gnus-nocem.el (gnus-nocem):
	* message.el (message-various, message-buffers, message-sending)
	(message-interface, message-forwarding, message-insertion)
	(message-headers, message-news, message-mail):
	* pgg-gpg.el (pgg-gpg):
	* pgg-parse.el (pgg-parse):
	* pgg-pgp.el (pgg-pgp):
	* pgg-pgp5.el (pgg-pgp5):
	* pop3.el (pop3): Finish `defgroup' description with period.

2005-07-01  Katsumi Yamaoka  <yamaoka@jpl.org>

	* gnus-art.el (article-display-face): Improve the efficiency.
	(article-display-x-face): Ditto; remove grey x-face stuff.

2005-06-30  Katsumi Yamaoka  <yamaoka@jpl.org>

	* gnus-art.el (article-display-face): Correct the position in
	which Faces are inserted.

2005-06-29  Didier Verna  <didier@xemacs.org>

	* gnus-art.el (article-display-face): Display faces in correct
	order.

2005-06-29  Katsumi Yamaoka  <yamaoka@jpl.org>

	* gnus-nocem.el (gnus-nocem-verifyer): Default to pgg-verify.
	(gnus-fill-real-hashtb): Use hash table instead of obarray.
	(gnus-nocem-check-article): Fetch the Type header.
	(gnus-nocem-message-wanted-p): Fix the way to examine types.
	(gnus-nocem-verify-issuer): Use functionp instead of fboundp.
	(gnus-nocem-enter-article): Use hash tables rather than obarrays;
	make sure gnus-nocem-hashtb is initialized.
	(gnus-nocem-alist-to-hashtb): Use hash table instead of obarray.
	(gnus-nocem-unwanted-article-p): Ditto.

	* pgg.el (pgg-verify): Return the verification result.

2005-06-27  Lars Magne Ingebrigtsen  <larsi@gnus.org>

	* gnus-art.el (gnus-mime-copy-part): Check whether coding-system
	is ascii.

2005-06-24  Juanma Barranquero  <lekktu@gmail.com>

	* gnus-art.el (gnus-article-mode): Set `nobreak-char-display', not
	`show-nonbreak-escape'.

2005-06-23  Lute Kamstra  <lute@gnu.org>

	* gnus-art.el (gnus-article-mode): Use kill-all-local-variables.

	* dig.el (dig-mode):
	* smime.el (smime-mode): Use gnus-run-mode-hooks.

2005-06-21  Juanma Barranquero  <lekktu@gmail.com>

	* nnimap.el (nnimap-split-download-body): Fix spellings.

2005-06-16  Juanma Barranquero  <lekktu@gmail.com>

	* gnus-art.el (gnus-article-encrypt-body):
	* gnus-cus.el (gnus-score-customize):
	* mm-extern.el (mm-extern-local-file, mm-inline-external-body):
	* pop3.el (pop3-user): Don't use `format' on `error' arguments.

2005-06-16  Arne Jørgensen  <arne@arnested.dk>

	* smime.el (smime-cert-by-ldap-1): Detect PEM format without
	header by looking for magic "MII" at the beginnig.

2005-06-16  Miles Bader  <miles@gnu.org>

	* assistant.el (assistant-field): Remove "-face" suffix from face name.
	(assistant-field-face): New backward-compatibility alias for renamed
	face.
	(assistant-render-text): Use renamed assistant-field face.

	* spam.el (spam): Remove "-face" suffix from face name.
	(spam-face): New backward-compatibility alias for renamed face.
	(spam-face, spam-initialize): Use renamed spam face.

	* message.el (message-header-to, message-header-cc)
	(message-header-subject, message-header-newsgroups)
	(message-header-other, message-header-name)
	(message-header-xheader, message-separator, message-cited-text)
	(message-mml): Remove "-face" suffix from face names.
	(message-header-to-face, message-header-cc-face)
	(message-header-subject-face, message-header-newsgroups-face)
	(message-header-other-face, message-header-name-face)
	(message-header-xheader-face, message-separator-face)
	(message-cited-text-face, message-mml-face):
	New backward-compatibility aliases for renamed faces.
	(message-font-lock-keywords): Use renamed message faces.

	* sieve-mode.el (sieve-control-commands, sieve-action-commands)
	(sieve-test-commands, sieve-tagged-arguments):
	Remove "-face" suffix from face names.
	(sieve-control-commands-face, sieve-action-commands-face)
	(sieve-test-commands-face, sieve-tagged-arguments-face):
	New backward-compatibility aliases for renamed faces.
	(sieve-control-commands-face, sieve-action-commands-face)
	(sieve-test-commands-face, sieve-tagged-arguments-face):
	Use renamed sieve faces.

	* gnus.el (gnus-group-news-1, gnus-group-news-1-empty)
	(gnus-group-news-2, gnus-group-news-2-empty, gnus-group-news-3)
	(gnus-group-news-3-empty, gnus-group-news-4)
	(gnus-group-news-4-empty, gnus-group-news-5)
	(gnus-group-news-5-empty, gnus-group-news-6)
	(gnus-group-news-6-empty, gnus-group-news-low)
	(gnus-group-news-low-empty, gnus-group-mail-1)
	(gnus-group-mail-1-empty, gnus-group-mail-2)
	(gnus-group-mail-2-empty, gnus-group-mail-3)
	(gnus-group-mail-3-empty, gnus-group-mail-low)
	(gnus-group-mail-low-empty, gnus-summary-selected)
	(gnus-summary-cancelled, gnus-summary-high-ticked)
	(gnus-summary-low-ticked, gnus-summary-normal-ticked)
	(gnus-summary-high-ancient, gnus-summary-low-ancient)
	(gnus-summary-normal-ancient, gnus-summary-high-undownloaded)
	(gnus-summary-low-undownloaded)
	(gnus-summary-normal-undownloaded, gnus-summary-high-unread)
	(gnus-summary-low-unread, gnus-summary-normal-unread)
	(gnus-summary-high-read, gnus-summary-low-read)
	(gnus-summary-normal-read, gnus-splash):
	Remove "-face" suffix from face names.
	(gnus-group-news-1-face, gnus-group-news-1-empty-face)
	(gnus-group-news-2-face, gnus-group-news-2-empty-face)
	(gnus-group-news-3-face, gnus-group-news-3-empty-face)
	(gnus-group-news-4-face, gnus-group-news-4-empty-face)
	(gnus-group-news-5-face, gnus-group-news-5-empty-face)
	(gnus-group-news-6-face, gnus-group-news-6-empty-face)
	(gnus-group-news-low-face, gnus-group-news-low-empty-face)
	(gnus-group-mail-1-face, gnus-group-mail-1-empty-face)
	(gnus-group-mail-2-face, gnus-group-mail-2-empty-face)
	(gnus-group-mail-3-face, gnus-group-mail-3-empty-face)
	(gnus-group-mail-low-face, gnus-group-mail-low-empty-face)
	(gnus-summary-selected-face, gnus-summary-cancelled-face)
	(gnus-summary-high-ticked-face, gnus-summary-low-ticked-face)
	(gnus-summary-normal-ticked-face)
	(gnus-summary-high-ancient-face, gnus-summary-low-ancient-face)
	(gnus-summary-normal-ancient-face)
	(gnus-summary-high-undownloaded-face)
	(gnus-summary-low-undownloaded-face)
	(gnus-summary-normal-undownloaded-face)
	(gnus-summary-high-unread-face, gnus-summary-low-unread-face)
	(gnus-summary-normal-unread-face, gnus-summary-high-read-face)
	(gnus-summary-low-read-face, gnus-summary-normal-read-face)
	(gnus-splash-face):
	New backward-compatibility aliases for renamed faces.
	(gnus-group-startup-message): Use renamed gnus faces.

	* gnus-srvr.el (gnus-server-agent, gnus-server-opened)
	(gnus-server-closed, gnus-server-denied, gnus-server-offline)
	(gnus-server-agent): Remove "-face" suffix from face names.
	(gnus-server-agent-face, gnus-server-opened-face)
	(gnus-server-closed-face, gnus-server-denied-face)
	(gnus-server-offline-face):
	New backward-compatibility aliases for renamed faces.
	(gnus-server-agent-face, gnus-server-opened-face)
	(gnus-server-closed-face, gnus-server-denied-face)
	(gnus-server-offline-face): Use renamed gnus faces.

	* gnus-picon.el (gnus-picon-xbm, gnus-picon):
	Remove "-face" suffix from face names.
	(gnus-picon-xbm-face, gnus-picon-face):
	New backward-compatibility aliases for renamed faces.

	* gnus-cite.el (gnus-cite-attribution, gnus-cite-1, gnus-cite-2)
	(gnus-cite-3, gnus-cite-4, gnus-cite-5, gnus-cite-6)
	(gnus-cite-7, gnus-cite-8, gnus-cite-9, gnus-cite-10)
	(gnus-cite-11): Remove "-face" suffix from face names.
	(gnus-cite-attribution-face, gnus-cite-face-1, gnus-cite-face-2)
	(gnus-cite-face-3, gnus-cite-face-4, gnus-cite-face-5)
	(gnus-cite-face-6, gnus-cite-face-7, gnus-cite-face-8)
	(gnus-cite-face-9, gnus-cite-face-10, gnus-cite-face-11):
	New backward-compatibility aliases for renamed faces.
	(gnus-cite-attribution-face, gnus-cite-face-list)
	(gnus-article-boring-faces): Use renamed gnus faces.

	* gnus-art.el (gnus-signature, gnus-header-from)
	(gnus-header-subject, gnus-header-newsgroups, gnus-header-name)
	(gnus-header-content): Remove "-face" suffix from face names.
	(gnus-signature-face, gnus-header-from-face)
	(gnus-header-subject-face, gnus-header-newsgroups-face)
	(gnus-header-name-face, gnus-header-content-face):
	New backward-compatibility aliases for renamed faces.
	(gnus-signature-face, gnus-header-face-alist): Use renamed gnus faces.

	* gnus-sum.el (gnus-summary-selected-face)
	(gnus-summary-highlight): Use renamed gnus faces.
	* gnus-group.el (gnus-group-highlight): Likewise.

2005-06-14  Juanma Barranquero  <lekktu@gmail.com>

	* gnus-sieve.el (gnus-sieve-article-add-rule):
	* legacy-gnus-agent.el (gnus-agent-unlist-expire-days):
	* spam-stat.el (spam-stat-buffer-change-to-spam)
	(spam-stat-buffer-change-to-non-spam): Follow error conventions.

	* message.el (message-is-yours-p):
	* gnus-sum.el (gnus-auto-select-subject): Fix quoting in docstring.

2005-06-14  Katsumi Yamaoka  <yamaoka@jpl.org>

	* mm-view.el (mm-inline-text): Withdraw the last change.

2005-06-09  Katsumi Yamaoka  <yamaoka@jpl.org>

	* mm-view.el (mm-inline-text): Turn off adaptive-fill-mode while
	executing enriched-decode.

2005-06-07  Katsumi Yamaoka  <yamaoka@jpl.org>

	* mm-util.el (mm-find-buffer-file-coding-system): Don't examine
	charset of tar files.

2005-06-04  Luc Teirlinck  <teirllm@auburn.edu>

	* gnus-art.el (article-update-date-lapsed): Use `save-match-data'.

2005-06-04  Lute Kamstra  <lute@gnu.org>

	* nnfolder.el (nnfolder-read-folder): Make sure that undo
	information is never recorded.

2005-06-03  Stefan Monnier  <monnier@iro.umontreal.ca>

	* gnus-art.el (gnus-emphasis-alist): Disable the strikethru thingy.

2005-06-02  Katsumi Yamaoka  <yamaoka@jpl.org>

	* pop3.el (pop3-apop): Run md5 in the binary mode.

	* starttls.el (starttls-set-process-query-on-exit-flag):
	Use eval-and-compile.

2005-05-31  Simon Josefsson  <jas@extundo.com>

	* smime.el (smime-replace-in-string): Define.
	(smime-cert-by-ldap-1): Use it.

2005-05-31  Katsumi Yamaoka  <yamaoka@jpl.org>

	* gnus-art.el (article-display-x-face): Replace
	process-kill-without-query by gnus-set-process-query-on-exit-flag.

	* gnus-util.el (gnus-set-process-query-on-exit-flag): Alias to
	set-process-query-on-exit-flag or process-kill-without-query.

	* html2text.el (html2text-fix-paragraphs): Use `while - re-search'
	loop instead of replace-regexp.

	* imap.el (imap-ssl-open): Use set-process-query-on-exit-flag
	instead of process-kill-without-query if it is available.

	* mm-util.el (mm-insert-file-contents): Bind find-file-hook
	instead of find-file-hooks if it is available.

	* mml1991.el: Bind pgg-default-user-id when compiling.

	* mml2015.el: Bind pgg-default-user-id when compiling.

	* nndraft.el (nndraft-request-associate-buffer):
	Use write-contents-functions instead of write-contents-hooks if it is
	available.

	* nnheader.el (nnheader-find-file-noselect): Bind find-file-hook
	instead of find-file-hooks if it is available.

	* nntp.el (nntp-open-connection): Replace
	process-kill-without-query by gnus-set-process-query-on-exit-flag.
	(nntp-open-ssl-stream): Ditto.
	(nntp-open-tls-stream): Ditto.

	* starttls.el (starttls-set-process-query-on-exit-flag): Alias to
	set-process-query-on-exit-flag or process-kill-without-query.
	(starttls-open-stream-gnutls): Use it instead of
	process-kill-without-query.
	(starttls-open-stream): Ditto.

2005-05-31  Ulf Stegemann  <ulf@zeitform.de>  (tiny change)

	* smime.el (smime-cert-by-ldap-1): Don't use
	replace-regexp-in-string.

2005-05-31  Arne Jørgensen  <arne@arnested.dk>

	* smime-ldap.el (smime-ldap-search): Add compatibility for XEmacs.

	* smime.el (smime-cert-by-ldap-1): Handle certificates distributed
	in PEM format.  Adjust to the XEmacs compability.

2005-05-30  Reiner Steib  <Reiner.Steib@gmx.de>

	* encrypt.el (encrypt-xor-process-buffer): Replace `string-to-int'
	by `string-to-number'.
	* gnus-agent.el (gnus-agent-regenerate-group)
	(gnus-agent-fetch-articles): Ditto.
	* gnus-art.el (gnus-button-fetch-group): Ditto.
	* gnus-cache.el (gnus-cache-generate-active)
	(gnus-cache-articles-in-group): Ditto.
	* gnus-group.el (gnus-group-set-current-level)
	(gnus-group-insert-group-line): Ditto.
	* gnus-score.el (gnus-score-set-expunge-below)
	(gnus-score-set-mark-below, gnus-summary-score-effect)
	(gnus-summary-score-entry): Ditto.
	* gnus-soup.el (gnus-soup-send-packet, gnus-soup-parse-areas)
	(gnus-soup-pack): Ditto.
	* gnus-spec.el (gnus-xmas-format): Ditto.
	* gnus-start.el (gnus-newsrc-to-gnus-format): Ditto.
	* gnus-sum.el (gnus-create-xref-hashtb): Ditto.
	* gnus-uu.el (gnus-uu-expand-numbers): Ditto.
	* nnbabyl.el (nnbabyl-article-group-number): Ditto.
	* nndb.el (nndb-get-remote-expire-response): Ditto.
	* nndiary.el (nndiary-parse-schedule-value)
	(nndiary-string-to-number, nndiary-request-replace-article)
	(nndiary-request-article): Ditto.
	* nndoc.el (nndoc-rnews-body-end, nndoc-mbox-body-end): Ditto.
	* nndraft.el (nndraft-articles, nndraft-request-group): Ditto.
	* nneething.el (nneething-make-head): Ditto.
	* nnfolder.el (nnfolder-request-article)
	(nnfolder-retrieve-headers): Ditto.
	* nnheader.el (nnheader-file-to-number): Ditto.
	* nnkiboze.el (nnkiboze-request-article): Ditto.
	* nnmail.el (nnmail-process-unix-mail-format)
	(nnmail-process-babyl-mail-format): Ditto.
	* nnmbox.el (nnmbox-read-mbox, nnmbox-article-group-number): Ditto.
	* nnmh.el (nnmh-update-gnus-unreads, nnmh-active-number)
	(nnmh-request-create-group, nnmh-request-list-1)
	(nnmh-request-group, nnmh-request-article): Ditto.
	* nnml.el (nnml-request-replace-article, nnml-request-article): Ditto.
	* nnrss.el (nnrss-find-rss-via-syndic8): Ditto.
	* nnsoup.el (nnsoup-make-active): Ditto.
	* nnspool.el (nnspool-find-id, nnspool-request-group): Ditto.
	* nntp.el (nntp-find-group-and-number)
	(nntp-retrieve-headers-with-xover): Ditto.
	* pgg-gpg.el (pgg-gpg-snarf-keys-region): Ditto.
	* pgg-parse.el (pgg-read-body, pgg-read-bytes)
	(pgg-format-key-identifier): Ditto.
	* pop3.el (pop3-last, pop3-stat): Ditto.
	* qp.el (quoted-printable-decode-region): Ditto.

	* spam-report.el (spam-report-url-ping-mm-url): Use format instead
	of concat.

2005-05-30  Katsumi Yamaoka  <yamaoka@jpl.org>

	* gnus-agent.el (gnus-category-mode): Use gnus-run-mode-hooks.

	* gnus-art.el (gnus-article-mode): Use gnus-run-mode-hooks.

	* gnus-cus.el (gnus-custom-mode): Use gnus-run-mode-hooks.

	* gnus-eform.el (gnus-edit-form-mode): Use gnus-run-mode-hooks.

	* gnus-group.el (gnus-group-mode): Use gnus-run-mode-hooks.

	* gnus-kill.el (gnus-kill-file-mode): Use gnus-run-mode-hooks.

	* gnus-salt.el (gnus-tree-mode): Use gnus-run-mode-hooks.
	(gnus-carpal-mode): Ditto.

	* gnus-srvr.el (gnus-server-mode): Use gnus-run-mode-hooks.
	(gnus-browse-mode): Ditto.

	* gnus-sum.el (gnus-summary-mode): Use gnus-run-mode-hooks.

	* gnus-util.el (gnus-run-mode-hooks): Save current buffer.

2005-05-29  Richard M. Stallman  <rms@gnu.org>

	* gnus-cite.el (gnus-cite-add-face): Set overlay's evaporate property.

2005-05-27  Katsumi Yamaoka  <yamaoka@jpl.org>

	* gnus-util.el (gnus-run-mode-hooks): New function.

	* score-mode.el (gnus-score-mode): Use gnus-run-mode-hooks.

2005-05-26  Luc Teirlinck  <teirllm@auburn.edu>

	* gnus-agent.el (gnus-agent-make-mode-line-string):
	Use mode-line-highlight as mouse-face.

2005-05-17  Katsumi Yamaoka  <yamaoka@jpl.org>

	* canlock.el (canlock): Change the parent group to news.

	* deuglify.el (gnus-outlook-deuglify): Add :group.

	* dig.el (dig): Add :group.

	* dns-mode.el (dns-mode): Add :group.

	* encrypt.el (encrypt): Add :group.

	* gnus-cite.el (gnus-cite-attribution-face): Add :group.
	(gnus-cite-face-1, gnus-cite-face-2, gnus-cite-face-3): Ditto.
	(gnus-cite-face-4, gnus-cite-face-5, gnus-cite-face-6): Ditto.
	(gnus-cite-face-7, gnus-cite-face-8, gnus-cite-face-9): Ditto.
	(gnus-cite-face-10, gnus-cite-face-11): Ditto.

	* gnus-diary.el (gnus-diary): Add :group.

	* gnus.el (gnus-group-news-1-face): Add :group.
	(gnus-group-news-1-empty-face): Ditto.
	(gnus-group-news-2-face, gnus-group-news-2-empty-face): Ditto.
	(gnus-group-news-3-face, gnus-group-news-3-empty-face): Ditto.
	(gnus-group-news-4-face, gnus-group-news-4-empty-face): Ditto.
	(gnus-group-news-5-face, gnus-group-news-5-empty-face): Ditto.
	(gnus-group-news-6-face, gnus-group-news-6-empty-face): Ditto.
	(gnus-group-news-low-face, gnus-group-news-low-empty-face): Ditto.
	(gnus-group-mail-1-face, gnus-group-mail-1-empty-face): Ditto.
	(gnus-group-mail-2-face, gnus-group-mail-2-empty-face): Ditto.
	(gnus-group-mail-3-face, gnus-group-mail-3-empty-face): Ditto.
	(gnus-group-mail-low-face, gnus-group-mail-low-empty-face): Ditto.
	(gnus-summary-selected-face, gnus-summary-cancelled-face): Ditto.
	(gnus-summary-high-ticked-face): Ditto.
	(gnus-summary-low-ticked-face): Ditto.
	(gnus-summary-normal-ticked-face): Ditto.
	(gnus-summary-high-ancient-face): Ditto.
	(gnus-summary-low-ancient-face): Ditto.
	(gnus-summary-normal-ancient-face): Ditto.
	(gnus-summary-high-undownloaded-face): Ditto.
	(gnus-summary-low-undownloaded-face): Ditto.
	(gnus-summary-normal-undownloaded-face): Ditto.
	(gnus-summary-high-unread-face): Ditto.
	(gnus-summary-low-unread-face): Ditto.
	(gnus-summary-normal-unread-face): Ditto.
	(gnus-summary-high-read-face, gnus-summary-low-read-face): Ditto.
	(gnus-summary-normal-read-face, gnus-splash-face): Ditto.

	* hashcash.el (hashcash): New custom group.
	(hashcash-default-payment): Add :group.
	(hashcash-payment-alist): Ditto.
	(hashcash-default-accept-payment): Ditto.
	(hashcash-accept-resources): Ditto.
	(hashcash-path): Ditto.
	(hashcash-extra-generate-parameters): Ditto.
	(hashcash-double-spend-database): Ditto.
	(hashcash-in-news): Ditto.

	* message.el (message-minibuffer-local-map): Add :group.

	* netrc.el (netrc): Add :group.

	* sieve-manage.el (sieve-manage-log): Add :group.
	(sieve-manage-default-user): Diito.
	(sieve-manage-server-eol, sieve-manage-client-eol): Ditto.
	(sieve-manage-streams, sieve-manage-stream-alist): Ditto.
	(sieve-manage-authenticators): Ditto.
	(sieve-manage-authenticator-alist): Ditto.
	(sieve-manage-default-port): Ditto.

	* sieve-mode.el (sieve-control-commands-face): Add :group.
	(sieve-action-commands-face): Ditto.
	(sieve-test-commands-face): Ditto.
	(sieve-tagged-arguments-face): Ditto.

	* smime.el (smime): Add :group.

	* spam-report.el (spam-report): Add :group.

	* spam.el (spam, spam-face): Add :group.

2005-05-16  Lars Magne Ingebrigtsen  <larsi@gnus.org>

	* nntp.el (nntp-next-result-arrived-p): Some news servers may
	return \n.\n.\n at the end of articles.  Protect against that.
	(nntp-with-open-group): Allow debugging.

	* nnheader.el (mail-header-set-extra): Make into a function
	because I just could't understand how to quote the list properly.

	* dns.el (query-dns-cached): New function.

2005-05-26  Lute Kamstra  <lute@gnu.org>

	* score-mode.el (gnus-score-mode): Use run-mode-hooks.

2005-05-16  Katsumi Yamaoka  <yamaoka@jpl.org>

	* gnus-art.el: Don't autoload mail-extract-address-components.

	* gnus.el: Remove duplicated autoload for message-y-or-n-p; use
	eval-and-compile to evaluate it.

	* hashcash.el: Don't autoload executable-find.

	* nndb.el: Don't declare the nndb back end two or more times; don't
	autoload news-reply-mode, news-setup, cancel-timer and telnet.

	* nntp.el: Autoload format-spec instead of format; use
	eval-and-compile to evaluate autoload forms.

2005-05-09  Georg C. F. Greve  <greve@gnu.org>  (tiny change)

	* pgg-gpg.el (pgg-gpg-possibly-cache-passphrase): Fix PIN caching.

2005-05-01  Lars Magne Ingebrigtsen  <larsi@gnus.org>

	* gnus.el (gnus-version-number): Bump version.

2005-05-01  Lars Magne Ingebrigtsen  <lars@ingebrigtsen.no>

	* gnus.el: No Gnus v0.3 is released.

2005-04-28  Katsumi Yamaoka  <yamaoka@jpl.org>

	* gnus-art.el (gnus-article-edit-part): Disable undo.

2005-04-25  Katsumi Yamaoka  <yamaoka@jpl.org>

	* gnus-art.el (article-date-ut): Don't delete X-Sent header when
	gnus-article-date-lapsed-new-header is t if date timer is active;
	skip headers in which the original date value is empty.
	(gnus-article-save-original-date): Redefine it as a macro.
	(gnus-display-mime): Use it.

2005-04-22  Katsumi Yamaoka  <yamaoka@jpl.org>

	* gnus-art.el (article-date-ut): Support converting date in
	forwarded parts as well.
	(gnus-article-save-original-date): New function.
	(gnus-display-mime): Use it.

2005-04-22  David Hansen  <david.hansen@physik.fu-berlin.de>

	* nnrss.el (nnrss-check-group, nnrss-request-article): Support the
	enclosure element of <item>.

2005-04-21  Reiner Steib  <Reiner.Steib@gmx.de>

	* message.el (message-kill-buffer-query): Renamed from
	`message-kill-buffer-query-if-modified'.  Added :version.

2005-04-19  Katsumi Yamaoka  <yamaoka@jpl.org>

	* mml.el (mml-preview): Bind gnus-message-buffer while setting the
	window layout.

2005-04-18  Katsumi Yamaoka  <yamaoka@jpl.org>

	* mml.el: Autoload dnd when compiling.

2005-04-18  Reiner Steib  <Reiner.Steib@gmx.de>

	* mml.el (mml-mode, mml-dnd-attach-file): Use dnd-* instead of
	x-dnd-*.

2005-04-18  Katsumi Yamaoka  <yamaoka@jpl.org>

	* qp.el (quoted-printable-encode-region): Save excursion.

2005-04-14  Teodor Zlatanov  <tzz@lifelogs.com>

	* message.el (message-kill-buffer-query-if-modified): Add new variable
	so the user can kill a modified message buffer quickly.
	(message-kill-buffer): Use it.

2005-04-13  Katsumi Yamaoka  <yamaoka@jpl.org>

	* gnus-art.el (gnus-mime-inline-part): Use mm-string-to-multibyte.
	* qp.el (quoted-printable-encode-region): Use mm-string-to-multibyte.

2005-04-12  Katsumi Yamaoka  <yamaoka@jpl.org>

	* nnrss.el (nnrss-node-text): Replace CRLFs (which might be
	contained in text because xml.el decodes entities) with LFs.

2005-04-11  Lute Kamstra  <lute@gnu.org>

	* nnimap.el (nnimap-date-days-ago): Handle byte-compiler warnings
	differently.

2005-04-10  Stefan Monnier  <monnier@iro.umontreal.ca>

	* mm-util.el (mm-detect-coding-region): Typo.

2005-04-11  Katsumi Yamaoka  <yamaoka@jpl.org>

	* gnus-art.el (gnus-article-read-summary-keys): Fix misplaced parens.

2005-04-06  Deepak Goel  <deego@gnufans.org>

	* spam-stat.el (spam-stat-score-buffer): Add a call to a
	user-function allow user modifications of the scores.
	(spam-stat-score-buffer-user): New function, to allow
	user-computed modifications to the score.
	(spam-stat-score-buffer-user-functions): List of additional
	scoring functions.
	(spam-stat-error-holder): Global temporary error holder.
	(spam-stat-split-fancy): Use the new `spam-stat-error-holder'
	variable.

2005-04-06  Teodor Zlatanov  <tzz@lifelogs.com>

	* gnus-registry.el (gnus-registry-clean-empty-function)
	(gnus-registry-trim, gnus-registry-fetch-groups)
	(gnus-registry-delete-group): Groups that match
	`gnus-registry-ignored-groups' are removed from the registry
	entries, not just ignored for splitting.  This helps clean up the
	registry.  Also, `gnus-registry-fetch-groups' is a convenient way
	to get all the groups a message ID is in.

	* spam-stat.el (spam-stat-split-fancy-spam-threshold)
	(spam-stat-split-fancy): Change "threshhold" to "threshold"
	(spam-stat-score-buffer-user-functions): Add :number custom type.

2005-04-06  Katsumi Yamaoka  <yamaoka@jpl.org>

	* mm-util.el (mm-coding-system-p): Don't return binary for the nil
	argument in XEmacs.

	* nnrss.el (nnrss-compatible-encoding-alist): New variable.
	(nnrss-request-group): Decode group name first.
	(nnrss-request-article): Make a text/plain article if mml-to-mime
	failed.
	(nnrss-get-encoding): Return a compatible encoding according to
	nnrss-compatible-encoding-alist.
	(nnrss-find-el): Use consp instead of listp.
	(nnrss-opml-export, nnrss-order-hrefs, nnrss-find-el): Use dolist.

2005-04-06  Katsumi Yamaoka  <yamaoka@jpl.org>

	* time-date.el (time-to-seconds): Don't use the #xhhhh syntax
	which Emacs 20 doesn't support.
	(seconds-to-time, days-to-time, time-subtract, time-add): Ditto.

2005-04-04  Reiner Steib  <Reiner.Steib@gmx.de>

	* nnimap.el (nnimap-date-days-ago): Add defvars in order to
	silence the byte compiler inside the defun.

	* gnus-demon.el (parse-time-string): Add autoload.

	* gnus-delay.el (parse-time-string): Add autoload.

	* gnus-art.el (parse-time-string): Add autoload.

	* nnultimate.el (parse-time): Require for `parse-time-string'.

2005-03-31  Reiner Steib  <Reiner.Steib@gmx.de>

	* gnus-art.el (gnus-copy-article-ignored-headers): Update :version.

	* gnus-score.el (gnus-adaptive-pretty-print): Ditto.

	* smime.el (smime-ldap-host-list): Add :version.

2005-03-21  Reiner Steib  <Reiner.Steib@gmx.de>

	* gnus-srvr.el (gnus-browse-select-group): Add NUMBER argument and
	pass it to `gnus-browse-read-group'.
	(gnus-browse-read-group): Add NUMBER argument and pass it to
	`gnus-group-read-ephemeral-group'.

	* gnus-group.el (gnus-group-read-ephemeral-group): Add NUMBER
	argument and pass it to `gnus-group-read-group'.

2005-03-19  Aidan Kehoe  <kehoea@parhasard.net>

	* mm-util.el (mm-xemacs-find-mime-charset): Only call
	mm-xemacs-find-mime-charset-1 if we have the mule feature
	available at runtime.

2005-03-25  Werner Lemberg  <wl@gnu.org>

	* nnmaildir.el: Replace `illegal' with `invalid'.

2005-03-22  Stefan Monnier  <monnier@iro.umontreal.ca>

	* gnus-start.el (gnus-display-time-event-handler):
	Check display-time-timer at runtime rather than only at load time
	in case display-time-mode is turned off in the mean time.

2005-03-16  Reiner Steib  <Reiner.Steib@gmx.de>

	* nnimap.el (nnimap-open-connection): Print which authinfo file is
	used.

	* nneething.el (nneething-map-file-directory): Derive from
	`gnus-directory'.

	* gnus-art.el (gnus-header-button-alist): Use `gnus-msg-mail' for
	the To/Cc button.

2005-03-15  Reiner Steib  <Reiner.Steib@gmx.de>

	* nnmaildir.el (nnmaildir-request-accept-article):
	Use `nnheader-cancel-timer' for compatibility with current XEmacs.

2005-03-13  Andrey Slusar  <anrays@gmail.com>  (tiny change)

	* gnus-async.el: Require timer-funcs at compile time when in
	XEmacs for `run-with-idle-timer'.

2005-03-13  Andrey Slusar  <anrays@gmail.com>  (tiny change)

	* gnus.el: Don't try and mark `gnus-agent-save-groups' as an
	autoloaded function.

2005-03-10  Stefan Monnier  <monnier@iro.umontreal.ca>

	* nnimap.el (nnimap-retrieve-headers-from-server): Fix last change.

2005-03-10  Arne Jørgensen  <arne@arnested.dk>  (tiny change)

	* nnimap.el (nnimap-retrieve-headers-from-server): Fix off-by-one flaw.

2005-03-09  Lars Magne Ingebrigtsen  <larsi@gnus.org>

	* gnus-msg.el (gnus-confirm-mail-reply-to-news): Add
	gnus-expert-user to default.

2005-03-08  Juergen Kreileder  <jk@blackdown.de>  (tiny change)

	* nnimap.el (nnimap-open-server): Ditto.

	* imap.el (imap-authenticate): Fix typo.

2005-03-08  Bjorn Solberg  <bjorn_ding@hekneby.org>  (tiny change)

	* nnimap.el (nnimap-retrieve-headers-from-server): Sort NOV
	buffer (since IMAP server might return FETCH response out of
	order, and the nntp buffer must be sorted).

2005-03-06  Kevin Greiner  <kevin.greiner@compsol.cc>

	* gnus-start.el (gnus-convert-old-newsrc): Fixed numeric
	comparison on string.

	* gnus-agent.el (gnus-agent-long-article, gnus-agent-short-article)
	(gnus-agent-score): Renamed category keywords to match gnus-cus.
	(gnus-agent-summary-fetch-series): Modified to protect against
	gnus-agent-summary-fetch-group clearing processable flags.
	(gnus-agent-synchronize-group-flags): Update live group buffer as
	synchronization may occur due to the user toggle the plugged
	status.
	(gnus-agent-fetch-group-1): Clear downloadable flag when article
	successfully downloaded.
	(gnus-agent-expire-group-1): Avoid using markers when the overview
	is in ascending order; greatly improves performance.
	(gnus-agent-regenerate-group): Use
	gnus-agent-synchronize-group-flags to reset read status in both
	gnus and server.
	(gnus-agent-update-files-total-fetched-for): Fixed initial size.

2005-03-04  Reiner Steib  <Reiner.Steib@gmx.de>

	* message.el: Don't autoload former message-utils variables.
	(message-strip-subject-trailing-was): Change doc string.

	* nnweb.el: Fixes for `gnus-group-make-web-group'.
	(nnweb-type-definition): Don't add "hl=en" in `address'.  Add `base'.
	(nnweb-google-search): Add "hl=en" here.
	(nnweb-google-parse-1, nnweb-google-create-mapping):
	Don't hardcode URL.

2005-03-03  Reiner Steib  <Reiner.Steib@gmx.de>

	* message.el (message-get-reply-headers, message-followup):
	Mention related variables `message-use-followup-to' and
	`message-use-mail-followup-to', in the information buffer.

	* nnweb.el (nnweb-type-definition): Use groups.google.de instead
	of broken groups(-beta).google.com.

2005-03-03  Teodor Zlatanov  <tzz@lifelogs.com>

	* gnus-sum.el (gnus-summary-move-article): Pass move-is-internal
	parameter to invoked gnus-request-move-article; remove the
	redundant gnus-sum-hint-move-is-internal variable; apply the marks
	all at once instead of once per article.
	(gnus-summary-remove-process-mark): Accept a list of articles as
	well as a single article for processing.

	* gnus-int.el (gnus-request-move-article): Add move-is-internal
	parameter.

	* nnml.el (nnml-request-move-article): Add move-is-internal parameter.

	* nnmh.el (nnmh-request-move-article): Add move-is-internal parameter.

	* nnmbox.el (nnmbox-request-move-article): Add move-is-internal
	parameter.

	* nnmaildir.el (nnmaildir-request-move-article): Add move-is-internal
	parameter.

	* nnimap.el (nnimap-request-move-article): Add move-is-internal
	parameter and remove the gnus-sum-hint-move-is-internal variable.

	* nnfolder.el (nnfolder-request-move-article): Add move-is-internal
	parameter.

	* nndraft.el (nndraft-request-move-article): Add move-is-internal
	parameter.

	* nndiary.el (nndiary-request-move-article): Add move-is-internal
	parameter.

	* nndb.el (nndb-request-move-article): Add move-is-internal parameter.

	* nnbabyl.el (nnbabyl-request-move-article): Add move-is-internal
	parameter.

	* nnagent.el (nnagent-request-move-article): Add move-is-internal
	parameter.

2005-03-01  Stefan Monnier  <monnier@iro.umontreal.ca>

	* gnus-sum.el (gnus-summary-exit): Undo last change and fix it in
	a more conservative way.

2005-02-26  Stefan Monnier  <monnier@iro.umontreal.ca>

	* gnus-sum.el (gnus-summary-exit): Move point after displaying the
	buffer, so it moves the window's cursor.

2005-02-26  Arne Jørgensen  <arne@arnested.dk>

	* mm-decode.el (mm-dissect-buffer): Pass the from field on to
	`mm-dissect-multipart' and receive the from field as an (optional)
	argument from `mm-dissect-multipart'.
	(mm-dissect-multipart): Receive the from field as an argument and
	pass it on when we call `mm-dissect-buffer' on MIME parts.
	Fixes verification/decryption of signed/encrypted MIME parts.

2005-02-25  Teodor Zlatanov  <tzz@lifelogs.com>

	* gnus-sum.el (gnus-summary-move-article): Set
	gnus-sum-hint-move-is-internal for gnus-request-move-article and
	whatever it calls (right now, only nnimap-request-move article
	respects it).

	* nnimap.el (nnimap-request-move-article): When
	gnus-sum-hint-move-is-internal is set, don't do the extra
	nnimap-request-article.

2005-02-24  Reiner Steib  <Reiner.Steib@gmx.de>

	* nnheader.el (nnheader-find-file-noselect): Add doc string.

	* nnfolder.el (nnfolder-read-folder): Use RAWFILE for
	`nnheader-find-file-noselect' to avoid `large-file-warning-threshold'.

	* gnus-sum.el (gnus-summary-caesar-message):
	Apply `gnus-treat-article' after rotation.

	* gnus-group.el (gnus-group-clear-data): Mention process/prefix in
	doc string.

2005-02-22  Simon Josefsson  <jas@extundo.com>

	* encrypt.el (encrypt-password-cache-expiry): Remove (use
	`password-cache-expiry' instead).  Reported by Arne Jørgensen
	<arne@arnested.dk>.
	(encrypt): Add password-cache and password-cache-expiry as group
	members.

2005-02-22  Arne Jørgensen  <arne@arnested.dk>

	* smime.el (smime-ldap-host-list): Doc fix.
	(smime-ask-passphrase): Use `password-read-and-add' to read (and
	cache) password.
	(smime-sign-region): Use it.
	(smime-decrypt-region): Use it.
	(smime-sign-buffer): Signal an error if `smime-sign-region' fails.
	(smime-encrypt-buffer): Signal an error if `smime-encrypt-region'
	fails.
	(smime-cert-by-ldap-1): Use `base64-encode-string' to convert
	certificate from DER to PEM format rather than calling openssl.

	* mml-smime.el (mml-smime-encrypt-query): Remove obsolete comment.

	* mml-sec.el (mml-secure-message): Insert keyfile/certfile tags
	for signing/encryption.

	* mml.el (mml-parse-1): Use them.

2005-02-21  Arne Jørgensen  <arne@arnested.dk>

	* nnrss.el (nnrss-verbose): Removed.
	(nnrss-request-group): Use `nnheader-message' instead.

2005-02-19  Mark Plaksin  <happy@usg.edu>  (tiny change)

	* nnrss.el (nnrss-verbose): New variable.
	(nnrss-request-group): Make it say nnrss is requesting a group.

2005-02-21  Reiner Steib  <Reiner.Steib@gmx.de>

	* gnus-art.el (gnus-parse-news-url, gnus-button-handle-news):
	Handle news URL with given port correctly.

2005-02-19  Katsumi Yamaoka  <yamaoka@jpl.org>

	* gnus-msg.el (gnus-copy-article-buffer): Quote decoded words
	containing special characters.

	* gnus-sum.el (gnus-summary-edit-article): Ditto.

	* mml.el (mime-to-mml): Ditto.

	* rfc2047.el (rfc2047-encode-parameter): Use ietf-drums-tspecials.
	(rfc2047-quote-decoded-words-containing-tspecials): New variable.
	(rfc2047-decode-region): Quote decoded words containing special
	characters when rfc2047-quote-decoded-words-containing-tspecials
	is non-nil.

2005-02-16  Teodor Zlatanov  <tzz@lifelogs.com>

	* gnus-registry.el (gnus-registry-delete-group): Add minor bug fix.

	* gnus.el (gnus-install-group-spam-parameters): Add minor doc fix.

2005-02-15  Simon Josefsson  <jas@extundo.com>

	* nnimap.el (nnimap-debug): Doc fix.

	* imap.el (imap-debug): Doc fix.

2005-02-15  Katsumi Yamaoka  <yamaoka@jpl.org>

	* gnus-art.el: Avoid "Recursive load suspected" error in Emacs 21.1.

2005-02-14  Teodor Zlatanov  <tzz@lifelogs.com>

	* gnus.el (spam-contents): Improve docs for spam-contents
	parameter in its variable incarnation.

2005-02-14  Simon Josefsson  <jas@extundo.com>

	* smime-ldap.el: Use require instead of load-library for ldap.
	(smime-ldap-search): Indent.
	(smime-ldap-search-internal): Shorten line.

	* smime.el (smime-cert-by-dns): Add doc-string.
	(smime-cert-by-ldap-1): Indent.

	* mml-smime.el (mml-smime-get-ldap-cert): Renamed from
	mml-smime-get-dns-ldap.
	(mml-smime-encrypt-query): Use new function.  Default to ldap.

2005-02-14  Arne Jørgensen  <arne@arnested.dk>

	* smime.el: Require smime-ldap.
	(smime-ldap-host-list): New variable.
	(smime-cert-by-ldap, smime-cert-by-ldap-1): New functions.

	* mml-smime.el (mml-smime-encrypt-query): New function.
	(mml-smime-encrypt-query): Use it.

	* smime-ldap.el: New file.

2005-02-13  Katsumi Yamaoka  <yamaoka@jpl.org>

	* gnus-agent.el: Remove garbage made while merging the Emacs trunk.

2005-02-14  Reiner Steib  <Reiner.Steib@gmx.de>

	* gnus-group.el (gnus-group-make-doc-group): Mention prefix
	argument in doc string.  Make query for type more clear.

2005-02-13  Reiner Steib  <Reiner.Steib@gmx.de>

	* gnus.el (gnus-group-startup-message): Search for gnus images in
	etc/images/gnus.
	* mm-util.el (mm-image-load-path): Likewise.
	* smiley.el (smiley-data-directory): Search for smilies in
	etc/images/smilies.

2005-02-09  Kim F. Storm  <storm@cua.dk>

	Change Emacs release version from 21.4 to 22.1 throughout.
	Change Emacs development version from 21.3.50 to 22.0.50.

2005-02-12  Katsumi Yamaoka  <yamaoka@jpl.org>

	* gnus-art.el (gnus-mime-copy-part): Don't decode compressed parts.

	* mm-util.el (mm-coding-system-to-mime-charset): Make it work with
	non-Mule XEmacs as well.
	(mm-decompress-buffer): Signal an error intentionally if it does
	not decompress compressed data because auto-compression-mode is
	disabled.

2005-02-11  Teodor Zlatanov  <tzz@lifelogs.com>

	* gnus-registry.el (gnus-registry-delete-group): Fix bug: leaves
	an ID in the registry even if it has no groups.

2005-02-10  Katsumi Yamaoka  <yamaoka@jpl.org>

	* gnus-art.el (gnus-mime-jka-compr-maybe-uncompress): Remove;
	merge it into mm-decompress-buffer.
	(gnus-mime-copy-part): Use the MIME part charset, the value which
	a user specified or gnus-newsgroup-charset for decoding, like
	gnus-mime-inline-part does; set buffer-file-coding-system to tell
	save-buffer what was used.  Suggested by Kevin Ryde
	<user42@zip.com.au>.
	(gnus-mime-inline-part): Allow the name parameter as well as the
	filename parameter; force decompressing of compressed data; always
	display contents being not decoded as unibyte.

	* mm-view.el (mm-display-inline-fontify): Allow the name parameter
	as well as the filename parameter.

	* mm-util.el (mm-decompress-buffer): Merge
	gnus-mime-jka-compr-maybe-uncompress.
	(mm-find-buffer-file-coding-system): Doc fix; force decompressing
	of compressed data.

2005-02-08  Simon Josefsson  <jas@extundo.com>

	* imap.el (imap-log): Doc fix.

2005-02-07  Katsumi Yamaoka  <yamaoka@jpl.org>

	* gnus-art.el (gnus-mime-inline-part): Decode parts according to
	the coding cookies; decompress compressed parts.

	* mml.el (mml-generate-mime-1): Add the charset parameter according
	to the value which a user specified manually or the coding cookie.

	* mm-util.el (mm-string-to-multibyte): New function.
	(mm-detect-mime-charset-region): Work with Emacs 22 as well.
	(mm-coding-system-to-mime-charset): New function.
	(mm-decompress-buffer): New function.
	(mm-find-buffer-file-coding-system): New function.

	* mm-view.el (mm-insert-inline): Make sure a part ends with a newline.
	(mm-display-inline-fontify): Rewrite for decoding and decompressing
	parts.

2005-02-07  TSUCHIYA Masatoshi  <tsuchiya@namazu.org>

	* mm-view.el (mm-display-inline-fontify): Decode a part according
	to the charset parameter.

2005-02-03  Katsumi Yamaoka  <yamaoka@jpl.org>

	* gnus-art.el (gnus-mime-inline-part): Show the raw contents if a
	prefix arg is neither nil nor a number, as info specifies.

2005-02-02  Katsumi Yamaoka  <yamaoka@jpl.org>

	* nntp.el (nntp-marks-changed-p): Use time-less-p to compare the
	timestamps.

2005-02-02  Jari Aalto  <jari.aalto@cante.net>

	* gnus-sum.el (gnus-list-of-unread-articles): Improve active
	groups error checking and notify user.

2005-02-02  Jari Aalto  <jari.aalto@poboxes.com>

	* message.el (message-send-mail-function): Check existence of
	sendmail-program first before using default value
	`message-send-mail-with-sendmail'.  Otherwise use more generic
	`smtpmail-send-it'.

2005-02-01  Katsumi Yamaoka  <yamaoka@jpl.org>

	* nntp.el (nntp-request-update-info): Always return nil.

2005-01-30  Stefan Monnier  <monnier@iro.umontreal.ca>

	* gnus-art.el (gnus-article-mode): Turn off the "\ " non-break space.

2005-01-28  Stefan Monnier  <monnier@iro.umontreal.ca>

	* message.el (message-beginning-of-line): Change the behavior when
	invoked between BOL and : so that it first moves backward.

2005-01-28  Katsumi Yamaoka  <yamaoka@jpl.org>

	* gnus-art.el (gnus-article-setup-buffer): Kill and re-create the
	article buffer when editing of the article is discarded.
	(gnus-article-prepare): Revert.

2005-01-28  Katsumi Yamaoka  <yamaoka@jpl.org>

	* gnus-art.el (gnus-article-prepare):
	Remove message-strip-forbidden-properties from the local hook.

2005-01-27  Simon Josefsson  <jas@extundo.com>

	* password.el (password-cache-add): Only start one timer per key.
	Reported by Derek Atkins <warlord@MIT.EDU>.

2005-01-26  Steve Youngs  <steve@sxemacs.org>

	* run-at-time.el: Removed.  It is no longer needed as
	timer-funcs.el in the xemacs-base package has a working version of
	`run-at-time'.

	* password.el: Require timer-funcs instead of run-at-time in
	XEmacs.
	Remove `password-run-at-time' macro.
	(password-cache-add): Use `run-at-time' instead of
	`password-run-at-time'.

	* mail-source.el: Require timer-funcs instead of itimer in XEmacs
	for `run-with-idle-timer'.

	* gnus-demon.el: Require timer-funcs instead of itimer in XEmacs
	for `run-at-time'.

	* mm-url.el: Require timer-funcs at compile time when in XEmacs
	for `with-timeout'.

2005-01-24  Katsumi Yamaoka  <yamaoka@jpl.org>

	* mml.el (mml-generate-mime-1): Convert string into unibyte when
	inserting " *mml*" buffer's contents into a unibyte temp buffer.

2005-01-24  Harald Meland  <harald.meland@usit.uio.no>  (tiny change)

	* mail-source.el (mail-source-fetch-imap): Search for ^From case
	sensitively.

2005-01-21  Derek Atkins  <warlord@MIT.EDU>  (tiny change)

	* pgg-pgp.el (pgg-pgp-decrypt-region): Use passphrase cache.

2005-01-20  Katsumi Yamaoka  <yamaoka@jpl.org>

	* mm-decode.el (mm-insert-part): Switch the multibyteness of data
	which will be inserted according to the multibyteness of a buffer
	rather than the type of contents.  Suggested by ARISAWA Akihiro
	<ari@mbf.ocn.ne.jp>.

	* nnrss.el (nnrss-find-el): Check carefully whether there's a list
	of string which old xml.el may return rather than a string.

2005-01-17  Katsumi Yamaoka  <yamaoka@jpl.org>

	* gnus-sum.el (gnus-summary-idna-message): Silence byte compiler.

2005-01-16  Simon Josefsson  <jas@extundo.com>

	* gnus-sum.el (gnus-summary-idna-message): Fail gracefully if
	idn/idna.el isn't available.
	(gnus-summary-idna-message): Doc fix.  Suggested by Michael Cook
	<michael@waxrat.com>.

	* hashcash.el: Remove non-FSF copyright header.

	* hashcash.el (hashcash-extra-generate-parameters): New variable.
	(hashcash-generate-payment): Use it.
	(hashcash-generate-payment-async): Use it.

2005-01-15  Simon Josefsson  <jas@extundo.com>

	* message.el (message-idna-to-ascii-rhs): Decode Reply-To too.
	Suggested by Raymond Scholz <ray-2005@zonix.de>.

	* gnus-sum.el (gnus-summary-wash-map): Bind "W i" to
	gnus-summary-idna-message.
	(gnus-summary-make-menu-bar): Add De-IDNA menu entry.
	(gnus-summary-idna-message): New function.

2005-01-13  Reiner Steib  <Reiner.Steib@gmx.de>

	* gnus-msg.el (gnus-confirm-mail-reply-to-news): Change default to
	gnus-novice-user.

2005-01-12  Katsumi Yamaoka  <yamaoka@jpl.org>

	* nnrss.el (nnrss-request-delete-group): Delete entries in
	nnrss-group-alist as well.
	(nnrss-save-server-data): Insert newline.

2005-01-10  Reiner Steib  <Reiner.Steib@gmx.de>

	* gnus.el (gnus-user-agent): Use list of symbols instead of
	symbols.  Display full version number for (S)XEmacs.  Optionally
	display (S)XEmacs codename.

	* gnus-util.el (gnus-emacs-version): Update for new
	`gnus-user-agent'.

	* gnus-msg.el (gnus-extended-version): Make it possible to omit
	Gnus version.

2005-01-05  Reiner Steib  <Reiner.Steib@gmx.de>

	* spam.el (spam-face): New face.  Don't use `gnus-splash-face'
	which is unreadable in some setups.

2005-01-06  Katsumi Yamaoka  <yamaoka@jpl.org>

	* gnus-spec.el (gnus-update-format-specifications): Flush the
	group format spec cache if it doesn't support decoded group names.

2005-01-03  Reiner Steib  <Reiner.Steib@gmx.de>

	* gnus-score.el (gnus-decay-scores, gnus-score-load-file):
	Allow to apply decay on score files matching a regexp.

2004-12-30  Katsumi Yamaoka  <yamaoka@jpl.org>

	* gnus-group.el (gnus-group-line-format-alist): Keep the forward
	compatibility in %g and %c.

2004-12-29  Katsumi Yamaoka  <yamaoka@jpl.org>

	* gnus-group.el (gnus-group-line-format-alist): Use decoded group
	name for only %g and %c.
	(gnus-group-insert-group-line): Bind gnus-tmp-decoded-group instead
	of gnus-tmp-group to decoded group name.
	(gnus-group-make-rss-group): Exclude `/'s from group names.

2004-12-28  Katsumi Yamaoka  <yamaoka@jpl.org>

	* nnrss.el (nnrss-get-encoding): Fix regexp.

2004-12-27  Simon Josefsson  <jas@extundo.com>

	* mm-bodies.el (mm-body-encoding): Don't permit 7-bit to be used when
	mm-use-ultra-safe-encoding is enabled (e.g., for PGP/MIME) and we have
	trailing white space.  Reported by Werner Koch <wk@gnupg.org>.

2004-12-17  Kim F. Storm  <storm@cua.dk>

	* gnus-group.el (gnus-group-mode-map): Map follow-link to mouse-face.

	* gnus-sum.el (gnus-summary-mode-map): Likewise.

2004-12-26  Tsuyoshi AKIHO  <akiho@kawachi.zaq.ne.jp>

	* gnus-sum.el (gnus-summary-walk-group-buffer): Decode group name.

2004-12-26  Katsumi Yamaoka  <yamaoka@jpl.org>

	* nnrss.el: Require rfc2047 and mml.
	(nnrss-file-coding-system): New variable.
	(nnrss-format-string): Redefine it as an inline function.
	(nnrss-decode-group-name): New function.
	(nnrss-string-as-multibyte): Remove.
	(nnrss-retrieve-headers): Decode group name; don't use
	nnrss-format-string.
	(nnrss-request-group): Decode group name.
	(nnrss-request-article): Decode group name; allow a Message-ID as
	well as an article number; don't use nnrss-format-string; encode a
	Message-ID string which may contain non-ASCII characters; use
	mml-to-mime to compose a MIME article.
	(nnrss-request-expire-articles): Decode group name.
	(nnrss-request-delete-group): Decode group name.
	(nnrss-fetch): Clarify error message.
	(nnrss-read-server-data): Use insert-file-contents instead of load;
	bind file-name-coding-system; use multibyte buffer.
	(nnrss-save-server-data): Bind coding-system-for-write to the
	value of nnrss-file-coding-system; bind file-name-coding-system;
	add coding cookie.
	(nnrss-read-group-data): Use insert-file-contents instead of load;
	bind file-name-coding-system; use multibyte buffer.
	(nnrss-save-group-data): Bind coding-system-for-write to the
	value of nnrss-file-coding-system; bind file-name-coding-system.
	(nnrss-decode-entities-string): Rename from n-d-e-unibyte-string;
	make it work with non-ASCII text.
	(nnrss-find-el): Make it work with old xml.el as well.

2004-12-26  Tsuyoshi AKIHO  <akiho@kawachi.zaq.ne.jp>

	* nnrss.el (nnrss-get-encoding): New function.
	(nnrss-fetch): Use unibyte buffer initially; bind
	coding-system-for-read while performing mm-url-insert; remove ^Ms;
	decode contents according to the encoding attribute.
	(nnrss-save-group-data): Add coding cookie.
	(nnrss-mime-encode-string): New function.
	(nnrss-check-group): Use it to encode subject and author.

2004-12-23  Teodor Zlatanov  <tzz@lifelogs.com>

	* spam.el (spam-check-BBDB): Don't get the symbol-value of an
	imaginary variable.

2004-12-22  Katsumi Yamaoka  <yamaoka@jpl.org>

	* gnus-spec.el (gnus-spec-tab): Make a Lisp form which works
	correctly even if there are wide characters.

2004-12-21  Teodor Zlatanov  <tzz@lifelogs.com>

	* spam.el (spam-check-BBDB): Fix the BBDB caching code to use
	downcased symbol names; make a new cache instead of reusing
	bbdb-hashtable.

2004-12-21  Katsumi Yamaoka  <yamaoka@jpl.org>

	* rfc2231.el (rfc2231-parse-string): Decode encoded value after
	concatenating segments rather than before concatenating them.
	Suggested by ARISAWA Akihiro <ari@mbf.ocn.ne.jp>.

	* message.el (message-get-reply-headers): Bind `extra'.

2004-12-21  Lars Magne Ingebrigtsen  <larsi@gnus.org>

	* message.el (message-extra-wide-headers): New variable.
	(message-get-reply-headers): Use it.

2004-12-20  Katsumi Yamaoka  <yamaoka@jpl.org>

	* gnus-agent.el (gnus-agent-group-path): Decode group name.
	(gnus-agent-group-pathname): Ditto.

	* gnus-cache.el (gnus-cache-file-name): Decode group name.

	* gnus-group.el (gnus-group-make-group): Decode group name.
	(gnus-group-make-rss-group): Register the group data after opening
	the nnrss group.

2004-12-17  Paul Jarc  <prj@po.cwru.edu>

	* nnmaildir.el (nnmaildir-request-expire-articles): Articles moved
	by expiry now get marked as read.

2004-12-17  Katsumi Yamaoka  <yamaoka@jpl.org>

	* mm-util.el (mm-xemacs-find-mime-charset): New macro.

2004-12-17  Aidan Kehoe  <kehoea@parhasard.net>

	* mm-util.el (mm-xemacs-find-mime-charset-1): New function used to
	unify Latin characters in XEmacs.
	(mm-find-mime-charset-region): Use it.

2004-12-17  Katsumi Yamaoka  <yamaoka@jpl.org>

	* gnus-util.el (gnus-delete-directory): New function.

	* gnus-agent.el (gnus-agent-delete-group): Use it.

	* gnus-cache.el (gnus-cache-delete-group): Use it.

2004-12-16  Katsumi Yamaoka  <yamaoka@jpl.org>

	* gnus-group.el (gnus-group-make-rss-group): Unify non-ASCII group
	names.

2004-12-16  Simon Josefsson  <jas@extundo.com>

	* hashcash.el (hashcash-payment-alist): Fix custom :type.

2004-12-15  Katsumi Yamaoka  <yamaoka@jpl.org>

	* mm-url.el (mm-url-predefined-programs): Add --silent arg to curl.

	* gnus-group.el (gnus-group-expire-articles-1): Decode group name.
	(gnus-group-set-current-level): Decode group name.

2004-12-15  Maciek Pasternacki  <maciekp@japhy.fnord.org>  (tiny change)

	* nnrss.el (nnrss-fetch): Signal an error if w3-parse-buffer also
	failed.

2004-12-14  Katsumi Yamaoka  <yamaoka@jpl.org>

	* gnus-group.el (gnus-group-delete-group): Decode group name.
	(gnus-group-make-rss-group): Encode group name.
	(gnus-group-catchup-current): Decode group name.
	(gnus-group-kill-group): Decode group name.

2004-12-08  Stefan Monnier  <monnier@iro.umontreal.ca>

	* gnus-art.el (gnus-narrow-to-page): Don't hardcode point-min.

2004-12-13  Katsumi Yamaoka  <yamaoka@jpl.org>

	* gnus-group.el (gnus-group-make-rss-group):
	Use gnus-group-make-group instead of gnus-group-unsubscribe-group.

	* gnus-start.el (gnus-setup-news): Honor user's setting to
	gnus-message-archive-method.  Suggested by Lute Kamstra
	<lute@gnu.org>.

2004-12-10  Arnaud Giersch  <arnaud.giersch@free.fr>  (tiny change)

	* gnus-sum.el (gnus-summary-exit-no-update): Don't clear the
	global counterparts of the buffer-local variables.

2004-11-16  Romain Francoise  <romain@orebokech.com>

	* gnus-sum.el (gnus-summary-exit): Don't clear the global
	counterparts of the buffer-local variables.

2004-11-25  Reiner Steib  <Reiner.Steib@gmx.de>

	* message.el (message-forbidden-properties): Fixed typo in doc
	string.

2004-11-25  Reiner Steib  <Reiner.Steib@gmx.de>

	* gnus-util.el (gnus-replace-in-string): Added doc string.

	* nnmail.el (nnmail-split-header-length-limit): Increase to 2048
	to avoid problems when splitting mails with many recipients.

2004-11-22  Stefan Monnier  <monnier@iro.umontreal.ca>

	* gnus-sum.el (gnus-summary-exit): Remove redundant and harmful
	pop-to-buffer, covered by the subsequent gnus-configure-windows.

2004-12-05  Nelson Ferreira  <nelson.ferreira@ieee.org>

	* spam-stat.el (spam-stat-save): Load the hashtable from disk only
	if there is no hashtable in memory or file modification time is
	newer than cached timestamp.

2004-12-03  Reiner Steib  <Reiner.Steib@gmx.de>

	* gnus-sum.el (gnus-summary-limit-to-recipient): Implement
	not-matching option.

2004-12-02  Reiner Steib  <Reiner.Steib@gmx.de>

	* gnus-sum.el (gnus-summary-limit-to-recipient): New function.
	Suggested David Mazieres in analogy to rmail-summary-by-recipients.
	(gnus-summary-limit-map, gnus-summary-make-menu-bar): Add it.
	(gnus-article-sort-by-recipient, gnus-summary-sort-by-recipient):
	New functions.  Suggested by Uwe Brauer <oub@mat.ucm.es>.
	(gnus-summary-mode-map, gnus-summary-make-menu-bar): Add it.

2004-12-02  Katsumi Yamaoka  <yamaoka@jpl.org>

	* message.el (message-forward-make-body-mml): Remove headers
	according to message-forward-ignored-headers if a message is decoded.

2004-12-02  Romain Francoise  <romain@orebokech.com>

	* message.el (message-forward-make-body-plain): Always remove
	headers according to message-forward-ignored-headers.

2004-12-01  Teodor Zlatanov  <tzz@lifelogs.com>

	* spam.el (spam-summary-prepare-exit): Remove the
	gnus-summary-limit pop for now, it has problems with ham marks for
	me.

2004-11-29  Teodor Zlatanov  <tzz@lifelogs.com>

	* spam.el (spam-summary-prepare-exit): Use gnus-summary-limit
	correctly.

2004-11-28  Carl Henrik Lunde  <chlunde+bugs+@ping.uio.no>  (tiny change)

	* format-spec.el (format-spec): Message the char.

2004-11-26  Teodor Zlatanov  <tzz@lifelogs.com>

	* gnus-art.el (gnus-split-methods): Reformat comments.

	* spam.el (spam-summary-prepare-exit): Remove article limits
	before exiting the summary buffer.

2004-11-26  Katsumi Yamaoka  <yamaoka@jpl.org>

	* nnrss.el (nnrss-string-as-multibyte): Redefine it as a macro in
	order to silence the byte compiler.

	* spam.el: Fix the way to silence the byte compiler, which
	complained about bbdb-buffer, bbdb-create-internal, bbdb-records,
	bbdb-search-simple, spam-BBDB-register-routine,
	spam-enter-ham-BBDB, spam-stat-buffer-change-to-non-spam,
	spam-stat-buffer-change-to-spam, spam-stat-buffer-is-non-spam,
	spam-stat-buffer-is-spam, spam-stat-load,
	spam-stat-register-ham-routine, spam-stat-register-spam-routine,
	spam-stat-save and spam-stat-split-fancy.

2004-11-26  Katsumi Yamaoka  <yamaoka@jpl.org>

	* canlock.el (canlock-password): Remove `:size 0' or `:size 1'
	which may confuse users.
	(canlock-password-for-verify): Ditto.

	* deuglify.el (gnus-outlook-deuglify-unwrap-stop-chars): Ditto.

	* gnus-art.el (gnus-emphasis-alist): Ditto.

	* gnus-registry.el (gnus-registry-max-entries): Ditto.

	* gnus-score.el (gnus-adaptive-word-length-limit): Ditto.

	* gnus-start.el (gnus-save-killed-list): Ditto.

	* gnus-sum.el (gnus-thread-hide-subtree): Ditto.
	(gnus-sum-thread-tree-root): Ditto.
	(gnus-sum-thread-tree-false-root): Ditto.
	(gnus-sum-thread-tree-single-indent): Ditto.

	* message.el (message-courtesy-message): Ditto.
	(message-archive-note): Ditto.
	(message-subscribed-address-file): Ditto.
	(message-user-fqdn): Ditto.

	* spam-report.el (spam-report-gmane-regex): Ditto.

	* spam.el (spam-blackhole-good-server-regex): Ditto.

2004-11-25  Katsumi Yamaoka  <yamaoka@jpl.org>

	* mml.el (mml-preview): Widen the message buffer before copying
	the contents to the preview buffer; sort headers before previewing.

	* message.el (message-hidden-headers): Fix the way to avoid a bug
	in the `repeat' widget in Emacs 21.3 or earlier.

2004-11-25  Katsumi Yamaoka  <yamaoka@jpl.org>

	* message.el (message-hidden-headers): Default to "^References:".
	Improve customization type.  Suggested by Reiner Steib
	<Reiner.Steib@gmx.de>.

2004-11-25  Romain Francoise  <romain@orebokech.com>

	* message.el (message-strip-forbidden-properties): Remove check for
	obsolete `message-hidden' text property, hidden headers are not
	accessible in the buffer anymore.

2004-11-22  Romain Francoise  <romain@orebokech.com>

	* message.el (message-header-format-alist): Add `From' in list
	so that it can be sorted.
	(message-fix-before-sending): Widen and sort headers before
	sending.
	(message-hide-headers): Use narrowing to hide headers by moving
	them to the top of the buffer and narrowing to the region
	underneath.

2004-11-23  Lars Magne Ingebrigtsen  <larsi@gnus.org>

	* message.el (message-strip-forbidden-properties): Bind
	buffer-read-only (etc) to nil.

2004-11-23  Katsumi Yamaoka  <yamaoka@jpl.org>

	* rfc2047.el (rfc2047-header-encoding-alist): Add In-Reply-To to
	address-mime.  Suggested by ARISAWA Akihiro <ari@mbf.ocn.ne.jp>.

2004-11-22  Marek Martin  <marek.martin@mum.pri.ee>  (tiny change)

	* nnfolder.el (nnfolder-request-create-group): Save current buffer.

2004-11-19  Lars Magne Ingebrigtsen  <larsi@gnus.org>

	* dns.el (query-dns): Use sit-for to time instead of
	accept-process-output, since that doesn't seem to work on udp
	sockets.

2004-11-17  Katsumi Yamaoka  <yamaoka@jpl.org>

	* rfc2047.el (rfc2047-encode-region): Encode bogus delimiters.

2004-11-15  Jesper Harder  <harder@ifa.au.dk>

	* pop3.el (pop3-leave-mail-on-server): Don't quote nil in
	doc string.  Improve doc string.

2004-11-15  Katsumi Yamaoka  <yamaoka@jpl.org>

	* nntp.el (nntp-request-update-info): Return nil if
	nntp-marks-is-evil is true so that gnus-get-unread-articles-in-group
	may not call gnus-activate-group which uselessly issues the GROUP
	commands for all nntp groups and wastes time.  Reported by Romain
	Francoise <romain@orebokech.com>.

	* gnus-start.el (gnus-get-unread-articles): Remove redundant test.

2004-11-15  Simon Josefsson  <jas@extundo.com>

	* gnus-art.el (gnus-header-button-alist): Handle URLs in OpenPGP:
	headers separately.
	(gnus-button-openpgp): New function, inspired by Jochen Küpper
	<jochen-+It19tn3Rl9sbm7dSapR3bNAH6kLmebB@public.gmane.org>.

2004-11-14  Reiner Steib  <Reiner.Steib@gmx.de>

	* gnus-start.el (gnus-convert-old-newsrc):
	Assign legacy-gnus-agent to 5.10.7.

2004-11-14  Lars Magne Ingebrigtsen  <larsi@gnus.org>

	* gnus-art.el (article-unsplit-urls): Don't anchor urls to the
	start of the lines.

2004-11-14  Magnus Henoch  <mange@freemail.hu>

	* hashcash.el (hashcash-default-payment): Change default to 20
	(hashcash-default-accept-payment): Change default to 20
	(hashcash-process-alist): New variable
	(hashcash-generate-payment-async): Add
	(hashcash-already-paid-p): Add
	(hashcash-insert-payment): Don't generate payments twice
	(hashcash-insert-payment-async): Add
	(hashcash-insert-payment-async-2): Add
	(hashcash-cancel-async): Add
	(hashcash-wait-async): Add
	(hashcash-processes-running-p): Add
	(hashcash-wait-or-cancel): Add
	(mail-add-payment): New optional argument.  Conditionally start
	asynchronous calculation.
	(mail-add-payment-async): Add

	* message.el (message-send-mail): Wait for asynchronous hashcash
	results.  Don't clobber existing X-Hashcash headers.
	(message-setup-1): Call mail-add-payment-async when
	message-generate-hashcash is non-nil.

2004-11-11  ARISAWA Akihiro  <ari@mbf.ocn.ne.jp>  (tiny change)

	* message.el (message-use-alternative-email-as-from): Examine the
	From header as well; use message-make-from in order to include a
	user's full name.

2004-11-10  Katsumi Yamaoka  <yamaoka@jpl.org>

	* gnus-art.el (gnus-emphasis-alist): Don't hide asterisks by
	default; improve customization type.
	(gnus-emphasis-custom-with-format): New macro.
	(gnus-emphasis-custom-value-to-external): New function.
	(gnus-emphasis-custom-value-to-internal): New function.

2004-11-09  Lars Magne Ingebrigtsen  <larsi@gnus.org>

	* dns.el (query-dns): Resolve reverse addresses.

2004-10-23  Lars Magne Ingebrigtsen  <larsi@gnus.org>

	* gnus-group.el (gnus-group-get-new-news): Use it.

	* gnus-start.el (gnus-check-reasonable-setup): New function.

2004-11-07  Katsumi Yamaoka  <yamaoka@jpl.org>

	* gnus-msg.el (gnus-configure-posting-styles): Don't cause the
	"Args out of range" error.  Reported by Arnaud Giersch
	<arnaud.giersch@free.fr>.

2004-11-07  Stefan Wiens  <s.wi@gmx.net>  (tiny change)

	* gnus-sum.el (gnus-summary-clear-local-variables): Use symbolp.

2004-11-04  Richard M. Stallman  <rms@gnu.org>

	* spam.el (spam group): Add :version.

	* pgg-def.el (pgg group): Add :version.

2004-11-04  Katsumi Yamaoka  <yamaoka@jpl.org>

	* gnus-art.el (gnus-article-edit-article): Don't associate the
	article buffer with a draft file.  This is a temporary measure
	against the 2004-08-22 change to gnus-article-edit-mode.

2004-11-02  Katsumi Yamaoka  <yamaoka@jpl.org>

	* html2text.el (html2text-get-attr): Remove unused argument `tag'.
	(html2text-format-tags): Remove unused variable `attr'.

2004-11-01  Reiner Steib  <Reiner.Steib@gmx.de>

	* gnus-msg.el (gnus-summary-resend-default-address): Add :version.

	* spam-stat.el (spam-stat): Add :version.

	* sieve.el (sieve): Add :version.

	* sha1.el (sha1): Add :version.
	(sha1-use-external): Remove redundant version.

	* nnmail.el (nnmail-split-fancy-with-parent-ignore-groups)
	(nnmail-cache-ignore-groups, nnmail-spool-hook)
	(nnmail-split-fancy-match-partial-words)
	(nnmail-split-lowercase-expanded): Add :version.

	* nndiary.el (nndiary): Add :version.

	* mml2015.el (mml2015-unabbrev-trust-alist): Add :version.

	* mml-sec.el (mml-default-sign-method)
	(mml-default-encrypt-method, mml-signencrypt-style-alist):
	Add :version.

	* mm-uu.el (mm-uu-diff-groups-regexp): Add :version.

	* mm-url.el (mm-url-use-external, mm-url-program)
	(mm-url-arguments): Add :version.

	* mm-decode.el (mm-inline-text-html-with-w3m-keymap)
	(mm-attachment-file-modes, mm-decrypt-option)
	(mm-w3m-safe-url-regexp): Add :version.

	* message.el (message-cite-prefix-regexp)
	(message-sendmail-envelope-from, message-minibuffer-local-map)
	(message-user-fqdn, message-completion-alist): Add :version.

	* gnus-win.el (gnus-configure-windows-hook)
	(gnus-use-frames-on-any-display): Add :version.

	* gnus-art.el (gnus-article-address-banner-alist)
	(gnus-treat-unsplit-urls, gnus-treat-unfold-headers)
	(gnus-treat-from-picon, gnus-treat-mail-picon)
	(gnus-treat-x-pgp-sig): Add :version.

	* gnus-sum.el (gnus-spam-mark, gnus-recent-mark)
	(gnus-undownloaded-mark, gnus-summary-article-move-hook)
	(gnus-summary-article-delete-hook)
	(gnus-summary-display-while-building): Add :version.

	* gnus-start.el (gnus-subscribe-newsgroup-hooks)
	(gnus-get-top-new-news-hook): Add :version.

	* gnus-srvr.el (gnus-server-agent-face, gnus-server-opened-face)
	(gnus-server-closed-face, gnus-server-denied-face): Add :version.

	* gnus-registry.el (gnus-registry): Add :version.

	* gnus-spec.el (gnus-use-correct-string-widths)
	(gnus-make-format-preserve-properties): Add :version.

	* gnus.el (gnus-group-charter-alist)
	(gnus-group-fetch-control-use-browse-url)
	(gnus-install-group-spam-parameters): Add :version.

	* gnus-diary.el (gnus-diary): Add :version.

	* gnus-delay.el (gnus-delay): Add :version.

	* gnus-cite.el (gnus-cite-unsightly-citation-regexp)
	(gnus-cite-ignore-quoted-from, gnus-cite-attribution-face)
	(gnus-cite-blank-line-after-header, gnus-article-boring-faces):
	Add :version.

	* gnus-agent.el (gnus-agent-max-fetch-size)
	(gnus-agent-enable-expiration, gnus-agent-queue-mail)
	(gnus-agent-prompt-send-queue): Add :version.

	* deuglify.el (gnus-outlook-deuglify): Add :version.

	* html2text.el: Beautify code.  Improve doc strings.  Some
	checkdoc cleanup.
	(html2text-get-attr, html2text-fix-paragraph): Simplify code.

2004-11-01  Alfred M. Szmidt  <ams@kemisten.nu>  (tiny change)

	* html2text.el (html2text-format-tag-list): Add "strong" and "em".

2004-10-29  Teodor Zlatanov  <tzz@lifelogs.com>

	* gnus-registry.el (gnus-registry-hashtb): Create the registry
	when package is loaded.

	* spam.el (spam-summary-score-preferred-header): Add global preference
	for people who want to override the default SpamAssassin over
	Bogofilter preference (when both are set).
	(spam-necessary-extra-headers): Add spam-use-bogofilter as an option.
	(spam-user-format-function-S): Check
	spam-summary-score-preferred-header.
	(spam-extra-header-to-number): Add X-Bogosity header parsing.
	(spam-user-format-function-S): Format the score correctly.

2004-10-29  Katsumi Yamaoka  <yamaoka@jpl.org>

	* gnus-msg.el (gnus-configure-posting-styles): Work with empty
	signature file.  Suggested by Manoj Srivastava
	<srivasta@golden-gryphon.com>.

	* mm-util.el (mm-coding-system-priorities): Prefer iso-8859-1 than
	iso-2022-jp even in the Japanese language environment.
	Suggested by Jason Rumney <jasonr@gnu.org>.

2004-10-28  Katsumi Yamaoka  <yamaoka@jpl.org>

	* gnus-sum.el (gnus-update-summary-mark-positions): Allow users to
	use the same characters as the dummy marks; make it free from
	getting affected by the language environment.
	(gnus-summary-read-group-1): Update mark positions only when the
	format spec is updated.

	* gnus-spec.el (gnus-update-format-specifications): Return a list
	of updated types.

2004-10-27  Katsumi Yamaoka  <yamaoka@jpl.org>

	* gnus-start.el (gnus-check-reasonable-setup): Use fboundp instead
	of boundp to check if display-warning is available.

2004-10-26  Teodor Zlatanov  <tzz@lifelogs.com>

	* nnimap.el (nnimap-open-connection): Fix prog1/prog2 bug.

2004-10-26  Katsumi Yamaoka  <yamaoka@jpl.org>

	* nnspool.el (nnspool-spool-directory): Use news-path if the
	news-directory variable is not bound.

	* gnus-start.el (gnus-check-reasonable-setup): Use an alternative
	function instead of display-warning if it is not available.

2004-10-26  Reiner Steib  <Reiner.Steib@gmx.de>

	* gnus-agent.el (gnus-agent-expire-group-1): Fix last merge from
	v5-10: Use `point-at-bol'.

2004-10-26  Simon Josefsson  <jas@extundo.com>

	* hashcash.el: Fix URL in comment, reported by Cheng Gao
	<chenggao@gmail.com>.

2004-10-25  Reiner Steib  <Reiner.Steib@gmx.de>

	* html2text.el (html2text-buffer-head): Remove.  Use `goto-char'
	instead.

2004-10-25  Teodor Zlatanov  <tzz@lifelogs.com>

	* nnimap.el (nnimap-remove-server-from-buffer-alist): Add function
	to remove a server from the nnimap-server-buffer-alist.
	(nnimap-open-connection, nnimap-close-server): Use it.

	* gnus-encrypt.el: Remove file in favor of encrypt.el.

2004-10-21  Katsumi Yamaoka  <yamaoka@jpl.org>

	* mm-view.el (mm-display-inline-fontify): Inhibit font-lock when
	running the major-mode function.

2004-10-19  Katsumi Yamaoka  <yamaoka@jpl.org>

	* gnus-sum.el (gnus-update-summary-mark-positions): Search for
	dummy marks in the right way.

2004-10-18  David Edmondson  <dme@dme.org>

	* mm-view.el (mm-w3m-cid-retrieve-1): Don't use recursive call
	excessively.

2004-10-18  Teodor Zlatanov  <tzz@lifelogs.com>

	* gnus-util.el (gnus-split-references): Accept a nil references
	string and go on blissfully.

	* gnus-registry.el (gnus-registry-split-fancy-with-parent): Catch
	cases where the references string is non-nil but has no references.

	* encrypt.el: Add autoload tags.

	* spam.el (spam-resolve-registrations-routine): Remove article
	from unregistration list too.  Reported by David Hanak
	<dhanak@isis.vanderbilt.edu>

2004-10-18  Reiner Steib  <Reiner.Steib@gmx.de>

	* gnus-art.el (gnus-copy-article-ignored-headers): Default to
	nil.  Changed custom type.

2004-10-17  Reiner Steib  <Reiner.Steib@gmx.de>

	* gnus-art.el (gnus-copy-article-ignored-headers): New variable.

	* gnus-sum.el (gnus-summary-move-article): Use it.

2004-10-15  Teodor Zlatanov  <tzz@lifelogs.com>

	* encrypt.el: Add autoload cookies.

	* spam.el (spam-backend-article-list-property)
	(spam-backend-get-article-todo-list)
	(spam-backend-put-article-todo-list)
	(spam-summary-prepare-exit, spam-resolve-registrations-routine):
	Resolve registrations separately.
	(spam-register-routine): Format comments.
	(spam-unregister-routine, spam-register-routine): Always call with
	specific-articles, no default list.
	(spam-summary-prepare-exit): Use the spam-classifications function.

	* netrc.el (autoload, netrc-parse): Use encrypt.el instead of
	gnus-encrypt.el.

	* encrypt.el: Copied from gnus-encrypt.el.

	* gnus-encrypt.el: Commented that it's obsolete.

2004-10-15  Reiner Steib  <Reiner.Steib@gmx.de>

	* gnus-score.el (gnus-adaptive-pretty-print): New variable.
	(gnus-score-save): Use it.

	* message.el (message-bury): Use `window-dedicated-p'.

2004-10-15  Simon Josefsson  <jas@extundo.com>

	* pop3.el (top-level): Don't require nnheader.
	(pop3-read-timeout): Add.
	(pop3-accept-process-output): Add.
	(pop3-read-response, pop3-retr): Use it.

2004-10-14  Teodor Zlatanov  <tzz@lifelogs.com>

	* spam.el (spam-register-routine): Move comment.
	(spam-verify-bogofilter): Use 'unknown for the initial
	spam-bogofilter-valid state, not 'never.

	* netrc.el (netrc-machine-user-or-password): Add convenience wrapper
	for netrc-machine.

	* nnimap.el (nnimap-open-connection): Use
	netrc-machine-user-or-password.

2004-10-17  Richard M. Stallman  <rms@gnu.org>

	* gnus-registry.el (gnus-registry-unload-hook):
	Set as a variable with add-hook.

	* nnspool.el (nnspool-spool-directory): Use news-directory instead
	of news-path.

	* spam-stat.el (spam-stat-unload-hook): Set as a variable w/ add-hook.

	* spam.el: Delete duplicate `provide'.
	(spam-unload-hook): Set as a variable with add-hook.

2004-10-15  Reiner Steib  <Reiner.Steib@gmx.de>

	* pop3.el (pop3-leave-mail-on-server): Describe possible problems
	in the doc string.

	* message.el (message-ignored-news-headers)
	(message-ignored-supersedes-headers)
	(message-ignored-resent-headers)
	(message-forward-ignored-headers): Improve custom type.

2004-10-13  Katsumi Yamaoka  <yamaoka@jpl.org>

	* message.el (message-tokenize-header): Fix 2004-09-06 change
	which used point-min in the wrong place.

2004-10-12  Simon Josefsson  <jas@extundo.com>

	* tls.el (tls-certtool-program): New variable.
	(tls-certificate-information): New function, based on
	ssl-certificate-information.

2004-10-12  Katsumi Yamaoka  <yamaoka@jpl.org>

	* compface.el: Move the version of ELisp-based uncompface program
	to the contrib directory because of the copyright problem.

2004-10-12  Reiner Steib  <Reiner.Steib@gmx.de>

	* message.el (message-kill-buffer): Raise the current frame.

2004-10-10  Reiner Steib  <Reiner.Steib@gmx.de>

	* gnus-sum.el: Mention that multibyte characters don't work as marks.

	* gnus.el (message-y-or-n-p): Autoload.

	* pop3.el (pop3-maildrop, pop3-mailhost, pop3-port)
	(pop3-password-required, pop3-authentication-scheme)
	(pop3-leave-mail-on-server): Made customizable.
	(pop3): New custom group.
	(pop3-retr): Remove `sleep-for' statements.
	Suggested by Dave Love <fx@gnu.org>.

	* nnheader.el (nnheader-read-timeout): Explain 1.0 timeout for
	Windows/DOS.

	* imap.el (imap-parse-flag-list, imap-parse-body-extension)
	(imap-parse-body): Fix incorrect use of `assert'.  Suggested by
	Dave Love <fx@gnu.org>.

	* mml.el (mml-minibuffer-read-disposition): Require match.
	Suggested by Dave Love <fx@gnu.org>.

2004-10-11  Reiner Steib  <Reiner.Steib@gmx.de>

	* gnus-group.el (gnus-group-delete-group): Change "\t." to "  " in
	doc string.

2004-10-08  Katsumi Yamaoka  <yamaoka@jpl.org>

	* mm-uu.el (mm-uu-dissect-text-parts): Support all text/* types.

2004-10-07  TSUCHIYA Masatoshi  <tsuchiya@namazu.org>

	* gnus-art.el (gnus-mime-display-single): Call `mm-display-inline'
	instead of calling `mm-insert-inline', to decode text/* parts
	before displaying them.

2004-10-07  Katsumi Yamaoka  <yamaoka@jpl.org>

	* mm-uu.el (mm-uu-text-plain-type): New variable.
	(mm-uu-pgp-signed-extract-1): Use it.
	(mm-uu-pgp-encrypted-extract-1): Use it.
	(mm-uu-dissect): Allow MIME type and parameters as an optional arg;
	bind mm-uu-text-plain-type with that value.
	(mm-uu-dissect-text-parts): Pass MIME type and parameters to
	mm-uu-dissect.

2004-10-06  Katsumi Yamaoka  <yamaoka@jpl.org>

	* gnus-group.el (gnus-update-group-mark-positions):
	* gnus-sum.el (gnus-update-summary-mark-positions):
	* message.el (message-check-news-body-syntax):
	* gnus-msg.el (gnus-debug): Use mm-string-as-multibyte instead
	of string-as-multibyte.

2004-10-05  Juri Linkov  <juri@jurta.org>

	* gnus-group.el (gnus-update-group-mark-positions):
	* gnus-sum.el (gnus-update-summary-mark-positions):
	* message.el (message-check-news-body-syntax):
	* gnus-msg.el (gnus-debug): Use `string-as-multibyte' to convert
	8-bit unibyte values to a multibyte string for search functions.

2004-10-06  Katsumi Yamaoka  <yamaoka@jpl.org>

	* mm-uu.el (mm-uu-dissect): Allow optional arg.
	(mm-uu-dissect-text-parts): New function.

	* gnus-art.el (gnus-display-mime): Use mm-uu-dissect-text-parts to
	dissect text parts.

	* gnus-sum.el (gnus-summary-insert-subject): Remove redundant setq.
	(gnus-summary-force-verify-and-decrypt): Revert 2004-08-18 change.

	* mm-decode.el (mm-dissect-singlepart): Revert 2004-08-18 change.

	* gnus-topic.el (gnus-topic-hierarchical-parameters): Use
	gnus-current-topics instead of gnus-current-topic.

2004-10-06  Jesper Harder  <harder@ifa.au.dk>

	* gnus-sum.el (gnus-summary-show-article): Use with-current-buffer.

2004-10-05  Jesper Harder  <harder@ifa.au.dk>

	* nnsoup.el (nnsoup-read-active-file): Use dolist, mapc or last
	where approriate.

	* nnml.el (nnml-generate-active-info): do.

	* nndiary.el (nndiary-generate-active-info): do.

	* gnus-topic.el (gnus-topic-hierarchical-parameters): do.
	(gnus-topic-move): do.

	* gnus-sum.el (gnus-data-enter-list, gnus-summary-process-mark-set)
	(gnus-summary-set-local-parameters, gnus-summary-read-document): do.

	* gnus-srvr.el (gnus-server-prepare)
	(gnus-server-open-all-servers): do.

	* gnus-msg.el (gnus-summary-cancel-article)
	(gnus-summary-resend-message)
	(gnus-summary-mail-crosspost-complaint): do.

	* gnus-move.el (gnus-change-server): do.

	* gnus-group.el (gnus-group-unmark-all-groups)
	(gnus-group-set-current-level): do.

2004-10-04  Simon Josefsson  <jas@extundo.com>

	* message.el (message-generate-hashcash): Doc fix.

2004-10-02  Kevin Greiner  <kgreiner@compsol.cc>

	* nnagent.el (nnagent-request-type): Bind gnus-agent to nil to
	avoid infinite recursion via gnus-get-function.

2004-10-02  Jesper Harder  <harder@ifa.au.dk>

	* mm-partial.el (mm-partial-find-parts): Use with-current-buffer.

	* nnfolder.el (nnfolder-generate-active-file): Use dolist.

	* nnmail.el (nnmail-split-history): do.

	* nnml.el (nnml-generate-nov-databases-1, nnml-request-rename-group)
	(nnml-request-delete-group): do.

	* nnslashdot.el (nnslashdot-read-groups): do.

	* nnsoup.el (nnsoup-delete-unreferenced-message-files): do.
	(nnsoup-unpack-packets, nnsoup-make-active): Simplify.

	* nnspool.el (nnspool-find-id): Use with-temp-buffer.
	(nnspool-sift-nov-with-sed): Use last
	(nnspool-retrieve-headers-with-nov): Use mapc.
	(nnspool-request-newgroups): Use dolist.
	(nnspool-request-group): Use last.

	* nntp.el (nntp-read-server-type): Use dolist.

	* nnvirtual.el (nnvirtual-create-mapping)
	(nnvirtual-update-read-and-marked): Use dolist.
	(nnvirtual-convert-headers): Simplify.

2004-10-01  Kevin Greiner  <kgreiner@compsol.cc>

	* gnus-agent.el (gnus-agent-synchronize-group-flags): Added
	support for sync'ing tick marks.

2004-10-01  Katsumi Yamaoka  <yamaoka@jpl.org>

	* gnus-sum.el (gnus-summary-toggle-header): Make it work even if
	there's no visible header.

2004-10-01  Kevin Greiner  <kgreiner@compsol.cc>

	* gnus-agent.el (gnus-agent-synchronize-group-flags): When
	necessary, pass full group name to gnus-request-set-marks.

2004-10-01  Simon Josefsson  <jas@extundo.com>

	* mailcap.el (mailcap-mime-data): Add pdf.  Remove non-free
	acroread.

2004-10-01  Lars Magne Ingebrigtsen  <larsi@gnus.org>

	* spam-report.el (spam-report-gmane): Fix interactive.

	* gnus-art.el (gnus-treat-body-boundary): Only do stuff under X.

	* gnus-agent.el (gnus-agent-synchronize-flags-server): Be silent
	when writing file.
	(gnus-agent-synchronize-flags): Don't default to being
	interactive.

2004-09-30  Simon Josefsson  <jas@extundo.com>

	* message.el (message-generate-hashcash): Add.
	(message-send-mail): Use it, call mail-add-payment.

2004-09-29  Teodor Zlatanov  <tzz@lifelogs.com>

	* spam.el (spam-verify-bogofilter): Use -V, not -sV option.

2004-09-28  Kevin Greiner  <kgreiner@compsol.cc>

	* gnus-agent.el (gnus-agent-synchronize-group-flags): Replaced
	gnus-requst-update-info with explicit code to sync the in-memory
	info read flags with the marks being sync'd to the backend.

	*gnus-util.el (gnus-pp): Added optional stream to match pp API.

2004-09-28  Teodor Zlatanov  <tzz@lifelogs.com>

	* spam.el (spam-verify-bogofilter): Add new function.
	(spam-check-bogofilter)
	(spam-bogofilter-register-with-bogofilter): Use it.
	(spam-verify-bogofilter): Add small fixes.

2004-09-28  Simon Josefsson  <jas@extundo.com>

	* hashcash.el (hashcash-generate-payment): Revert.

2004-09-28  Teodor Zlatanov  <tzz@lifelogs.com>

	* gnus-registry.el (gnus-registry-split-fancy-with-parent): Use
	gnus-extract-references instead of gnus-split-references.

	* gnus-util.el (gnus-extract-references): Add new function, analogous
	to gnus-split-references but extracts only the message-ID without
	anything extra.

	* hashcash.el (hashcash-generate-payment)
	(hashcash-check-payment): Do the right thing if hashcash-path is
	nil (because the hashcash program could not be found).

	* spam.el (spam-use-hashcash): Remove comment.

2004-09-27  Jesper Harder  <harder@ifa.au.dk>

	* gnus-cache.el (gnus-cache-possibly-remove-articles-1)
	(gnus-cache-enter-article, gnus-cache-remove-article)
	(gnus-cache-braid-heads, gnus-cache-generate-active): Use dolist.

	* gnus-async.el (gnus-async-prefetch-remove-group): do.

	* gnus-art.el (article-hide-boring-headers)
	(article-translate-strings, article-display-face)
	(gnus-article-mime-match-handle-first)
	(gnus-article-highlight-headers)
	(gnus-article-add-buttons-to-head): do.

2004-09-27  Simon Josefsson  <jas@extundo.com>

	* hashcash.el: New version, from
	http://users.actrix.co.nz/mycroft/hashcash.el.  Previously in
	../contrib/.

2004-09-27  Katsumi Yamaoka  <yamaoka@jpl.org>

	* mm-decode.el (mm-copy-to-buffer): Don't use set-buffer-multibyte.

2004-09-26  Jesper Harder  <harder@ifa.au.dk>

	* gnus-dup.el (gnus-dup-open): Use mapc.
	(gnus-dup-enter-articles, gnus-dup-suppress-articles): Use dolist.

	(gnus-dup-enter-articles): Remove excess ID's from gnus-dup-hashtb.
	Reported by Stefan Wiens <s.wi@gmx.net>.

	* gnus.el (gnus-shutdown): Use dolist.

	* gnus-undo.el (gnus-undo): Use mapc.

	* nnrss.el (nnrss-generate-active): do.

	* message.el (message-cite-original-without-signature)
	(message-cite-original): Use mapc.
	(message-do-actions, message-make-forward-subject): Use dolist.

2004-09-25  Kevin Greiner  <kgreiner@compsol.cc>

	* gnus-agent.el (gnus-agent-check-overview-buffer): Fixed range of
	deletion to remove entire duplicate line.  Fixes merged article
	number bug.

2004-09-25  Kevin Greiner  <kgreiner@compsol.cc>

	* gnus-agent.el (gnus-agent-possibly-synchronize-flags): Ignore
	servers that are offline.  Avoids having gnus-agent-toggle-plugged
	first ask if you want to open a server and then, even when you
	responded with no, asking if you want to synchronize the server's
	flags.
	(gnus-agent-synchronize-flags-server): Rewrote read loop to handle
	multi-line expressions.
	(gnus-agent-synchronize-group-flags): New internal function.
	Updates marks in memory (in the info structure) AND in the
	backend.

	* gnus-util.el (gnus-remassoc): Fixed typo in documentation.

	* nnagent.el (nnagent-request-set-mark): Use
	gnus-agent-synchronize-group-flags, not backend's request-set-mark
	method, to ensure that synchronization updates marks in the
	backend and in the info (in memory) structure.

2004-09-24  Katsumi Yamaoka  <yamaoka@jpl.org>

	* gnus-uu.el (gnus-uu-digest-mail-forward): Obey the process/prefix
	convention fully; don't miss the root article of a thread; make
	the X-Draft-From header with correct article numbers.

2004-09-23  Kevin Greiner  <kgreiner@compsol.cc>

	* gnus-agent.el (gnus-agent-synchronize-flags-server): Do nothing
	unless plugged.  Disable the agent so that an open failure causes
	an error.

	* gnus-int.el (gnus-request-set-mark, gnus-request-update-mark):
	Reverted 2004-09-21 change.  The backend must be opened while
	synchronizing flags even when the backend stores the flags
	locally.

2004-09-23  Reiner Steib  <Reiner.Steib@gmx.de>

	* gnus-msg.el (gnus-configure-posting-styles): Narrow to headers
	in `header' match.  Reported by Svend Tollak Munkejord.

	* message.el (message-cite-original): Fix use of
	`message-cite-articles-with-x-no-archive'.

2004-09-22  Katsumi Yamaoka  <yamaoka@jpl.org>

	* gnus-win.el (gnus-buffer-configuration): Add mml-preview.
	(gnus-window-to-buffer): Ditto.

	* mml.el (mml-preview-buffer): New variable.
	(mml-preview): Manage window layout with gnus-buffer-configuration.

	* gnus-msg.el (gnus-setup-message): Put article numbers into the
	X-Draft-From header even if those articles aren't quoted.

2004-09-21  Kevin Greiner  <kgreiner@compsol.cc>

	* gnus-int.el (gnus-servers-that-use-local-marks): New variable.
	(gnus-request-set-mark, gnus-request-update-mark): Use new
	g-s-t-u-l-m to decide to use backend even when unplugged.

2004-09-21  Katsumi Yamaoka  <yamaoka@jpl.org>

	* gnus-msg.el (gnus-inews-make-draft-meta-information): Don't add
	a trailing whitespace.  Suggested by Cheng Gao <chenggao@gmail.com>.

2004-09-20  Simon Josefsson  <jas@extundo.com>

	* mm-util.el (mm-charset-synonym-alist): Map "unicode" to
	"utf-16-le".

2004-09-20  Stefan Monnier  <monnier@iro.umontreal.ca>

	* mm-decode.el (mm-copy-to-buffer): Preserve the data's unibyteness.

2004-09-19  Reiner Steib  <Reiner.Steib@gmx.de>

	* uudecode.el (uudecode-use-external): Add :version.

	* smime.el (smime-CA-file, smime-encrypt-cipher)
	(smime-dns-server): Add :version.

	* smiley.el (gnus-smiley-file-types): Add :version.

	* sha1.el (sha1-use-external): Add :version.

	* pgg-def.el (pgg-query-keyserver): Add :version.

	* nnmail.el (nnmail-fancy-expiry-targets)
	(nnmail-mail-splitting-charset, nnmail-mail-splitting-decodes):
	Add :version.

	* nnimap.el (nnimap-split-download-body, nnimap-dont-close)
	(nnimap-retrieve-groups-asynchronous): Add :version.
	(nnimap-close-asynchronous): Add :version.  Fixed typo in doc string.

	* mml.el (mml-content-disposition-parameters)
	(mml-insert-mime-headers-always): Add :version.

	* mm-util.el (mm-coding-system-priorities): Add :version.

	* mm-decode.el (mm-inline-text-html-with-images)
	(mm-keep-viewer-alive-types, mm-external-terminal-program)
	(mm-verify-option): Add :version.
	(mm-text-html-renderer): Change :version.

	* message.el (message-fcc-externalize-attachments)
	(message-required-headers, message-draft-headers)
	(message-subject-trailing-was-query)
	(message-subject-trailing-was-ask-regexp)
	(message-subject-trailing-was-regexp, message-mark-insert-begin)
	(message-mark-insert-end, message-archive-header)
	(message-archive-note, message-cross-post-default)
	(message-cross-post-note, message-followup-to-note)
	(message-cross-post-note-function, message-use-mail-followup-to)
	(message-subscribed-address-functions)
	(message-subscribed-address-file, message-subscribed-addresses)
	(message-subscribed-regexps, message-allow-no-recipients)
	(message-yank-cited-prefix, message-signature-insert-empty-line)
	(message-hidden-headers, message-hierarchical-addresses)
	(message-mail-user-agent, message-use-idna)
	(message-valid-fqdn-regexp)
	(message-strip-special-text-properties, message-header-synonyms)
	(message-beginning-of-line, message-tab-body-function): Add :version.
	(message-insert-canlock, message-wide-reply-confirm-recipients):
	Change :version.

	* mail-source.el (mail-source-ignore-errors): Add :group, :type
	and :version.
	(mail-source-delete-old-incoming-confirm)
	(mail-source-movemail-program): Add :version.

	* gnus.el (gnus-parameters, gnus-user-agent): Add :version.
	(gnus-agent-cache, gnus-agent): Change :version.

	* gnus-util.el (gnus-use-byte-compile): Change :version.

	* gnus-sum.el (gnus-summary-make-false-root-always)
	(gnus-summary-default-high-score)
	(gnus-summary-default-low-score, gnus-auto-goto-ignores)
	(gnus-forwarded-mark, gnus-unseen-mark, gnus-no-mark)
	(gnus-read-all-available-headers, gnus-article-emulate-mime)
	(gnus-sum-thread-tree-root, gnus-sum-thread-tree-false-root)
	(gnus-sum-thread-tree-single-indent)
	(gnus-sum-thread-tree-vertical, gnus-sum-thread-tree-indent)
	(gnus-sum-thread-tree-leaf-with-other)
	(gnus-sum-thread-tree-single-leaf): Add :version.
	(gnus-summary-display-arrow, gnus-summary-muttprint-program)
	(gnus-article-loose-mime): Change :version.

	* gnus-start.el (gnus-backup-startup-file)
	(gnus-save-startup-file-via-temp-buffer): Add :version.

	* gnus-srvr.el (gnus-server-browse-in-group-buffer)
	(gnus-server-offline-face): Add :version.

	* gnus-score.el (gnus-adaptive-word-length-limit): Add :version.

	* gnus-msg.el (gnus-gcc-externalize-attachments)
	(gnus-debug-files, gnus-debug-exclude-variables)
	(gnus-discouraged-post-methods): Change :version.
	(gnus-confirm-mail-reply-to-news)
	(gnus-confirm-treat-mail-like-news): Add :version.

	* gnus-int.el (gnus-server-unopen-status): Add :version.

	* gnus-group.el (gnus-group-jump-to-group-prompt)
	(gnus-large-ephemeral-newsgroup)
	(gnus-fetch-old-ephemeral-headers): Add :version.

	* gnus-fun.el (gnus-x-face-directory)
	(gnus-convert-pbm-to-x-face-command)
	(gnus-convert-image-to-x-face-command)
	(gnus-convert-image-to-face-command): Add :version.

	* gnus-delay.el (gnus-delay-default-hour): Add :version.

	* gnus-cite.el (gnus-cite-blank-line-after-header)
	(gnus-article-boring-faces): Add :version.

	* gnus-art.el (gnus-buttonized-mime-types)
	(gnus-inhibit-mime-unbuttonizing)
	(gnus-treat-display-face)
	(gnus-treat-body-boundary): Change :version.
	(gnus-body-boundary-delimiter, gnus-picon-databases)
	(gnus-treat-strip-cr, gnus-treat-leading-whitespace)
	(gnus-treat-date-english, gnus-treat-fold-headers)
	(gnus-article-skip-boring, gnus-treat-fold-newsgroups)
	(gnus-treat-mail-picon, gnus-treat-wash-html)
	(gnus-article-encrypt-protocol)
	(gnus-use-idna, gnus-article-over-scroll)
	(gnus-mime-display-multipart-alternative-as-mixed)
	(gnus-mime-display-multipart-related-as-mixed)
	(gnus-button-valid-fqdn-regexp, gnus-button-man-handler)
	(gnus-ctan-url, gnus-button-ctan-handler)
	(gnus-button-handle-ctan-bogus-regexp)
	(gnus-button-ctan-directory-regexp)
	(gnus-button-mid-or-mail-regexp, gnus-button-prefer-mid-or-mail)
	(gnus-button-mid-or-mail-heuristic-alist, gnus-button-tex-level)
	(gnus-button-man-level, gnus-button-emacs-level)
	(gnus-button-message-level, gnus-button-browse-level): Add :version.

	* gnus-agent.el (gnus-agent-fetched-hook): Add :version.
	(gnus-agent-go-online): Change :version.
	(gnus-agent-expire-unagentized-dirs)
	(gnus-agent-auto-agentize-methods): Add :version.

	* flow-fill.el (fill-flowed-display-column)
	(fill-flowed-encode-column): Add :version.

	* deuglify.el (gnus-outlook-deuglify-unwrap-min)
	(gnus-outlook-deuglify-unwrap-max)
	(gnus-outlook-deuglify-cite-marks)
	(gnus-outlook-deuglify-unwrap-stop-chars)
	(gnus-outlook-deuglify-no-wrap-chars)
	(gnus-outlook-deuglify-attrib-cut-regexp)
	(gnus-outlook-deuglify-attrib-verb-regexp)
	(gnus-outlook-deuglify-attrib-end-regexp)
	(gnus-outlook-display-hook): Add :version.

	* binhex.el (binhex-use-external): Add :version.

2004-09-16  Reiner Steib  <Reiner.Steib@gmx.de>

	* gnus-sum.el (gnus-fetch-old-headers): Add custom choices `t'
	and `invisible'.

2004-09-10  Teodor Zlatanov  <tzz@lifelogs.com>

	* gnus-registry.el (gnus-registry-trim): Watch out for negatives
	in gnus-registry-trim.

2004-09-13  Simon Josefsson  <jas@extundo.com>

	* dns-mode.el: Add XEmacs auto-mode-alist autoload cookie.

	* nnimap.el (nnimap-demule): Revert 2004-08-30 change.

	* dns-mode.el (dns-mode): Fix menu for XEmacs, reported by Steve
	Youngs <steve@youngs.au.com> and suggested by Katsumi Yamaoka
	<yamaoka@jpl.org>.
	(dns-mode-font-lock-keywords): Fix faces, reported by Steve Youngs
	<steve@youngs.au.com> and suggested by Katsumi Yamaoka
	<yamaoka@jpl.org>.

	* sieve.el (sieve-manage-mode): Ditto.

2004-09-13  Reiner Steib  <Reiner.Steib@gmx.de>

	* gnus-sum.el (gnus-summary-copy-article): Fix doc string.

2004-09-11  Simon Josefsson  <jas@extundo.com>

	* dns-mode.el: Add.

	* mm-view.el (mm-display-dns-inline): Add.

	* mm-decode.el (mm-inline-media-tests): Add text/dns.
	(mm-automatic-display): Ditto.

	* mailcap.el (mailcap-mime-data): Add text/dns.
	(mailcap-mime-extensions): Map .soa to text/dns.

2004-09-10  Miles Bader  <miles@gnu.ai.mit.edu>

	* gnus-art.el (article-decode-mime-words, article-babel)
	(gnus-article-highlight-signature, gnus-article-add-buttons)
	(gnus-signature-toggle): Remove unnecessary bindings of
	`inhibit-read-only' inherited from v5.10 merge.

2004-09-08  Reiner Steib  <Reiner.Steib@gmx.de>

	* nntp.el (nntp): New customization group.
	(nntp-authinfo-file): Add customization group.

	* mml2015.el (mml2015-unabbrev-trust-alist): Add customization group.

	* mml-sec.el (mml-signencrypt-style-alist): Ditto.

	* gnus.el (to-address, to-list, subscribed)
	(large-newsgroup-initial): Ditto.

	* flow-fill.el (fill-flowed-display-column)
	(fill-flowed-encode-column): Ditto.

2004-09-06  Stefan Monnier  <monnier@iro.umontreal.ca>

	* message.el (message-tokenize-header, message-send-mail-with-qmail):
	Use point-min rather than 1.
	(message-send-mail): Use buffer-size rather than point-max.

	* gnus-sum.el (gnus-summary-search-article-forward):
	Signal a specific `search-failed' rather than a generic `error'.

	* gnus-salt.el (gnus-pick-mouse-pick-region): Switch 1 => point-min.
	(gnus-generate-vertical-tree): Usue `bobp' rather than compare to 1.
	(gnus-highlight-selected-tree): Use point-min rather than 1 and 2.

2004-09-10  Simon Josefsson  <jas@extundo.com>

	* nndb.el (require): Remove tcp and duplicate cl.

2004-09-10  Katsumi Yamaoka  <yamaoka@jpl.org>

	* gnus-agent.el (directory-files-and-attributes): Move forward.

2004-09-09  Kevin Greiner  <kgreiner@compsol.cc>

	* gnus-agent.el (directory-files-and-attributes): Optionally
	defined to support XEmacs.

2004-09-09  Kevin Greiner  <kgreiner@compsol.cc>

	* gnus-agent.el (gnus-agent-cat-groups): Rewrote avoiding defsetf
	to avoid run-time CL dependencies.
	(gnus-agent-unfetch-articles): New function.
	(gnus-agent-fetch-headers): Use gnus-agent-braid-nov to validate
	article numbers even when local .overview file is missing.
	(gnus-agent-read-article-number): New function.  Only accepts
	27-bit article numbers.
	(gnus-agent-copy-nov-line, gnus-agent-uncached-articles): Use
	gnus-agent-read-article-number.
	(gnus-agent-braid-nov): Rewrote to validate article numbers coming
	from backend while recognizing that article numbers in .overview
	must be valid.
	(gnus-agent-update-files-total-fetched-for): Use
	directory-files-and-attributes to improve performance.
	* gnus-int.el (gnus-request-move-article): Use
	gnus-agent-unfetch-articles in place of gnus-agent-expire to
	improve performance.

	* gnus-start.el (gnus-convert-old-newsrc): Changed message text as
	some users confused by references to .newsrc when they only have a
	.newsrc.eld file.
	(gnus-convert-mark-converter-prompt)
	(gnus-convert-converter-needs-prompt): Fixed use of property list.
	* legacy-gnus-agent.el (gnus-agent-convert-to-compressed-agentview-prompt):
	New function.  Used internally to only display 'gnus converting
	files' message when actually necessary.

	* gnus-sum.el (): Removed (require 'gnus-agent) as required
	methods now autoloaded.

2004-09-03  Katsumi Yamaoka  <yamaoka@jpl.org>

	* gnus-sum.el (gnus-summary-insert-subject): Remove list
	identifiers.

2004-09-02  Reiner Steib  <Reiner.Steib@gmx.de>

	* gnus-picon.el: Fix indentation and closing parenthesis.

2004-09-01  Simon Josefsson  <jas@extundo.com>

	* message.el (message-canlock-generate): Require sha1, not
	sha1-el.  (Can we get rid of this require altogether?  It is ugly
	to require within a function.  Sadly, if sha1.el isn't loaded, the
	let binding in m-c-g will hide the defcustom definition, which is
	bad.)

	* canlock.el: Require sha1, not sha1-el.

	* message.el: Don't autoload sha1 (there is a autoload cookie in
	sha1.el).

	* sha1-el.el: Renamed to sha1.el.

2004-08-30  Juanma Barranquero  <lektu@terra.es>

	* ietf-drums.el (ietf-drums-remove-whitespace): Fix character constant.

2004-08-30  Stefan Monnier  <monnier@iro.umontreal.ca>

	* nnimap.el (nnimap-demule): Avoid string-as-multibyte.

2004-08-30  Kim F. Storm  <storm@cua.dk>

	* nntp.el (nntp-authinfo-file): Add :group 'nntp.

	* nnimap.el (nnimap-authinfo-file, nnimap-prune-cache):
	Add :group 'nnimap.

2004-08-30  Andreas Schwab  <schwab@suse.de>

	* rfc2231.el (rfc2231-parse-string): Restore whitespace syntax for
	?* and ?\;.

	* ietf-drums.el (ietf-drums-syntax-table): Set syntax of ?* ?\;
	and ?\' to symbol instead of whitespace.

2004-08-30  Katsumi Yamaoka  <yamaoka@jpl.org>

	* gnus-agent.el (gnus-agent-restore-gcc): Use ^ and regexp-quote.

	* gnus-sum.el (gnus-summary-morse-message): Use search-forward
	instead of re-search-forward.

	* gnus-uu.el (gnus-uu-save-article): Ditto.
	(gnus-uu-post-encode-uuencode): Ditto.

	* html2text.el (html2text-clean-list-items): Ditto.
	(html2text-clean-dtdd): Ditto.
	(html2text-format-tags): Ditto.

	* message.el (message-send-mail-with-sendmail): Fix regexp.
	(message-fill-field-general): Use search-forward instead of
	re-search-forward.
	(unbold-region): Ditto.

	* nnrss.el (nnrss-request-article): Ditto.

	* nnslashdot.el (nnslashdot-request-article): Ditto.

	* nnweb.el (nnweb-gmane-wash-article): Ditto.

	* gnus-sum.el (gnus-summary-make-menu-bar): Avoid the
	"Unrecognized menu descriptor" error in XEmacs.

2004-08-26  Stefan Wiens  <s.wi@gmx.net>  (tiny change)

	* gnus-sum.el (gnus-read-header): Don't remove a header for the
	parent article of a sparse article in the thread hashtb.

2004-08-26  David Hedbor  <dhedbor@real.com>  (tiny change)

	* nnmail.el (nnmail-split-lowercase-expanded): New user option.
	(nnmail-expand-newtext): Lowercase expanded entries if
	nnmail-split-lowercase-expanded is non-nil.

2004-08-26  Katsumi Yamaoka  <yamaoka@jpl.org>

	* nndoc.el (nndoc-type-alist): Fix regexp in the rfc822-forward entry.

	* gnus-group.el (gnus-group-line-format-alist): Convert the value
	of gnus-tmp-news-method into string under XEmacs.  It will be
	passed to gnus-correct-length which takes only a string argument.

2004-08-24  Katsumi Yamaoka  <yamaoka@jpl.org>

	* gnus-util.el (gnus-bind-print-variables): New macro.
	(gnus-prin1): Use it.
	(gnus-prin1-to-string): Use it.
	(gnus-pp): New function.
	(gnus-pp-to-string): New function.

	* gnus-cus.el (gnus-agent-cat-prepare-category-field):
	Replace pp-to-string with gnus-pp-to-string.
	* gnus-eform.el (gnus-edit-form): Replace pp with gnus-pp.
	* gnus-group.el (gnus-group-make-kiboze-group): Ditto.
	* gnus-msg.el (gnus-debug): Ditto.
	* gnus-score.el (gnus-score-save): Ditto.
	* gnus-spec.el (gnus-update-format): Replace pp-to-string with
	gnus-pp-to-string.
	* legacy-gnus-agent.el (gnus-agent-unlist-expire-days): Replace pp
	with gnus-pp.
	* score-mode.el (gnus-score-pretty-print): Ditto.
	* webmail.el (webmail-debug): Ditto.

2004-08-23  Katsumi Yamaoka  <yamaoka@jpl.org>

	* gnus-art.el (article-display-face, article-display-x-face):
	Use buffer-read-only.

2004-08-22  Katsumi Yamaoka  <yamaoka@jpl.org>

	* gnus-art.el (article-hide-list-identifiers):
	Bind inhibit-read-only as t.

2004-08-22  Reiner Steib  <Reiner.Steib@gmx.de>

	* gnus-mlspl.el (gnus-group-split-update): Fix docstring.

2004-08-22  Stefan Monnier  <monnier@iro.umontreal.ca>

	* gnus-art.el: Use inhibit-read-only instead of buffer-read-only.
	(gnus-narrow-to-page): Don't assume point-min == 1.
	(gnus-article-edit-mode): Derive from message-mode.

	* gnus-score.el (gnus-score-find-bnews): Simplify and don't assume
	point-min == 1.

	* imap.el (imap-parse-address-list, imap-parse-body-ext):
	Disable incorrect use of `assert'.

	* message.el (message-mode): Set comment-start-skip.

2004-08-22  Sam Steingold  <sds@gnu.org>

	* pop3.el (pop3-leave-mail-on-server): New user variable.
	(pop3-movemail): Delete mail only when it is nil.

2004-08-21  Reiner Steib  <Reiner.Steib@gmx.de>

	* nntp.el (nntp-marks-is-evil): Fix typo in docstring.

	* mml.el (mml-preview): Use `pop-to-buffer'.

	* message.el (message-goto-mail-followup-to): Insert after "To".
	(message-carefully-insert-headers): Add comment.

	* gnus.el: Remove unused variable `gnus-article-check-size'.

	* gnus-sum.el (gnus-summary-make-menu-bar): Add help texts.

	* gnus-art.el (gnus-button-alist): Improve
	`gnus-button-handle-library' entry.

2004-08-19  Sebastian Freundt  <hroptatyr@gna.org>  (tiny change)

	* nnmaildir.el (nnmaildir--emlink-p, nnmaildir--enoent-p): Use
	downcase, since XEmacs capitalizes error messages differently.

2004-08-18  Jesper Harder  <harder@ifa.au.dk>

	* nntp.el: Add (require 'gnus) due to reference to
	`gnus-directory'.  Reported by Matt Swift <swift@alum.mit.edu>.

2004-08-18  Florian Weimer  <fw@deneb.enyo.de>

	* gnus-sum.el (gnus-summary-force-verify-and-decrypt): Bind
	`mm-fill-flowed'.

	* mm-decode.el (mm-dissect-singlepart): Check it.

2004-08-17  Teodor Zlatanov  <tzz@lifelogs.com>

	* nnimap.el (nnimap-open-connection): Add 'imaps' synonym to
	'imap' for netrc parsing.

2004-08-16  Reiner Steib  <Reiner.Steib@gmx.de>

	* mailcap.el (mailcap-mime-data): Mark as risky.

2004-08-15  Katsumi Yamaoka  <yamaoka@jpl.org>

	* rfc2047.el (rfc2047-encode-region): Assume the close parenthesis
	may be included in the encoded word.
	(rfc2047-encode): Don't append a space if the encoded word
	includes close parenthesis.

2004-08-12  Katsumi Yamaoka  <yamaoka@jpl.org>

	* rfc2047.el (rfc2047-encode-1, rfc2047-encode): Improve encoding
	of text within parentheses.

2004-08-06  Teodor Zlatanov  <tzz@lifelogs.com>

	* gnus-encrypt.el (gnus-encrypt-insert-file-contents)
	(gnus-encrypt-write-file-contents): Make the password key the file
	name PLUS the cipher, not just the cipher.  Also remove failed
	passwords from the cache.

2004-08-06  Simon Josefsson  <jas@extundo.com>

	* gnus-sum.el (gnus-article-loose-mime): Change default to t.  Doc
	fix.

2004-08-05  Katsumi Yamaoka  <yamaoka@jpl.org>

	* rfc2047.el (rfc2047-fold-region): Use trailing whitespace as
	LWSP.

2004-08-04  Teodor Zlatanov  <tzz@lifelogs.com>

	* gnus-registry.el (gnus-registry-split-fancy-with-parent): Try
	to append in-reply-to: data to the references: header.

	* netrc.el: Remove old encryption support, autoload gnus-encrypt.el
	(netrc-parse): Use gnus-encrypt.el functions.

	* gnus-encrypt.el: Add new file for encryption support; currently
	does only a few GPG ciphers and an internal XOR cipher.

	* password.el: Add comments on using password-read-and-add.
	(password-read-and-add): Add function to read and add the
	password to the cache at once.

2004-07-28  Simon Josefsson  <jas@extundo.com>

	* pgg-pgp5.el (pgg-pgp5-encrypt-region): Accept sign
	parameter (but don't use it, for now).

	* imap.el (imap-ssl-open): Use imap-process-connection-type,
	instead of hard coding to nil.

2004-07-28  Katsumi Yamaoka  <yamaoka@jpl.org>

	* mm-view.el (mm-inline-image-emacs): Open lines under an image
	as mm-inline-image-xemacs does.

2004-07-26  Simon Josefsson  <jas@extundo.com>

	* gnus-group.el (gnus-group-group-map, gnus-group-make-menu-bar):
	Revert part of 2004-07-17 change below.

2004-07-25  Katsumi Yamaoka  <yamaoka@jpl.org>

	* rfc2047.el (rfc2047-encode-region): Don't infloop.  Suggested by
	Hiroshi Fujishima <pooh@nature.tsukuba.ac.jp>.

2004-07-25  Lars Magne Ingebrigtsen  <larsi@gnus.org>

	* flow-fill.el (fill-flowed): Remove space stuffing, and only do
	quotes that actually start with ">" at the beginning of the
	lines.

2004-07-23  Katsumi Yamaoka  <yamaoka@jpl.org>

	* rfc2047.el (rfc2047-encode-region): Fix last change.
	(rfc2047-encode-parameter): Remove useless concat.

2004-07-22  Katsumi Yamaoka  <yamaoka@jpl.org>

	* rfc2047.el (rfc2047-encode-region): Check carefully whether to
	encode special characters; fix some kind of misconfigured headers;
	signal a real error if debug-on-quit or debug-on-error is non-nil.
	(rfc2047-encode-max-chars): New variable.
	(rfc2047-encode-1): Use it.
	(rfc2047-encode-parameter): New function.

	* mml.el (mml-insert-parameter): Remove an excessive space.

2004-07-17  Simon Josefsson  <jas@extundo.com>

	* gnus-group.el (gnus-group-make-group-simple): Add, suggested by
	Kai Grossjohann <kai@emptydomain.de>.
	(gnus-group-group-map): Use it, instead of gnus-group-make-group.
	(gnus-group-make-menu-bar): Ditto.

	* gnus-util.el (gnus-group-server): Add.

2004-07-16  Jesper Harder  <harder@ifa.au.dk>

	* message.el (message-clone-locals): Clone sendmail and smtp
	variables.

2004-07-12  Katsumi Yamaoka  <yamaoka@jpl.org>

	* rfc2047.el (rfc2047-encode-region): Fix last change.

2004-07-12  Katsumi Yamaoka  <yamaoka@jpl.org>

	* rfc2047.el (rfc2047-encode-region): Treat backslash-quoted
	characters as non-special.

2004-07-09  Simon Josefsson  <jas@extundo.com>

	* gnus-agent.el (gnus-agent-synchronize-flags): Revert to ask.
	Users will lose all flag changes made while unplugged with
	e.g. nntp unless flag synchronization happens, thus `nil' is not a
	good default.  See numerous reports on ding mailing list.

2004-07-09  Katsumi Yamaoka  <yamaoka@jpl.org>

	* nndoc.el (nndoc-type-alist): Improve regexp for article-begin,
	add generate-head-function and generate-article-function to the
	rfc822-forward entry.
	(nndoc-rfc822-forward-generate-article): New function.
	(nndoc-rfc822-forward-generate-head): New function.

	* mm-decode.el (mm-dissect-buffer): Simplify cleaning of CTE.

2004-07-06  Dan Christensen  <jdc@uwo.ca>

	* gnus-sum.el (gnus-summary-read-group-1): When summary is unthreaded,
	respect display group parameter and gnus-summary-expunge-below.
	(gnus-articles-to-read): Remove unused reference to display group
	parameter.

2004-07-03  Lars Magne Ingebrigtsen  <larsi@gnus.org>

	* nnheader.el (nnheader-uniquify-message-id): New experimental
	variable.
	(nnheader-nov-read-message-id): Use it.

	* spam-report.el (spam-report-gmane): Add interactive.

2004-07-02  Katsumi Yamaoka  <yamaoka@jpl.org>

	* mm-encode.el (mm-content-transfer-encoding-defaults): Use
	qp-or-base64 for the application/* types.

2004-07-02  Joakim Verona  <joakim@verona.se>  (tiny change)

	* nnrss.el (nnrss-read-group-data): Fix off-by-one error.

2004-06-30  Teodor Zlatanov  <tzz@lifelogs.com>

	* gnus-registry.el (gnus-registry-trim): Don't allow a negative
	trim value.

2004-01-25  Paul Jarc  <prj@po.cwru.edu>

	* nnmaildir.el (nnmaildir--condcase, nnmaildir--enoent-p):
	New macro and function.
	(nnmaildir--new-number, nnmaildir-request-set-mark): Use them.

2004-06-29  Katsumi Yamaoka  <yamaoka@jpl.org>

	* mm-util.el (mm-enrich-utf-8-by-mule-ucs): Fix cleaning of
	after-load-alist.

2004-06-29  Lars Magne Ingebrigtsen  <larsi@gnus.org>

	* gnus-group.el (gnus-group-get-new-news-this-group): Don't
	update info that isn't there.

2004-06-29  Ilya N. Golubev  <gin@mo.msk.ru>.

	* mm-util.el (mm-mime-mule-charset-alist): Add the windows-1251
	entry.

2004-06-29  Katsumi Yamaoka  <yamaoka@jpl.org>

	* mm-view.el (mm-inline-render-with-function): Use multibyte
	buffer; decode html source by charset.

	* mm-encode.el (mm-content-transfer-encoding-defaults): Doc fix.

	* mm-util.el (mm-enrich-utf-8-by-mule-ucs): New function run when
	Mule-UCS is loaded under XEmacs.
	(mm-mime-mule-charset-alist): Avoid duplicated entries.

2004-06-28  Jesper Harder  <harder@ifa.au.dk>

	* nnheader.el (nnheader-max-head-length): Increase to 8192.

2004-06-28  Katsumi Yamaoka  <yamaoka@jpl.org>

	* mm-util.el (mm-coding-system-p): Return a coding-system.
	(mm-mime-mule-charset-alist): Use shift_jis instead of
	iso-2022-jp-2 for the katakana-jisx0201 mule charset; add new
	entries for the mime charsets iso-2022-jp-3 and shift_jis.
	(mm-coding-system-priorities): Use shift_jis and iso-8859-1
	instead of japanese-shift-jis and iso-latin-1 respectively in
	order to share the default value with both Emacs and XEmacs-mule.
	(mm-mule-charset-to-mime-charset): Make
	mm-coding-system-priorities effective.
	(mm-sort-coding-systems-predicate): Canonicalize coding-systems
	while predicating of candidates upon the priorities.

2004-06-27  Jesper Harder  <harder@ifa.au.dk>

	* gnus-sum.el (gnus-summary-make-menu-bar): Add
	gnus-uu-invert-processable.

	* gnus.el: Autoload gnus-uu-invert-processable.

2004-06-24  Katsumi Yamaoka  <yamaoka@jpl.org>

	* mm-util.el (mm-with-multibyte-buffer): New macro.

	* rfc2047.el (rfc2047-encode-string): Use it.
	(rfc2047-encode-region): Move point to the end of the region after
	encoding.  Suggested by IRIE Tetsuya <irie@t.email.ne.jp>.

2004-06-23  Katsumi Yamaoka  <yamaoka@jpl.org>

	* gnus-cite.el (gnus-cite-parse): Don't ignore case when finding
	">From ".  Thanks to Reiner Steib <Reiner.Steib@gmx.de>.

2004-06-23  Katsumi Yamaoka  <yamaoka@jpl.org>

	* gnus-cite.el (gnus-cite-ignore-quoted-from): New user option.
	(gnus-cite-parse): Ignore quoted envelope From_.  Suggested by
	Karl Chen <quarl@nospam.quarl.org>.

2004-06-23  Jesper Harder  <harder@ifa.au.dk>

	* message.el (message-idna-to-ascii-rhs-1): Don't choke on
	invalid addresses.

2004-06-21  Teodor Zlatanov  <tzz@lifelogs.com>

	* spam.el: Change section markers, revise TODO list.
	(spam-backends): Make new master list of all installed backends.
	(spam-summary-exit-behavior): Add new variable to determine how
	messages moves are done at summary exit.
	(spam-move-spam-nonspam-groups-only)
	(spam-process-ham-in-nonham-groups)
	(spam-process-ham-in-spam-groups): Remove variables, the
	spam-summary-exit-behavior variable should be used to manage this
	behavior.
	(spam-old-ham-articles, spam-old-spam-articles): Remove.
	(spam-old-articles): Add variable, replacing spam-old-ham-articles
	and spam-old-spam-articles.
	(spam-use-copy, spam-use-move, spam-use-gmane, spam-use-resend):
	Add empty variables, placeholders for the backends they represent.
	(spam-set-difference): Move, unchanged.
	(spam-list-of-processors): Declare OBSOLETE, not used anymore
	unless the user has a processor variable.
	(spam-classifications, spam-classification-valid-p)
	(spam-backend-properties, spam-backend-property-valid-p)
	(spam-backend-function-type-valid-p)
	(spam-process-type-valid-p, spam-list-articles): Add helper functions.
	(spam-report-articles-gmane, spam-report-articles-resend):
	Remove functions, they are not needed.
	(spam-install-backend-super, spam-backend-list)
	(spam-backend-check, spam-backend-valid-p, spam-backend-info)
	(spam-backend-function, spam-backend-ham-registration-function)
	(spam-backend-spam-registration-function)
	(spam-backend-ham-unregistration-function)
	(spam-backend-spam-unregistration-function)
	(spam-backend-statistical-p, spam-backend-mover-p)
	(spam-install-backend-alias, spam-install-checkonly-backend)
	(spam-install-mover-backend, spam-install-nocheck-backend)
	(spam-install-backend, spam-install-statistical-backend)
	(spam-install-statistical-checkonly-backend): Add backend installation
	support.
	(spam-summary-prepare-exit): Rewrite to use the new backend code.
	(spam-group-processor-p): Use the new backend code and respect the
	summary exit behavior.
	(spam-mark-spam-as-expired-and-move-routine): Remove.
	(spam-summary-prepare): Change to use the new spam-old-articles
	variable.
	(spam-copy-or-move-routine, spam-copy-spam-routine)
	(spam-move-spam-routine, spam-copy-ham-routine)
	(spam-move-ham-routine): Add code to copy/move ham or spam.
	(spam-fetch-field-fast): Improve doc and code, plus allow the
	'number request.
	(spam-list-of-checks, spam-list-of-statistical-checks): Remove
	variables.
	(spam-split, spam-find-spam): Use the new backend code.
	(spam-registration-functions): Remove variable.
	(spam-unregister-routine): Add convenience wrapper.
	(spam-log-undo-registration, spam-register-routine)
	(spam-log-processing-to-registry)
	(spam-log-unregistration-needed-p): Rename "check" to "backend"
	where possible.
	(spam-check-gmane-xref, spam-check-regex-headers)
	(spam-check-blackholes, spam-check-stat, spam-check-ifile)
	(spam-check-BBDB, spam-check-whitelist, spam-check-blacklist)
	(spam-check-bogofilter-headers, spam-check-spamoracle)
	(spam-check-spamassassin-headers, spam-check-bsfilter-headers)
	(spam-check-crm114-headers): Use the spam-split-group that
	spam-split prepares, no need to determine it every time.

	* nnimap.el (nnimap-retrieve-headers-progress): Add the message number
	to the nnheader-parse-naked-head call.

	* nnheader.el (nnheader-generate-fake-message-id): Fix indentation.

	* gnus-sum.el (gnus-nov-parse-line): Add the message number to
	the nnheader-nov-read-message-id call.

2004-06-21  Katsumi Yamaoka  <yamaoka@jpl.org>

	* gnus-group.el (gnus-group-get-new-news-this-group): Don't call
	gnus-activate-group twice.  Suggested by Markus Peter
	<warp@spin.de>.

2004-06-18  Katsumi Yamaoka  <yamaoka@jpl.org>

	* gnus-art.el (gnus-article-time-format): Exchange the order of
	day and month in the default value; fix customization type.
	(article-date-ut): Use add-text-properties.
	(article-make-date-line): Use message-make-date instead of
	current-time-string.

	* message.el (message-fetch-field): Don't use set-text-properties.
	(message-make-date): Simplify.

2004-06-17  Katsumi Yamaoka  <yamaoka@jpl.org>

	* rfc2047.el (rfc2047-syntax-table): Treat `(' and `)' as is.
	(rfc2047-encode-region): Treat text within parentheses as special;
	show the original text when error has occurred.

	* gnus-group.el (gnus-group-get-new-news-this-group): Pass the
	already-computed method to gnus-activate-group.

	* gnus-start.el (gnus-make-hashtable-from-newsrc-alist): Make the
	same select-methods identical Lisp objects.

	* gnus-srvr.el (gnus-server-set-info): Don't make a new Lisp
	object when modifying the info.

2004-06-16  Katsumi Yamaoka  <yamaoka@jpl.org>

	* gnus-srvr.el (gnus-server-set-info): Remove the server from
	gnus-opened-servers since it has never been opened with the new
	configuration yet.

2004-06-15  Katsumi Yamaoka  <yamaoka@jpl.org>

	* nnheader.el (nnheader-nov-read-message-id): Pass the optional
	arg to nnheader-generate-fake-message-id.

2004-06-14  Teodor Zlatanov  <tzz@lifelogs.com>

	* nnheader.el (nnheader-generate-fake-message-id): Accept a
	number and build a fake message ID localized to a group and
	article number (so it's repeatable from that point on).
	(nnheader-fake-message-id-p): Change regex to accommodate new fake
	ID format.

	* gnus-sum.el (gnus-get-newsgroup-headers): Call
	nnheader-generate-fake-message-id with the article number.

2004-06-12  YAGI Tatsuya  <ynyaaa@ybb.ne.jp>  (tiny change)

	* gnus-art.el (gnus-article-next-page): Fix the way to find a real
	end-of-buffer.

2004-06-12  Lars Magne Ingebrigtsen  <larsi@gnus.org>

	* message.el (message-ignored-supersedes-headers): Add Approved.

2004-06-11  Katsumi Yamaoka  <yamaoka@jpl.org>

	* rfc2047.el (rfc2047-encode-message-header): Remove useless
	goto-char.
	(rfc2047-encode): Fold the line before encoding.

2004-06-10  Lars Magne Ingebrigtsen  <larsi@gnus.org>

	* rfc2047.el (rfc2047-encode-message-header): Disabled header
	folding -- not all headers can be folded, and this should be done
	by the message composition mode.  Probably.  I think.

2004-06-10  Katsumi Yamaoka  <yamaoka@jpl.org>

	* gnus-util.el (gnus-remove-text-with-property): Make it slightly
	fast.

	* gnus-ems.el (gnus-remove-image): Don't use
	message-text-with-property; remove only the image found first.

2004-06-09  Jesper Harder  <harder@ifa.au.dk>

	* message.el (message-send-mail-with-sendmail): Use with-current-buffer.

2004-06-09  Katsumi Yamaoka  <yamaoka@jpl.org>

	* message.el (message-text-with-property): Make it fast and accept
	optional arguments.
	(message-strip-forbidden-properties): Use it.
	(message-fix-before-sending): Follow the m-t-w-p change.

	* gnus-ems.el (gnus-remove-image): Follow the m-t-w-p change.

2004-06-08  Katsumi Yamaoka  <yamaoka@jpl.org>

	* gnus-art.el (article-hide-headers): Don't change the buffer
	mistakenly when performing mml-preview even if
	gnus-single-article-buffer is nil.

2004-06-08  Kai Grossjohann  <kgrossjo@eu.uu.net>

	* message.el (message-expand-name-databases): New user option.
	(message-expand-name): Use it.

2004-06-07  Teodor Zlatanov  <tzz@lifelogs.com>

	* spam.el (spam-report-articles-resend)
	(spam-report-resend-register-routine): Allow ham reporting.
	(spam-report-resend-register-ham-routine): Add wrapper.
	(spam-registration-functions): Add ham resending functions.
	(spam-list-of-processors): Add ham resend processor.

	* gnus.el (ham-resend-to): Add new group parameter.
	(spam-process): Add ham resend option.

	* spam-report.el (spam-report-resend): Allow reporting ham.
	(spam-report-resend-ham): Add wrapper.

2004-06-06  Lars Magne Ingebrigtsen  <larsi@gnus.org>

	* message.el (message-cite-articles-with-x-no-archive): New
	variable.
	(message-cite-original): Use it.

2004-06-04  Lars Magne Ingebrigtsen  <larsi@gnus.org>

	* message.el (message-cite-original): Respect X-No-Archive.

2004-06-04  Katsumi Yamaoka  <yamaoka@jpl.org>

	* gnus-art.el (article-hide-headers): Refer to the values for
	gnus-ignored-headers and gnus-visible-headers in the summary
	buffer since a user may have set them as group parameters.

2004-06-03  Teodor Zlatanov  <tzz@lifelogs.com>

	* assistant.el (assistant-node-name): Add convenience function.
	(assistant-render-text, assistant-render-node): Add error handling,
	plus handle multiple next nodes.
	(assistant-find-next-node): Comment out for now.
	(assistant-find-next-nodes): Add function, returns list of next
	nodes.

2004-06-02  Reiner Steib  <Reiner.Steib@gmx.de>

	* mail-source.el (mail-source-directory): Fix doc-string.

2004-05-29  Teodor Zlatanov  <tzz@lifelogs.com>

	* assistant.el (assistant-render-text, assistant-eval): Add :set
	widget type, which is different because it takes and returns a
	list.  Much hilarity ensues.

2004-05-28  Reiner Steib  <Reiner.Steib@gmx.de>

	* gnus-art.el (gnus-button-alist): Fixed regexp for manual links.

	* gnus-group.el (gnus-group-get-new-news-this-group): Added
	doc-string.

	* gnus-start.el (gnus-activate-group): Added doc-string.

2004-05-28  Katsumi Yamaoka  <yamaoka@jpl.org>

	* mm-encode.el (mm-safer-encoding): Consider 7bit is safe.

2004-05-27  Teodor Zlatanov  <tzz@lifelogs.com>

	* assistant.el (assistant-render-text): Try to add a :set
	widget, more to come.

	* spam.el (spam-group-spam-contents-p): Handle empty groupname
	strings.
	(spam-report-articles-resend)
	(spam-register-routine): Do registration iff any articles warrant
	it.
	(spam-summary-prepare-exit): Change log message for nil group
	destinations.

2004-05-27  Daniel Pittman  <daniel@rimspace.net>

	* spam.el (spam-report-resend-register-routine): Allow
	spam-report-resend-to to be a group parameter or a global value.

2004-05-26  Simon Josefsson  <jas@extundo.com>

	* starttls.el: Merge with my GNUTLS based starttls.el.
	(starttls-gnutls-program, starttls-use-gnutls)
	(starttls-extra-arguments, starttls-process-connection-type)
	(starttls-connect, starttls-failure, starttls-success): New
	variables.
	(starttls-program, starttls-extra-args): Doc fix.
	(starttls-negotiate-gnutls, starttls-open-stream-gnutls): New
	functions.
	(starttls-negotiate, starttls-open-stream): Check
	`starttls-use-gnutls' and pass on to corresponding *-gnutls
	function if it is set.

2004-05-27  Katsumi Yamaoka  <yamaoka@jpl.org>

	* rfc2047.el (rfc2047-encode-region): Encode encoded words in
	structured fields.

2004-05-26  Katsumi Yamaoka  <yamaoka@jpl.org>

	* message.el (message-resend): Bind rfc2047-encode-encoded-words.

2004-05-26  Teodor Zlatanov  <tzz@lifelogs.com>

	* spam.el (spam-mark-new-messages-in-spam-group-as-spam): Add
	variable.
	(spam-mark-junk-as-spam-routine): Use it.  Allow to disable
	assigning the spam-mark to new messages.

2004-05-26  Adam Sjøgren  <asjo@koldfront.dk>  (tiny change)

	(spam-ham-copy-or-move-routine): Don't declare `todo' twice.

2004-05-26  Katsumi Yamaoka  <yamaoka@jpl.org>

	* rfc2047.el (rfc2047-encodable-p): Don't move point.
	(rfc2047-decode): Treat the ascii coding-system as raw-text by
	default.

2004-05-25  Anand Mitra  <mitramc@yahoo.com>  (tiny change)

	* gnus-sum.el (gnus-summary-delete-article): Invoke hook with
	correct data.

2004-05-24  Teodor Zlatanov  <tzz@lifelogs.com>

	* spam.el (spam-list-of-processors): Use nil for nonexistent processors.
	(spam-group-processor-p): Fix function.
	(spam-group-processor-multiple-p)
	(spam-group-spam-processor-report-gmane-p)
	(spam-group-spam-processor-report-resend-p)
	(spam-group-spam-processor-bogofilter-p)
	(spam-group-spam-processor-blacklist-p)
	(spam-group-spam-processor-ifile-p)
	(spam-group-ham-processor-ifile-p)
	(spam-group-spam-processor-spamoracle-p)
	(spam-group-spam-processor-crm114-p)
	(spam-group-ham-processor-bogofilter-p)
	(spam-group-spam-processor-stat-p)
	(spam-group-ham-processor-stat-p)
	(spam-group-ham-processor-whitelist-p)
	(spam-group-ham-processor-BBDB-p)
	(spam-group-ham-processor-spamoracle-p)
	(spam-group-ham-processor-copy-p): Remove functions with some
	prejudice against unneeded code.
	(spam-report-articles-resend)
	(spam-report-resend-register-routine): Allow the group/topic
	spam-resend-to value to override spam-report-resend-to.
	(spam-summary-prepare-exit): Invoke spam-group-processor-p
	properly now.

	* gnus.el (spam-resend-to): Add group/topic parameter.
	(spam-process): Move the OBSOLETE processors to the end of the
	choices.

2004-05-24  Daniel Pittman  <daniel@rimspace.net>

	* spam-report.el (spam-report-resend-to, spam-report-resend): Start
	with resend-to set to nil, and then ask the user if necessary.
	(spam-report-resend): spam-report-resend takes a list of articles, not
	separate article numbers.

2004-05-23  Katsumi Yamaoka  <yamaoka@jpl.org>

	* mm-decode.el (mm-text-html-renderer): Make sure w3m exists in
	addition to emacs-w3m.

2004-05-23  Lars Magne Ingebrigtsen  <larsi@gnus.org>

	* assistant.el (assistant-authinfo-data): New function.
	(assistant-eval): Eval for entire assistant.

	* netrc.el (netrc-services-file): New variable.
	(netrc-parse-services): New function.
	(netrc-find-service-name): New function.
	(netrc-find-service-number): New function.
	(netrc-port-equal): New function.
	(netrc-machine): Use it.

	* nnimap.el (nnimap-open-connection): Use netrc.

	* gnus-util.el (gnus-netrc-get): Remove aliases.

	* gnus-sum.el (gnus-auto-center-summary): Change default to 2.

	* assistant.el (wid-edit): Fix compilation.

	* gnus-util.el (gnus-set-file-modes): Just ignore errors.

2004-05-23  Paul Stodghill  <stodghil@cs.cornell.edu>

	* gnus-util.el (gnus-set-file-modes): New function.  (small
	patch).

2004-05-23  Lars Magne Ingebrigtsen  <larsi@gnus.org>

	* gnus-topic.el (gnus-topic-jump-to-topic): Goto missing topic.

	* assistant.el (assistant-render-node): Fix up rendering and
	read-only text.
	(assistant-render-node): Reset.
	(assistant-make-read-only): Not sticky.

2004-05-20  Danny Siu  <dsiu@adobe.com>

	* gnus-sum.el (gnus-summary-recenter): Summery buffer was not auto
	centered even when gnus-auto-center-summary is t

2004-05-22  Lars Magne Ingebrigtsen  <larsi@gnus.org>

	* dns.el (dns-get-txt-answer): New function.
	(dns-read-txt): Ditto.
	(query-dns): Use it.

2004-05-21  Katsumi Yamaoka  <yamaoka@jpl.org>

	* gnus-start.el (gnus-get-unread-articles): Don't invalidate
	active for foreign groups even if the group level is higher than
	the specified value.

2004-05-21  Lars Magne Ingebrigtsen  <larsi@gnus.org>

	* gnus-group.el (gnus-group-jump-to-group): Don't prompt for
	non-active groups.

	* gnus-art.el (gnus-picon-databases): Add /usr/share/picons.

2004-05-20  Magnus Henoch  <mange@freemail.hu>

	* dns.el (dns-read-type): Add support for SVR.  (small patch)

2004-05-20  Teodor Zlatanov  <tzz@lifelogs.com>

	* spam.el (spam-use-crm114, spam-crm114, spam-crm114-program)
	(spam-crm114-header, spam-crm114-spam-switch)
	(spam-crm114-spam-strong-switch, spam-crm114-ham-strong-switch)
	(spam-crm114-positive-spam-header)
	(spam-crm114-database-directory, spam-list-of-processors)
	(spam-group-spam-processor-crm114-p)
	(spam-group-ham-processor-crm114-p, spam-extra-header-to-number)
	(spam-generic-score, spam-list-of-checks)
	(spam-list-of-statistical-checks, spam-registration-functions)
	(spam-check-crm114-headers, spam-crm114-score)
	(spam-check-crm114, spam-crm114-register-with-crm114)
	(spam-crm114-register-spam-routine)
	(spam-crm114-unregister-spam-routine)
	(spam-crm114-register-ham-routine)
	(spam-crm114-unregister-ham-routine): Add CRM114 support.  From
	asjo@koldfront.dk (Adam Sjøgren).

	* gnus.el: Add spam-use-crm114.

	* spam.el (spam-list-of-processors, spam-registration-functions):
	Add spam-use-resend.
	(spam-group-spam-processor-report-resend-p): Add utility wrapper.
	(spam-report-articles-gmane): Add doc fix.
	(spam-report-articles-resend, spam-report-resend-register-routine):
	Add wrappers around spam-report-resend-to.

	* spam-report.el (spam-report-resend-to, spam-report-resend):
	Add support for resending spam.
	(spam-report-gmane): Fix line length >80.

	* gnus.el (spam-process): Add spam-use-resend.

2004-05-20  TSUCHIYA Masatoshi  <tsuchiya@namazu.org>

	* spam.el (spam-mark-spam-as-expired-and-move-routine): Return the
	number of processed spam messages.
	(spam-ham-copy-or-move-routine): Return the number of processed
	ham messages.
	(spam-summary-prepare-exit): Use the above values to decide
	whether status messages shouled be displayed.

2004-05-20  Katsumi Yamaoka  <yamaoka@jpl.org>

	* rfc2047.el (rfc2047-encode-function-alist): Renamed from
	`rfc2047-encoding-function-alist' in order to avoid conflicting
	with the old version.
	(rfc2047-encode-region): Concatenate words containing non-ASCII
	characters in structured fields; don't encode space-delimited
	ASCII words even in unstructured fields; don't break words at
	char-category boundaries.
	(rfc2047-encode-1): New function.
	(rfc2047-encode): Use it; encode text so that it occupies the
	maximum width within 76-column; work correctly on Q encoding for
	iso-2022-* charsets.
	(rfc2047-fold-region): Use existing whitespace for LWSP; make it
	sure not to break a line just after the header name.
	(rfc2047-b-encode-region): Removed.
	(rfc2047-b-encode-string): New function.
	(rfc2047-q-encode-region): Removed.
	(rfc2047-q-encode-string): New function.

	* mm-util.el (mm-replace-in-string): New function.

2004-05-20  Lars Magne Ingebrigtsen  <larsi@gnus.org>

	* gnus-msg.el (gnus-inews-make-draft-meta-information): Really
	get it right.
	(gnus-inews-make-draft): Really.

2004-05-19  Ben Menasha  <bmenasha@benmenasha.net>

	* nnmh.el (nnmh-request-list-1): Don't check the link count
	before descending.  (small patch)

2004-05-19  Lars Magne Ingebrigtsen  <larsi@gnus.org>

	* gnus-msg.el (gnus-inews-make-draft-meta-information): Fix quote
	stuff.

	* gnus-start.el (gnus-subscribe-hierarchical-interactive): Match
	on real group name.

	* gnus-art.el (gnus-signature-limit): Doc fix.

	* gnus-msg.el (gnus-inews-make-draft): Quote list.

2004-05-19  Lars Magne Ingebrigtsen  <larsi@gnus.org>

	* gnus-draft.el (gnus-draft-send): Bind
	rfc2047-encode-encoded-words.

	* rfc2047.el (rfc2047-encode-region): Encode =? strings.
	(rfc2047-encodable-p): Say that =? needs encoding.
	(rfc2047-encode-encoded-words): New variable.

	* gnus-group.el (gnus-group-select-group): Doc fix.

	* gnus-draft.el (gnus-draft-setup): Mark all replied as replied.

	* gnus-group.el (gnus-group-mode): Set show-trailing-whitespace
	to nil.

	* gnus-cache.el (gnus-cache-possibly-enter-article): Use it.

	* nnheader.el (nnheader-get-lines-and-char): New function.

2004-05-19  Reiner Steib  <Reiner.Steib@gmx.de>

	* gnus-msg.el (gnus-summary-followup-with-original): Document
	yanking of region when active.

2004-05-19  Katsumi Yamaoka  <yamaoka@jpl.org>

	* gnus-start.el (gnus-get-unread-articles): Do nothing for foreign
	groups if the group level is higher than the specified value.

2004-05-18  Reiner Steib  <Reiner.Steib@gmx.de>

	* gnus-group.el (gnus-group-jump-to-group-prompt): Allow an alist.
	(gnus-group-jump-to-group): Added prefix argument using
	`gnus-group-jump-to-group-prompt'.  Query before jumping to
	non-active group.

	* compface.el (uncompface): Be verbose when changing
	`uncompface-use-external'.

	* gnus-art.el (gnus-button-handle-man, gnus-button-alist): Try to
	handle manual section.

2004-05-18  Lars Magne Ingebrigtsen  <larsi@gnus.org>

	* gnus-art.el (gnus-button-alist): Revert previous change.

2004-05-18  Reiner Steib  <Reiner.Steib@gmx.de>

	* message.el (message-idna-to-ascii-rhs-1): Fix typo.

2004-05-18  Lars Magne Ingebrigtsen  <larsi@gnus.org>

	* gnus-msg.el (gnus-inews-do-gcc): Don't use read-only-p to see
	whether backend can accept message.

	* message.el (message-idna-to-ascii-rhs-1): Don't use equalp.

2004-05-18  Kai Grossjohann  <kgrossjo@eu.uu.net>

	* nntp.el (nntp-request-set-mark, nntp-request-update-info):
	Avoid creating directory when nntp-marks-is-evil is true.
	Reported by Reiner Steib.

2004-05-18  Reiner Steib  <Reiner.Steib@gmx.de>

	* gnus-picon.el (gnus-picon-style): New variable.
	(gnus-picon-insert-glyph): Added optional `nostring' argument.
	(gnus-picon-transform-address): Support `gnus-picon-style'.  From
	Jesper Harder <harder@ifa.au.dk>.

2004-05-18  Lars Magne Ingebrigtsen  <larsi@gnus.org>

	* message.el (message-fill-field): Return point.
	(message-generate-headers): Go to end of field.

	* gnus-start.el (gnus-get-unread-articles-in-group): Don't do
	stuff for non-living groups.

2004-05-18  Jesper Harder  <harder@ifa.au.dk>

	* gnus-art.el (gnus-article-followup-with-original)
	(gnus-article-reply-with-original): gnus-mark-active-p ->
	gnus-region-active-p.

2004-05-17  Teodor Zlatanov  <tzz@lifelogs.com>

	* spam.el (spam-summary-prepare-exit): Fix messages, so they show
	only when there is spam or ham to be processed.

2004-05-17  Lars Magne Ingebrigtsen  <larsi@gnus.org>

	* mail-source.el (mail-source-delete-crash-box): Refactor.
	(mail-source-fetch): Use it.
	(mail-source-fetch-file): Ditto.
	(mail-source-fetch-directory): Run postscript in loop.
	(mail-source-fetch-pop): Delete.
	(mail-source-fetch-maildir): Ditto.
	(mail-source-fetch-imap): Ditto.

	* imap.el (imap-authenticators): Comment out sasl.

	* message.el (message-skip-to-next-address): New function.
	(message-fill-header-address): Refactor.
	(message-fill-address): Use it.
	(message-delete-address): Use it.
	(message-fill-header-general): Refactor.
	(message-fill-field-address): Rename.
	(message-narrow-to-field): Find the start of the header.
	(message-header-format-alist): Don't pre-fill.
	(message-fill-header): Removed.
	(message-insert-header): New function.
	(message-shorten-references): Use it.

	* rfc2047.el (rfc2047-field-value): Strip props.

	* mail-parse.el (mail-header-make-address): New alias.

	* ietf-drums.el (ietf-drums-make-address): New function.

	* imap.el: Add compiler directives.

	* gnus-score.el (gnus-score-edit-done): run-hook->run-hooks.

	* gnus-art.el (article-decode-idna-rhs): Don't use
	message-idna-inside-rhs-p.

2004-05-16  Lars Magne Ingebrigtsen  <larsi@gnus.org>

	* message.el (message-idna-inside-rhs-p): Removed.
	(message-idna-to-ascii-rhs-1): Use proper address parsing.

	* gnus-art.el (gnus-emphasis-alist): Removed strikethru; too many
	false positives.

2004-05-16  Kim-Minh Kaplan  <kmkaplan-AwwS6Bc0PDVoiYX5Tdu9fQ@public.gmane.org>

	* imap.el (imap-sasl-make-mechanisms): Use sasl.

2004-05-16  Lars Magne Ingebrigtsen  <larsi@gnus.org>

	* nneething.el (nneething-file-name): Don't create spurious
	files.

	* gnus-msg.el (gnus-inews-do-gcc): Ignore read-only groups.
	(gnus-inews-do-gcc): Remove sleep.

	* gnus-art.el (gnus-mime-delete-part): Error message when no MIME
	part under point.

	* gnus-agent.el (gnus-agent-synchronize-flags): Default to nil.
	(gnus-agent-regenerate-group): Using nil messages aren't valid.

2004-05-15  Teodor Zlatanov  <tzz@lifelogs.com>

	* spam.el (spam-summary-prepare-exit): Fixed (length).

2004-05-14  Teodor Zlatanov  <tzz@lifelogs.com>

	* spam.el (spam-summary-prepare-exit): Fix to produce "marking spam
	as expired without moving it" message when there are spam
	messages left.

2004-05-14  Nelson Ferreira  <nelson.ferreira@verizon.net>  (tiny change)

	* gnus-dup.el (gnus-dup-unsuppress-article): Don't assume the mail
	header is not nil.

2004-05-14  Kai Grossjohann  <kgrossjo@eu.uu.net>

	* nntp.el (nntp-request-set-mark, nntp-request-update-info): Call
	nntp-possibly-create-directory, not nntp-possibly-change-group.
	(nntp-marks-changed-p): New arg SERVER.
	(nntp-request-update-info): Adjust caller.

2004-05-14  Kai Grossjohann  <kai@emptydomain.de>

	* nntp.el (nntp-save-marks): Pass missing arg.

2004-05-13  Kai Grossjohann  <kai.grossjohann@gmx.net>

	* nntp.el: Support marks.
	(nntp-marks-is-evil, nntp-marks-file-name, nntp-marks)
	(nntp-marks-modtime, nntp-marks-directory): New variables.
	(nntp-request-set-mark, nntp-request-update-info)
	(nntp-possibly-create-directory, nntp-marks-changed-p)
	(nntp-save-marks, nntp-open-marks, nntp-marks-directory): New
	functions.

2004-05-12  Jesper Harder  <harder@ifa.au.dk>

	* gnus-score.el (gnus-score-insert-help): Use
	gnus-select-lowest-window.

	* gnus-ems.el (gnus-select-lowest-window): Copy definition of
	appt-select-lowest-window and rename to gnus-select-lowest-window.

	* gnus.el: do.

2004-05-12  TSUCHIYA Masatoshi  <tsuchiya@namazu.org>

	* rfc2047.el (rfc2047-encode): Use uppercase letters to specify
	encodings of MIME-encoded words, in order to improve
	interoperability with several broken MUAs.

2004-05-07  TSUCHIYA Masatoshi  <tsuchiya@namazu.org>

	* mm-view.el (mm-inline-text-html-render-with-w3): Check META
	tags, only when charsets are not specified in headers.
	(mm-inline-text-html-render-with-w3m): Ditto.

2004-05-06  TSUCHIYA Masatoshi  <tsuchiya@namazu.org>

	* gnus-art.el (article-strip-banner): Use MIME-encoded from fields
	instead of MIME-decoded from fields when checking
	`gnus-article-address-banner-alist'.

2004-05-03  Jesper Harder  <harder@ifa.au.dk>

	* nnrss.el (nnrss-check-group, nnrss-read-group-data): Hash on
	description rather than subject.

2004-05-01  Lars Magne Ingebrigtsen  <larsi@gnus.org>

	* gnus.el (gnus-version-number): Bump.

2004-05-01  Lars Magne Ingebrigtsen  <lars@ingebrigtsen.no>

	* gnus.el: No Gnus v0.2 is released.

2004-05-01  Lars Magne Ingebrigtsen  <larsi@gnus.org>

	* gnus-agent.el (gnus-agent-read-agentview): Inline
	gnus-uncompress-range.

2004-05-01  TSUCHIYA Masatoshi  <tsuchiya@namazu.org>

	* spam.el (spam-bsfilter-path): Use `executable-find' instead of
	`exec-installed-p'.

2004-04-30  TSUCHIYA Masatoshi  <tsuchiya@namazu.org>

	* gnus.el (spam-process, spam-autodetect-methods): Add
	bsfilter and bsfilter-headers.

	* spam.el (spam-bsfilter): New customize group.
	(spam-use-bsfilter, spam-use-bsfilter-headers, spam-bsfilter-path)
	(spam-bsfilter-header, spam-bsfilter-probability-header)
	(spam-bsfilter-spam-switch, spam-bsfilter-ham-switch)
	(spam-bsfilter-spam-strong-switch, spam-bsfilter-ham-strong-switch)
	(spam-bsfilter-database-directory): New options.
	(spam-install-hooks, spam-list-of-processors, spam-list-of-checks)
	(spam-list-of-statistical-checks, spam-registration-functions):
	Add `spam-use-bsfilter' and `spam-use-bsfilter-headers'.
	(spam-bsfilter-score): New command.
	(spam-check-bsfilter-headers, spam-check-bsfilter)
	(spam-bsfilter-register-with-bsfilter)
	(spam-bsfilter-register-spam-routine)
	(spam-bsfilter-unregister-spam-routine)
	(spam-bsfilter-register-ham-routine)
	(spam-bsfilter-unregister-ham-routine): New functions.
	(spam-generic-score): Support bsfilter; Accept an optional argument
	to recalcurate spam score even if scoring header has already been
	added.
	(spam-bogofilter-score, spam-spamassassin-score): Accept an
	optional argument to recalcurate spam score even if scoring header
	has already been added.

2004-04-29  Jesper Harder  <harder@ifa.au.dk>

	* nnrss.el (nnrss-get-namespace-prefix): Use string= to compare
	strings!  Reported by David D. Smith <davidsmith@acm.org>.
	(nnrss-check-group, nnrss-read-group-data): Hash on Subject if
	link is missing.

2004-04-28  Jesper Harder  <harder@ifa.au.dk>

	* html2text.el (html2text-replace-list): Add &amp; and &apos;.
	(html2text-get-attr): Rewrite.

	* message.el (message-setup-1): Remove redundant put-text-property
	on mail-header-separator.

2004-04-27  Teodor Zlatanov  <tzz@lifelogs.com>

	* gnus-registry.el (gnus-registry-cache-whitespace)
	(gnus-registry-action, gnus-registry-spool-action)
	(gnus-registry-split-fancy-with-parent): Change message levels
	from 5 to 3 or 7, as needed.

	* spam.el (spam-summary-prepare-exit)
	(spam-mark-junk-as-spam-routine, spam-fetch-field-fast)
	(spam-split, spam-find-spam, spam-log-undo-registration)
	(spam-check-blackholes, spam-enter-ham-BBDB): Changed message
	level from 5 to 6.

2004-04-26  Katsumi Yamaoka  <yamaoka@jpl.org>

	* gnus-ems.el: Autoload appt-select-lowest-window (revert
	2004-03-04 change).

2004-04-25  Jesper Harder  <harder@ifa.au.dk>

	* sieve-manage.el (sieve-manage-open):
	* nnweb.el (nnweb-insert-html):
	* nnvirtual.el (nnvirtual-catchup-group, nnvirtual-partition-sequence)
	(nnvirtual-partition-sequence, nnvirtual-create-mapping):
	* nnspool.el (nnspool-request-group):
	* nnrss.el (nnrss-opml-export, nnrss-find-el, nnrss-order-hrefs):
	* nnml.el (nnml-request-update-info):
	* nnmh.el (nnmh-request-group, nnmh-request-list-1, nnmh-active-number)
	(nnmh-request-create-group, nnmh-update-gnus-unreads):
	* nnimap.el (nnimap-request-close, nnimap-acl-edit)
	(nnimap-request-set-mark):
	* nnfolder.el (nnfolder-request-update-info):
	* mm-view.el (mm-pkcs7-signed-magic, mm-pkcs7-enveloped-magic):
	* mml.el (mml-destroy-buffers, mml-compute-boundary-1):
	* gnus-uu.el (gnus-uu-find-articles-matching):
	* gnus-topic.el (gnus-topic-check-topology, gnus-topic-remove-group):
	* gnus-sum.el (gnus-summary-fetch-faq, gnus-read-move-group-name):
	* gnus-score.el (gnus-score-load-file, gnus-sort-score-files):
	* gnus-nocem.el (gnus-nocem-scan-groups):
	* gnus-int.el (gnus-start-news-server):
	* gnus-group.el (gnus-group-make-kiboze-group)
	(gnus-group-browse-foreign-server):
	* spam-stat.el (spam-stat-score-buffer): Simplify mapcar usage.
	Use mapc when appropriate.

2004-04-22  Teodor Zlatanov  <tzz@lifelogs.com>

	FIXME: Make separate entries for each person.

	From Dan Christensen <jdc@uwo.ca>, asjo@koldfront.dk (Adam
	Sjøgren), Wes Hardaker <wes@hardakers.net>, and Michael Shields
	<shields@msrl.com>:

	* spam.el (spam-necessary-extra-headers): Get the extra headers we
	may need for spam sorting and scoring.
	(spam-user-format-function-S): Add user format function suitable for
	general use.
	(spam-article-sort-by-spam-status): Add sorting function for summary
	sorting.
	(spam-extra-header-to-number): Add function to get a score from a
	header.
	(spam-summary-score): Add function to  get a numeric score from the
	headers.
	(spam-generic-score): Fix function doc, was in wrong place.
	(spam-initialize): Take symbols when it's run, and install the
	extra headers that spam-necessary-extra-headers thinks we need.

2004-04-21  Teodor Zlatanov  <tzz@lifelogs.com>

	* spam.el (spam-summary-prepare-exit): Add logic and message fix.
	Reported by bojohan+news@dd.chalmers.se (Johan Bockgård).

2004-04-17  Jesper Harder  <harder@ifa.au.dk>

	* gnus-sum.el (gnus-set-global-variables)
	(gnus-build-all-threads, gnus-get-newsgroup-headers)
	(gnus-article-get-xrefs, gnus-summary-best-group)
	(gnus-summary-next-article, gnus-summary-enter-digest-group)
	(gnus-summary-set-bookmark, gnus-offer-save-summaries)
	(gnus-summary-update-info, gnus-kill-or-deaden-summary):
	Use with-current-buffer.

2004-04-16  Teodor Zlatanov  <tzz@lifelogs.com>

	* spam.el (spam-summary-prepare-exit): Simplify logic.
	(spam-fetch-article-header): Read the article header if it's not
	available.
	(spam-list-articles): Simplify logic.
	(spam-filelist-register-routine): Fix bug with unregister-list.

	* gnus-registry.el: Fix comments at beginning.

2004-04-16  Jesper Harder  <harder@ifa.au.dk>

	* message.el (message-cater-to-broken-inn): Remove.
	(message-shorten-references): Make sure the total folded length of
	References is shorter than 998 characters to cater to a bug in INN
	2.3.  Also, don't pretend that references aren't folded -- this
	hasn't worked for a while.

2004-04-15  Kevin Greiner  <kgreiner@xpediantsolutions.com>

	* gnus-agent.el (gnus-agentize):
	gnus-agent-send-mail-real-function no longer set to current value
	of message-send-mail-function but rather a lambda that calls
	message-send-mail-function.  The change makes the agent real-time
	responsive to user changes to message-send-mail-function.

2004-04-15  Kevin Greiner  <kgreiner@xpediantsolutions.com>

	* legacy-gnus-agent.el
	(gnus-agent-convert-to-compressed-agentview): Fixed typos with
	help from Florian Weimer <fw@deneb.enyo.de>

2004-04-15  Katsumi Yamaoka  <yamaoka@jpl.org>

	* nnmail.el (nnmail-cache-insert): Revert last change.

2004-04-14  Katsumi Yamaoka  <yamaoka@jpl.org>

	* nnmail.el (nnmail-cache-insert): Always check whether
	nnmail-cache-ignore-groups matches a group name.

2004-04-13  Teodor Zlatanov  <tzz@lifelogs.com>

	* spam.el (spam-fetch-field-fast, spam-generate-fake-headers)
	(spam-find-spam, spam-log-processing-to-registry)
	(spam-log-registered-p, spam-log-unregistration-needed-p)
	(spam-log-undo-registration): Use gnus-message instead of
	gnus-error, none of these errors are fatal.

	* gnus-registry.el (gnus-registry-clean-empty-function)
	(gnus-registry-clean-empty): Remove only empty entries without
	extra data.

2004-04-12  Teodor Zlatanov  <tzz@lifelogs.com>

	* spam-stat.el (spam-stat-buffer-change-to-spam)
	(spam-stat-buffer-change-to-non-spam): Change (error) to
	(gnus-message 8) invocation.

2004-04-12  Katsumi Yamaoka  <yamaoka@jpl.org>

	* nntp.el (nntp-via-netcat-command): New variable.
	(nntp-via-netcat-switches): New variable.
	(nntp-open-via-rlogin-and-netcat): New function.
	(nntp-open-connection-function): Doc fix.
	(nntp-telnet-command): Doc fix.
	(nntp-end-of-line): Doc fix.
	(nntp-via-rlogin-command): Doc fix.
	(nntp-via-user-name): Doc fix.
	(nntp-via-address): Doc fix.

2004-04-09  Katsumi Yamaoka  <yamaoka@jpl.org>

	* mml2015.el (mml2015-use): Avoid the "Recursive load suspected"
	error in Emacs 21.1.

2004-04-08  Reiner Steib  <Reiner.Steib@gmx.de>

	* gnus-start.el (gnus-get-unread-articles): Fix last commit.

2004-04-07  Kevin Greiner  <kgreiner@xpediantsolutions.com>

	* gnus-agent.el (gnus-agent-total-fetched-hashtb): New variable.
	(gnus-agent-with-refreshed-group): New macro.
	(gnus-agent-rename-group): New function.
	(gnus-agent-delete-group): New function.
	(gnus-agent-save-group-info): Use gnus-command-method when
	`method' parameter is nil.  Don't write nil entries into the
	active file.
	(gnus-agent-get-group-info): New function.
	(gnus-agent-fetch-articles): Use
	gnus-agent-update-files-total-fetched-for to increment disk space
	used.
	(gnus-agent-fetch-headers, gnus-agent-save-alist): Use
	gnus-agent-update-view-total-fetched-for to increment disk space
	used.
	(gnus-agent-get-local): Added optional parameters to avoid calling
	gnus-group-real-name and gnus-find-method-for-group.
	(gnus-agent-set-local): Delete stored entry if either min, or max,
	are nil.
	(gnus-agent-fetch-session): Reworded error/quit messages.  On
	quit, use gnus-agent-regenerate-group to record existence of any
	articles fetched to disk before the quit occurred.
	(gnus-agent-expire-group-1): Use gnus-agent-with-refreshed-group,
	gnus-agent-update-view-total-fetched-for, and
	gnus-agent-update-files-total-fetched-for to decrement disk space
	used.
	(gnus-agent-retrieve-headers): Use
	gnus-agent-update-view-total-fetched-for to increment disk space
	used.
	(gnus-agent-regenerate-group): Replace gnus-group-update-group
	with gnus-agent-update-files-total-fetched-for to decrement disk
	space and fresh group buffer.
	(gnus-agent-inhibit-update-total-fetched-for): New variable.
	(gnus-agent-need-update-total-fetched-for): New variable.
	(gnus-agent-update-files-total-fetched-for): New function.
	(gnus-agent-update-view-total-fetched-for): New function.
	(gnus-agent-total-fetched-for): New function.

	* gnus-cache.el (gnus-cache-save-buffers): Use
	gnus-cache-update-overview-total-fetched-for to change disk space
	used by this group.
	(gnus-cache-possibly-enter-article): Use
	gnus-cache-update-file-total-fetched-for to increment disk space
	used by this group.
	(gnus-cache-possibly-remove-article): Use
	gnus-cache-update-file-total-fetched-for to decrement disk space
	used by this group.
	(gnus-cache-generate-nov-databases): Purge total fetched cache.
	(gnus-cache-rename-group): New function.
	(gnus-cache-delete-group): New function.
	(gnus-cache-inhibit-update-total-fetched-for): New variable.
	(gnus-cache-need-update-total-fetched-for): New variable.
	(gnus-cache-with-refreshed-group): New macro.
	(gnus-cache-update-file-total-fetched-for): New function.
	(gnus-cache-update-overview-total-fetched-for): New function.
	(gnus-cache-rename-group-total-fetched-for): New function.
	(gnus-cache-delete-group-total-fetched-for): New function.
	(gnus-cache-total-fetched-for): New function.

	* gnus-group.el: Require gnus-sum and autoload functions to
	resolve warnings when gnus-group.el compiled alone.
	(gnus-group-line-format): Documented new %F
	(size of Fetched data) group line format; identifies disk space
	used by agent and cache.
	(gnus-group-line-format-alist): Defined new F format.
	(gnus-total-fetched-for): New function.
	(gnus-group-delete-group): No longer update
	gnus-cache-active-altered as gnus-request-delete-group now keeps
	the cache in sync.
	(gnus-group-list-active): Let the agent store a server's active
	list if currently plugged.

	* gnus-int.el (gnus-request-delete-group):
	Use gnus-cache-delete-group and gnus-agent-delete-group to keep the
	local disk in sync with the server.
	(gnus-request-rename-group):
	Use gnus-cache-rename-group and gnus-agent-rename-group to keep the
	local disk in sync with the server.

	* gnus-start.el (gnus-get-unread-articles):
	Cosmetic simplification to logic.

	* gnus-util.el (gnus-rename-file): New function.

2004-04-07  Christian Neukirchen  <chneukirchen@yahoo.de>  (tiny change)

	* mm-util.el (mm-image-load-path): Handle nil in load-path.

2004-04-07  Jesper Harder  <harder@ifa.au.dk>

	* rfc2047.el (rfc2047-encoded-word-regexp): Remove unnecessary
	'+'.  Reported by Stefan Wiens <s.wi@gmx.net>.

2004-04-06  Jesper Harder  <harder@ifa.au.dk>

	* gnus-cache.el (gnus-cache-save-buffers): Check if buffer is
	alive.  Reported by Laurent Martelli <laurent@aopsys.com>.

2004-04-03  Jesper Harder  <harder@ifa.au.dk>

	* gnus.el (gnus-getenv-nntpserver): Strip whitespace.

2004-04-02  Teodor Zlatanov  <tzz@lifelogs.com>

	* spam.el (spam-set-difference): Add function to replace
	gnus-set-difference in spam.el.
	(spam-summary-prepare-exit): Use spam-set-difference.

2004-03-29  Teodor Zlatanov  <tzz@lifelogs.com>

	* gnus-registry.el (gnus-registry-cache-file): Update to use
	gnus-dribble-directory OR gnus-home-directory OR ~.
	(gnus-registry-split-fancy-with-parent): Fix doc.

2004-03-27  Katsumi Yamaoka  <yamaoka@jpl.org>

	* message.el (message-exchange-point-and-mark): Use
	message-mark-active-p.  Suggested by Jesper Harder
	<harder@ifa.au.dk>.

2004-03-26  Katsumi Yamaoka  <yamaoka@jpl.org>

	* message.el (message-exchange-point-and-mark): Don't activate
	region if it was inactive.  Suggested by Hiroshi Fujishima
	<pooh@nature.tsukuba.ac.jp>.

2004-03-25  Katsumi Yamaoka  <yamaoka@jpl.org>

	* gnus-art.el (article-display-face): Display Faces in the same
	order as X-Faces.

2004-03-24  Katsumi Yamaoka  <yamaoka@jpl.org>

	* nndoc.el (nndoc-forward-type-p): Recognize envelope From_.

2004-03-23  Katsumi Yamaoka  <yamaoka@jpl.org>

	* gnus-art.el (gnus-mime-recompute-hierarchical-structure): Remove.
	(gnus-mime-multipart-functions): Revert 2004-03-19 change.
	(gnus-article-mime-hierarchy): Remove.
	(gnus-article-mime-hierarchy-next): Remove.
	(gnus-article-mode): Revert 2004-03-19 change.
	(gnus-article-setup-buffer): Revert 2004-03-19 change.
	(gnus-insert-mime-button): Revert 2004-03-19 change.
	(gnus-mime-accumulate-hierarchy): Remove.
	(gnus-mime-enter-multipart): Remove.
	(gnus-mime-leave-multipart): Remove.
	(gnus-mime-display-part): Revert 2004-03-19 change.
	(gnus-mime-display-alternative): Revert 2004-03-19 change.

	* mml.el (mml-preview): Revert 2004-03-19 change.

2004-03-18  Helmut Waitzmann  <Helmut.Waitzmann@web.de>  (tiny change)

	* gnus-sum.el (gnus-newsgroup-variables): Doc fix.

2004-03-22  Katsumi Yamaoka  <yamaoka@jpl.org>

	* mm-decode.el (mm-save-part): Bind enable-multibyte-characters to
	t while entering a file name using the mm-with-multibyte macro.
	Suggested by Hiroshi Fujishima <pooh@nature.tsukuba.ac.jp>.

	* mm-util.el (mm-with-multibyte): New macro.

2004-03-19  Katsumi Yamaoka  <yamaoka@jpl.org>

	* gnus-art.el (gnus-mime-recompute-hierarchical-structure): New
	user option.
	(gnus-mime-multipart-functions): Doc and customization fix.
	(gnus-article-mime-hierarchy): New variable.
	(gnus-article-mime-hierarchy-next): New variable.
	(gnus-article-mode): Make gnus-article-mime-hierarchy buffer-local.
	(gnus-article-setup-buffer): Set gnus-article-mime-hierarchy and
	gnus-article-mime-hierarchy-next to nil.
	(gnus-insert-mime-button): Show hierarchy numbers.
	(gnus-mime-accumulate-hierarchy): New function.
	(gnus-mime-enter-multipart): New function.
	(gnus-mime-leave-multipart): New function.
	(gnus-mime-display-part): Recompute hierarchical MIME structure.
	(gnus-mime-display-alternative): Show hierarchy numbers.

	* mml.el (mml-preview): Set gnus-article-mime-hierarchy and
	gnus-article-mime-hierarchy-next to nil.

2004-03-19  Steve Youngs  <sryoungs@bigpond.net.au>

	* dns.el: Don't require gnus-xmas.

2004-03-17  Jesper Harder  <harder@ifa.au.dk>

	* mml.el (mml-generate-mime-1): Don't use format=flowed with
	inline PGP.
	(mml-menu): Disable mml-quote-region if mark is inactive.

2004-03-17  Katsumi Yamaoka  <yamaoka@jpl.org>

	* gnus-agent.el (gnus-agent-regenerate-group): Activate the group
	when the group's active is not available.

2004-03-15  Katsumi Yamaoka  <yamaoka@jpl.org>

	* gnus-agent.el (gnus-agent-read-agentview): Add a missing arg to
	error.

2004-03-12  Reiner Steib  <Reiner.Steib@gmx.de>

	* imap.el (imap-store-password): New variable.
	(imap-interactive-login): Use it.
	Suggested by Mark Plaksin <happy@mcplaksin.org>.

2004-03-12  Katsumi Yamaoka  <yamaoka@jpl.org>

	* gnus-art.el (gnus-article-read-summary-keys): Restore new
	window-start and hscroll to summary window.

2004-03-12  Kevin Greiner  <kgreiner@xpediantsolutions.com>

	* gnus-start.el (gnus-convert-old-newsrc): Only write the
	conversion message to newsrc-dribble when an actual conversion is
	performed.

2004-03-10  Malcolm Purvis  <malcolmpurvis@optushome.com.au>  (tiny change)

	* spam-stat.el (spam-stat-coding-system): Use mm-coding-system-p.

2004-03-10  Katsumi Yamaoka  <yamaoka@jpl.org>

	* mm-decode.el (mm-complicated-handles): New function reviving
	former definition of mm-multiple-handles.

	* gnus-art.el (gnus-mime-save-part-and-strip): Use it.
	(gnus-mime-delete-part): Use it.

2004-03-09  Kevin Greiner  <kgreiner@xpediantsolutions.com>

	* gnus-agent.el (gnus-agent-read-local): Bind
	nnheader-file-coding-system to gnus-agent-file-coding-system to
	avoid the implicit assumption that they will always be equal.
	(gnus-agent-save-local): Bind buffer-file-coding-system, not
	coding-system-for-write, as the with-temp-file macro first prints
	to a buffer then saves the buffer.

2004-03-09  Katsumi Yamaoka  <yamaoka@jpl.org>

	* gnus-art.el (gnus-article-edit-part): New function.
	(gnus-mime-save-part-and-strip): Use it; do query instead of
	signaling an error; don't use mm-multiple-handles.
	(gnus-mime-delete-part): Ditto.

2004-03-08  Kevin Greiner  <kgreiner@xpediantsolutions.com>

	* gnus-agent.el (gnus-agent-read-agentview): Removed support for
	old file versions.
	(gnus-group-prepare-hook): Removed function that converted list
	form of gnus-agent-expire-days to group properties.

	* gnus-int.el: Autoload gnus-agent-regenerate-group.
	(gnus-request-accept-article): Re-indented.

	* gnus-start.el (gnus-convert-old-newsrc): Registered new
	converters to handle old agent file formats.  Added logic for a
	"backup before upgrading warning".
	(gnus-convert-mark-converter-prompt): Developers can mark
	functions as needing (default), or not needing,
	gnus-convert-old-newsrc's "backup before upgrading warning".
	(gnus-convert-converter-needs-prompt): Tests whether the user
	should be protected from potentially irreversable changes by the
	function.

	* legacy-gnus-agent.el: New.  Provides converters that are only
	loaded when gnus-convert-old-newsrc needs to call them.

2004-03-08  Katsumi Yamaoka  <yamaoka@jpl.org>

	* mail-source.el (mail-source-touch-pop): Doc fix.

	* message.el (message-smtpmail-send-it): Doc fix.

2004-03-05  Jesper Harder  <harder@ifa.au.dk>

	* sha1-el.el (sha1-maximum-internal-length): Doc fix.

	* nnmail.el (nnmail-split-fancy): do.

	* gnus-kill.el (gnus-kill, gnus-execute): do.

2004-03-05  Per Abrahamsen  <abraham@dina.kvl.dk>

	* gnus-sum.el (gnus-widget-reversible-match)
	(gnus-widget-reversible-to-internal)
	(gnus-widget-reversible-to-external): New functions.
	(gnus-widget-reversible): New widget.
	(gnus-article-sort-functions, gnus-thread-sort-functions): Use it.

2004-03-05  Kai Grossjohann  <kgrossjo@eu.uu.net>

	* gnus-sum.el (gnus-thread-sort-functions)
	(gnus-article-sort-functions): Document `(not F)' items.

2004-03-04  Teodor Zlatanov  <tzz@lifelogs.com>

	* spam.el (spam-use-gmane-xref): Add new backend.
	(spam-gmane-xref-spam-group): Add variable to control the name of the
	Gmane spam group.
	(spam-blackhole-servers, spam-blackhole-good-server-regex)
	(spam-regex-headers-spam, spam-regex-headers-ham)
	(spam-regex-body-spam, spam-regex-body-ham): Clarify docs.
	(spam-list-of-checks): Add spam-use-gmane-xref to list of
	backends and checks.
	(spam-check-gmane-xref): Add function for spam-use-gmane-xref.

	* gnus.el (spam-autodetect-methods): Add spam-use-gmane-xref as
	an autodetect method.

2004-03-04  Kevin Greiner  <kgreiner@xpediantsolutions.com>

	* gnus-int.el (gnus-request-accept-article): Inform the agent that
	articles are being added to a group.
	(gnus-request-replace-article): Inform the agent that articles
	need to be uncached as the cached contents are no longer valid.

2004-03-04  Katsumi Yamaoka  <yamaoka@jpl.org>

	* binhex.el: Don't autoload executable-find.

	* canlock.el: Don't autoload mail-fetch-field.

	* gnus-ems.el: Don't autoload appt-select-lowest-window.

	* gnus-msg.el: Don't autoload news-reply-mode, news-setup,
	rmail-dont-reply-to and rmail-output.

	* gnus-score.el: Don't autoload ffap-string-at-point.

	* gnus-setup.el: Don't autoload sc-cite-original.

	* imap.el: Don't autoload base64-decode-string,
	base64-encode-string and md5.

	* message.el: Autoload rmail-dont-reply-to, rmail-msg-is-pruned
	and rmail-msg-restore-non-pruned-header.

	* mm-decode.el: Don't autoload executable-find.

	* mm-url.el: Don't autoload executable-find.

	* mm-view.el: Don't autoload diff-mode.

	* nndb.el: Don't autoload news-reply-mode, news-setup,
	cancel-timer and telnet.

	* password.el: Don't autoload run-at-time for Emacs.

	* sha1-el.el: Don't autoload executable-find.

	* sieve-mode.el: Don't autoload c-mode.

	* uudecode.el: Don't autoload executable-find.

2004-03-04  Kevin Greiner  <kgreiner@xpediantsolutions.com>

	* gnus-agent.el (gnus-agent-file-header-cache): Removed.
	(gnus-agent-possibly-alter-active): Avoid null in numeric
	comparison.
	(gnus-agent-set-local): Refuse to save null in local object table.
	(gnus-agent-regenerate-group): The REREAD parameter can now be a
	list of articles that will be marked as unread.

2004-03-04  Katsumi Yamaoka  <yamaoka@jpl.org>

	* rfc2047.el (rfc2047-encoded-word-regexp): Mismatched paren.

2004-03-04  Jesper Harder  <harder@ifa.au.dk>

	* rfc2047.el (rfc2047-encoded-word-regexp): Support RFC 2231
	language tags.

2004-03-03  Per Abrahamsen  <abraham@dina.kvl.dk>

	* gnus-agent.el (gnus-agent-read-local, gnus-agent-save-local):
	Don't bind "obarray".

	* gnus-sum.el (gnus-thread-sort-functions): Added
	`gnus-thread-sort-by-most-recent-number' and
	`gnus-thread-sort-by-most-recent-date'.
	Reported by Kai Grossjohann <kai@emptydomain.de>.

2004-03-03  Katsumi Yamaoka  <yamaoka@jpl.org>

	* gnus-cus.el (gnus-agent-customize-category): Mismatched paren.

2004-03-02  Kevin Greiner  <kgreiner@xpediantsolutions.com>

	* gnus-cus.el (gnus-agent-customize-category): Removed
	ignore-errors macro reference that required cl to be loaded at
	run-time.

	* gnus-range.el (gnus-sorted-range-intersection): Now accepts
	single-interval range of the form (min . max).  Previously the
	range had to look like ((min . max)).  Likewise, return
	(min . max) rather than ((min . max)).
	(gnus-range-map): Use gnus-range-normalize to accept
	single-interval range.

	* gnus-sum.el (gnus-summary-highlight-line): Articles stored in
	the cache, but not the agent, now appear with their usual face.

2004-03-01  Katsumi Yamaoka  <yamaoka@jpl.org>

	* gnus-art.el (gnus-article-wash-html-with-w3m): Don't make the
	w3m-safe-url-regexp variable buffer-local.

	* mm-view.el (mm-inline-text-html-render-with-w3m): Ditto.

2004-02-27  Simon Josefsson  <jas@extundo.com>

	* gnus-sum.el (gnus-move-group-prefix-function): Add, default to
	gnus-group-real-prefix.
	(gnus-summary-move-article): Use it, instead of
	gnus-group-real-prefix.

2004-02-27  Katsumi Yamaoka  <yamaoka@jpl.org>

	* gnus-art.el (gnus-article-wash-html-with-w3m): Make the
	w3m-safe-url-regexp variable buffer-local and set it as the value
	of mm-w3m-safe-url-regexp.

	* mm-view.el (mm-inline-text-html-render-with-w3m): Ditto.

	* gnus-msg.el (gnus-setup-message): Ignore an article copy while
	parsing gnus-posting-styles when the message is not for replying.

	* nnrss.el (nnrss-opml-export): Use
	mm-set-buffer-file-coding-system instead of
	set-buffer-file-coding-system.

2004-02-27  Jesper Harder  <harder@ifa.au.dk>

	* spam-stat.el: Pedantic docstring and whitespace fixes (courtesy
	of checkdoc.el).
	* nnrss.el: do.
	* gnus-mlspl.el: do.
	* gnus-ml.el: do.
	* gnus-srvr.el: do.

	* nnrss.el (nnrss-opml-export): Turn on sgml-mode.

2004-02-27  Kevin Ryde  <user42@zip.com.au>  (tiny change)

	* gnus.el (gnus-group, gnus-summary, gnus-summary-sort):
	Corrections to custom-manual links.

	* gnus-art.el (gnus-article): Ditto.

	* mm-decode.el (mime-display, mime-security): Ditto.

2004-02-26  Jesper Harder  <harder@ifa.au.dk>

	* flow-fill.el: Typo.

2004-02-26  Andrew Cohen  <cohen@andy.bu.edu>

	* spam-wash.el: New file.

2004-02-26  Mark A. Hershberger  <mah@everybody.org>

	* nnrss.el (nnrss-opml-import, nnrss-opml-export): New functions.

2004-02-26  Teodor Zlatanov  <tzz@lifelogs.com>

	* spam.el (spam-summary-prepare-exit): Fix gnus-set-difference: needs
	to be run with new-articles as LIST1, not LIST2.
	(spam-registration-functions): Add spam-use-ham-copy as a nil
	registration backend.

2004-02-26  Jesper Harder  <harder@ifa.au.dk>

	* spam-stat.el (spam-stat-washing-hook): New option.
	(spam-stat-buffer-words): Use it.
	(spam-stat-process-directory, spam-stat-test-directory): Use
	insert-file-contents-literally.
	(spam-stat-coding-system): New variable.
	(spam-stat-load, spam-stat-save): Use it.

2004-02-25  Katsumi Yamaoka  <yamaoka@jpl.org>

	* spam-report.el (spam-report-plug-agent): Quote
	spam-report-url-to-file and spam-report-url-ping-plain.

2004-02-25  Reiner Steib  <Reiner.Steib@gmx.de>

	* gnus-art.el (gnus-button-alist, gnus-header-button-alist): Allow
	/ in mailto URLs.

2004-02-24  Reiner Steib  <Reiner.Steib@gmx.de>

	* spam-report.el (spam-report-process-queue): Fix interactive use.
	(spam-report-url-ping-temp-agent-function, spam-report-plug-agent)
	(spam-report-unplug-agent): Doc fixes.
	(spam-report-url-ping-mm-url, spam-report-url-to-file)
	(spam-report-agentize, spam-report-deagentize): Autoload

2004-02-24  Katsumi Yamaoka  <yamaoka@jpl.org>

	* message.el (message-setup-fill-variables): Add mml tags to
	paragraph-start and paragraph-separate.  Suggested by Andrew Korty
	<ajk@iu.edu>.
	(message-mode): Don't modify paragraph-separate there.

2004-02-17  Katsumi Yamaoka  <yamaoka@jpl.org>

	* compface.el (uncompface-use-external): Default to undecided.
	(uncompface-use-external-threshold): New variable.
	(uncompface-float-time): New macro.
	(uncompface): Determine whether to use the external decoder if
	uncompface-use-external is undecided.

2004-02-15  Lars Magne Ingebrigtsen  <larsi@gnus.org>

	* mm-view.el (mm-inline-image-emacs): Don't insert blank lines
	after images.

	* gnus-art.el (gnus-mime-display-single): Remove dead code.

2004-02-14  Jesper Harder  <harder@ifa.au.dk>

	* nnrss.el (nnrss-request-article, nnrss-find-el): Cleanup.

	* html2text.el (html2text-get-attr, html2text-fix-paragraph): do.

	* gnus-sum.el (gnus-summary-limit-to-age)
	(gnus-summary-limit-children): do.

	* gnus-int.el (gnus-request-scan): do.

	* gnus-group.el (gnus-group-suspend): do.

	* gnus-cus.el (gnus-agent-cat-prepare-category-field): do.

	* gnus-cite.el (gnus-cite-parse-attributions): do.

	* gnus-agent.el (gnus-summary-set-agent-mark)
	(gnus-agent-regenerate-group): do.

	* deuglify.el (gnus-article-outlook-unwrap-lines): do.

	* binhex.el (binhex-decode-region-internal): do.

2004-02-12  Katsumi Yamaoka  <yamaoka@jpl.org>

	* gnus-fun.el (gnus-face-properties-alist): New user option.
	(gnus-display-x-face-in-from): Use it.

	* gnus-art.el (article-display-face): Ditto.

	* compface.el (uncompface-use-external): Default to nil.

2004-02-12  Jesper Harder  <harder@ifa.au.dk>

	* nntp.el (nntp-erase-buffer): New function.
	(nntp-retrieve-data, nntp-send-command)
	(nntp-send-buffer, nntp-retrieve-groups, nntp-handle-authinfo)
	(nntp-possibly-change-group): Use it.

	* nnnil.el (nnnil-retrieve-headers, nnnil-request-list): Use
	with-current-buffer.

2004-02-12  TAKAI Kousuke  <tak@kmc.gr.jp>

	* compface.el: Merge the ELisp-based uncompface program.
	(compface): New customization group.
	(uncompface-use-external): New user option.
	(uncompface): Call uncompface-internal if uncompface-use-external
	is nil.
	(uncompface-internal): New function.  Note that there are also
	some other functions and variables added for this function.

2004-02-10  Jesper Harder  <harder@ifa.au.dk>

	* nnrss.el (nnrss-read-group-data): Initialize nnrss-group-hashtb
	if necessary.

2004-02-09  Teodor Zlatanov  <tzz@lifelogs.com>

	* spam-report.el (spam-report-unplug-agent)
	(spam-report-plug-agent, spam-report-deagentize)
	(spam-report-agentize, spam-report-url-ping-temp-agent-function):
	Add support for the Agent in spam-report: when unplugged, report to a
	file; when plugged, submit all the requests.

	* spam.el (spam-register-routine): Fix message about
	registration.

2004-02-09  Jesper Harder  <harder@ifa.au.dk>

	* rfc2047.el (rfc2047-qp-or-base64): New function to reduce
	dependencies.
	(rfc2047-encode): Use it.

	* gnus-art.el (gnus-button-marker-list): Move before first
	reference.

	* imap.el (imap-parse-flag-list, imap-parse-body-extension)
	(imap-parse-body): Fix format string mismatch.

	* gnus-score.el (gnus-summary-increase-score): do.

	* nnrss.el (nnrss-close): New function.

2004-02-08  Jesper Harder  <harder@ifa.au.dk>

	* nnrss.el (nnrss-make-filename): New function.
	(nnrss-request-delete-group, nnrss-read-server-data)
	(nnrss-save-server-data, nnrss-read-group-data)
	(nnrss-save-group-data): Use it.
	(nnrss-save-server-data, nnrss-save-group-data): Use gnus-prin1.
	(nnrss-read-server-data, nnrss-read-group-data): Use load.
	(nnrss-group-hashtb): Make it a hash table rather than an obarray.

2004-02-07  Jesper Harder  <harder@ifa.au.dk>

	* mml.el (mml-compute-boundary-1): Don't uncompress files.

2004-02-06  Jesper Harder  <harder@ifa.au.dk>

	* mml.el (mml-mode, mml-x-dnd-attach-file): Attach drop and drag
	files.

	* message.el (message-generate-headers-first): Don't quote nil
	and t in docstrings.

	* imap.el (imap-id): do.

	* gnus-agent.el (gnus-agent-consider-all-articles)
	(gnus-agent-queue-mail): do.

2004-02-05  Reiner Steib  <Reiner.Steib@gmx.de>

	* spam-report.el (spam-report-process-queue): New function.
	Process requests from `spam-report-requests-file'.
	(spam-report-process-queue): Doc fix.

2004-02-05  Teodor Zlatanov  <tzz@lifelogs.com>

	* spam.el (spam-register-routine)
	(spam-log-processing-to-registry, spam-log-registered-p)
	(spam-log-unregistration-needed-p, spam-log-undo-registration):
	Change "check" to "spam-check" for semi-clarity.

2004-02-05  Jesper Harder  <harder@ifa.au.dk>

	* pop3.el: Require nnheader.

	* mml-smime.el: Require cl.  Autoload message-fetch-field.

	* mml-sec.el (mml-signencrypt-style): Don't depend on Gnus.

	* gnus-picon.el: Require cl.

	* gnus-fun.el: Require gnus-ems and gnus-util.

	* gnus.el (gnus-method-to-server): Move defsubst before first use.

	* gnus-diary.el (gnus-diary-header-schedule): caddr -> car (cddr

	* gnus-art.el (gnus-article-edit-mode): Define before first
	reference.

2004-02-04  Jesper Harder  <harder@ifa.au.dk>

	* gnus-uu.el (gnus-uu-check-correct-stripped-uucode): Simplify.
	(gnus-uu-post-encoded): Use point-at-bol.

	* gnus-topic.el (gnus-group-active-topic-p): do.

	* gnus-start.el (gnus-newsrc-to-gnus-format): do.

	* gnus-group.el (gnus-group-kill-region): do.

	* gnus-art.el (article-date-ut): do.

	* message.el (message-fetch-field): Remove redundant
	case-fold-search binding.
	(message-narrow-to-field): Simplify.

2004-02-03  Reiner Steib  <Reiner.Steib@gmx.de>

	* spam.el (spam-directory): Derive from `gnus-directory'.

	* spam-report.el (spam-report-url-to-file)
	(spam-report-requests-file): New function and variable for offline
	reporting.
	(spam-report-url-ping-function): Add `spam-report-url-to-file'
	and user defined function.
	(spam-report-url-ping-mm-url): Remove doubled slash.

2004-02-03  Teodor Zlatanov  <tzz@lifelogs.com>

	* spam.el (spam-list-of-processors): Fix spamassassin variable names.

2004-02-03  Jesper Harder  <harder@ifa.au.dk>

	* spam.el (spam-check-spamoracle, spam-spamoracle-learn): Fix
	format string mismatch.

	* sieve.el (sieve-deactivate-all): do.

	* nnfolder.el (nnfolder-request-set-mark, nnfolder-save-marks): do.

	* nnlistserv.el (nnlistserv-kk-wash-article): do.

	* nnml.el (nnml-request-set-mark, nnml-save-marks): do.

	* mm-bodies.el (mm-7bit-chars): Don't include \r.

2004-02-02  Teodor Zlatanov  <tzz@lifelogs.com>

	* spam.el (spam-list-of-checks): Add spam-use-BBDB-eclusive to
	the list of checks.

2004-01-31  Jesper Harder  <harder@ifa.au.dk>

	* rfc2047.el (rfc2047-pad-base64): Deal with more cases of invalid
	padding.

2004-01-27  Ralf Angeli  <angeli@iwi.uni-sb.de>

	* mm-view.el (mm-fill-flowed): New variable.
	(mm-inline-text): Use it.

2004-01-27  Teodor Zlatanov  <tzz@lifelogs.com>

	* spam.el (spam-spamassassin-register-ham-routine)
	(spam-spamassassin-register-spam-routine): Fix function names.

2004-01-27  Katsumi Yamaoka  <yamaoka@jpl.org>

	* gnus.el (gnus-tmp-grouplens): Remove.
	(gnus-summary-line-format): Remove grouplens.

	* gnus-group.el (gnus-group-line-format): Ditto.

	* gnus-spec.el (gnus-format-specs): Ditto.
	(gnus-update-format-specifications): Flush the group format spec
	cache if there's the grouplens stuff.
	(gnus-parse-simple-format): Replace %l with the empty string.

2004-01-27  Jerry James  <james@xemacs.org>  (tiny change)

	* gnus-spec.el (gnus-parse-simple-format): Fix setq value
	omission.

2004-01-26  Katsumi Yamaoka  <yamaoka@jpl.org>

	* gnus-msg.el (gnus-summary-resend-message-edit): Call mime-to-mml.
	Suggested by Hiroshi Fujishima <pooh@nature.tsukuba.ac.jp>.

2004-01-25  Paul Jarc  <prj@po.cwru.edu>

	* nnmaildir.el (nnmaildir--num-file, nnmaildir--mkfile)
	(nnmaildir--emlink-p, nnmaildir--eexist-p, nnmaildir--new-number):
	New macros and functions.
	* nnmaildir.el (nnmaildir--group-maxnum, nnmaildir--update-nov):
	Handle > NLINK_MAX messages.
	* nnmaildir.el (nnmaildir-request-set-mark): Use
	nnmaildir--emlink-p and nnmaildir--eexist-p.

2004-01-25  Alex Schroeder  <alex@gnu.org>

	* spam-stat.el (spam-stat-process-directory-age): New option.
	(spam-stat-process-directory): Use it.

2004-01-24  Hiroshi Fujishima  <pooh@nature.tsukuba.ac.jp>  (tiny change)

	* spam-stat.el (spam-stat-reduce-size): Set spam-stat-dirty.
	(spam-stat-save): Accept prefix argument.

2004-01-23  Paul Jarc  <prj@po.cwru.edu>

	* nnmaildir.el (nnmaildir-request-set-mark): Handle the "too many
	links" error.

2004-01-23  Jesper Harder  <harder@ifa.au.dk>

	* gnus.el (gnus-tmp-grouplens): Define for the sake of backward
	compatibility with old .newsrc.eld files.

	* gnus-sum.el (gnus-summary-line-format-alist): Remove grouplens.

	* gnus-start.el (gnus-1): do.

	* gnus-group.el (gnus-group-line-format-alist): do.

	* gnus.el (gnus-use-grouplens, gnus-visual): do.

	* gnus-gl.el: Remove.

2004-01-23  Kevin Greiner  <kgreiner@xpediantsolutions.com>

	* gnus-sum.el (gnus-adjust-marks): Now correctly handles a list of
	marks consisting of a single range {for example, (3 . 5)} rather
	than a list of a single range { ((3 . 5)) }.

2004-01-23  Jesper Harder  <harder@ifa.au.dk>

	* spam-stat.el (spam-stat-store-gnus-article-buffer): Use
	with-current-buffer.
	(spam-stat-store-current-buffer): Use insert-buffer-substring to
	avoid consing a string.

	* mm-util.el (mm-charset-synonym-alist): Add ks_c_5601-1987.
	Remove obsolete entries for big5 and gb2312.

2004-01-22  Kevin Greiner  <kgreiner@xpediantsolutions.com>

	* gnus-sum.el (gnus-adjust-marks): Avoid splicing null INTO the
	uncompressed list.

2004-01-22  Jesper Harder  <harder@ifa.au.dk>

	* spam-stat.el (spam-stat-strip-xref): New function.
	(spam-stat-process-directory): Use it.

	* gnus-util.el (gnus-fetch-field): Don't bind case-fold-search
	here -- it's done in message-fetch-field.

2004-01-21  Kevin Greiner  <kgreiner@xpediantsolutions.com>

	* gnus-agent.el (gnus-agent-queue-mail)
	(gnus-agent-prompt-send-queue): New variables.
	(gnus-agent-send-mail): Use gnus-agent-queue-mail.
	* gnus-draft.el (gnus-group-send-queue): Pass the group name
	"nndraft:queue" along to gnus-draft-send.  Use
	gnus-agent-prompt-send-queue.
	(gnus-draft-send): Rebind gnus-agent-queue-mail to nil when group
	is "nndraft:queue".  Suggested by Gaute Strokkenes
	<gs234@srcf.ucam.org>

	* gnus-agent.el (agent-disable-undownloaded-faces): Removed
	(agent-enable-undownloaded-faces): Added
	(gnus-agent-cat-groups): Use eval-and-compile, not
	eval-when-compile, to define gnus-agent-set-cat-groups as the setf
	method of gnus-agent-cat-groups even when the buffer has been
	evaled.
	(gnus-agent-save-active, gnus-agent-save-active-1): Merged to
	delete gnus-agent-save-active-1.
	(gnus-agent-save-groups): Deleted.  Identical to
	gnus-agent-save-active.
	(gnus-agent-write-active): No longer adjust agent's copy of active
	file as agent's adjustments are now stored in their own
	file.  Removed optional parameter.
	(gnus-agent-possibly-alter-active): Ignore groups of unagentized
	servers.  Add use of min/max range limits from server's local
	file.
	(gnus-agent-save-alist): Removed unused optional argument.
	(gnus-agent-load-local, gnus-agent-read-and-cache-local)
	(gnus-agent-read-local, gnus-agent-save-local, gnus-agent-get-local)
	(gnus-agent-set-local): A per-server file that keeps min/max range
	limits for articles known to the agent.  Provides a fast mechanism
	for altering many active ranges.
	(gnus-agent-expire-group, gnus-agent-expire): No longer save the
	active file (local makes it unnecessary).
	(gnus-agent-regenerate-group): Fixed XEmacs compatibility.

	* gnus-cus.el (agent-disable-undownloaded-faces): Removed
	(agent-enable-undownloaded-faces): Added

	* gnus-draft.el (gnus-draft-send): Bind gnus-agent-queue-mail to
	disable it when sending to "nndraft:queue".
	(gnus-group-send-queue): Add safety check to avoid sending queue
	when unplugged.

	* gnus-group.el (gnus-group-catchup): Use new
	gnus-sequence-of-unread-articles, not
	gnus-list-of-unread-articles, to avoid exhausting memory with huge
	numbers of articles.  Use gnus-range-map to avoid having to
	uncompress the unread list.
	(gnus-group-archive-directory, gnus-group-recent-archive-directory):
	Fixed invalid ange-ftp reference.

	* gnus-range.el (gnus-range-map): Iterate over list or sequence.
	(gnus-sorted-range-intersection): Intersection of two ranges
	without requiring that they first be uncompressed.

	* gnus-start.el (gnus-activate-group): Unless blocked by the
	caller, possibly expand the active range to include both cached
	and agentized articles.
	(gnus-convert-old-newsrc): Rewrote in anticipation of having
	multiple version-dependent converters.
	(gnus-groups-to-gnus-format): Replaced gnus-agent-save-groups with
	gnus-agent-save-active.
	(gnus-save-newsrc-file): Save dirty agent range limits.

	* gnus-sum.el (gnus-select-newgroup): Replaced inline code with
	gnus-agent-possibly-alter-active.
	(gnus-adjust-marked-articles): Faster handling of simple lists

2004-01-21  Jesper Harder  <harder@ifa.au.dk>

	* spam-stat.el (spam-stat-test-directory): New optional argument
	displays a list of files detected.  Suggested by Andrew Cohen
	<cohen@andy.bu.edu>.
	(spam-stat-buffer-words-with-scores): Don't narrow and change
	syntax table here.  Reported by Andrew Cohen <cohen@andy.bu.edu>.

2004-01-20  Hubert Chan  <hubert@uhoreg.ca>

	* spam.el (spam-use-spamassassin, spam-use-spamassassin-headers)
	(spam-install-hooks, spam-spamassassin, spam-spamassassin-path)
	(spam-spamassassin-arguments)
	(spam-spamassassin-spam-flag-header)
	(spam-spamassassin-positive-spam-flag-header)
	(spam-spamassassin-spam-status-header, spam-sa-learn-path)
	(spam-sa-learn-rebuild, spam-sa-learn-spam-switch)
	(spam-sa-learn-ham-switch, spam-sa-learn-unregister-switch)
	(spam-list-of-processors, spam-list-of-checks)
	(spam-list-of-statistical-checks, spam-registration-functions)
	(spam-check-spamassassin-headers, spam-check-spamassassin)
	(spam-spamassassin-score)
	(spam-spamassassin-register-with-sa-learn)
	(spam-spamassassin-register-spam-routine)
	(spam-spamassassin-register-ham-routine)
	(spam-assassin-register-spam-routine)
	(spam-assassin-register-ham-routine): Add SpamAssassin support.
	(spam-bogofilter-score): Fix to show article before scoring.

2004-01-20  Teodor Zlatanov  <tzz@lifelogs.com>

	* spam.el (gnus-summary-mode-map): Make spam-generic-score the
	default scoring function.
	(spam-generic-score): Call spam-spamassassin-score if
	spam-use-spamassassin or spam-use-spamassassin-headers is on;
	spam-bogofilter-score otherwise.

	* gnus.el (spam-process, spam-autodetect-methods): Add
	spamassassin and spamassassin-headers.

2004-01-20  Nevin Kapur  <nkapur@cs.caltech.edu>

	* gnus-registry.el (gnus-registry-split-fancy-with-parent):
	Suppress unnecessary messages.

2004-01-20  Jesper Harder  <harder@ifa.au.dk>

	* spam-stat.el (spam-stat-to-hash-table): Use :size keyword in
	make-hash-table.

2004-01-19  Katsumi Yamaoka  <yamaoka@jpl.org>

	* canlock.el (base64-encode-string): Don't autoload it.

2004-01-16  Katsumi Yamaoka  <yamaoka@jpl.org>

	* run-at-time.el: Remove useless (require 'itimer),
	eval-and-compile and (featurep 'xemacs).

2004-01-16  Jesper Harder  <harder@ifa.au.dk>

	* gnus-msg.el (gnus-post-news): Use blank Newsgroups line if
	GROUP is a virtual group.

2004-01-16  Steve Youngs  <sryoungs@bigpond.net.au>

	* gnus.el: Autoload `message-y-or-n-p'.

2004-01-15  Jesper Harder  <harder@ifa.au.dk>

	* pgg-parse.el: Remove unnecessary (require 'custom).

	* pgg-def.el: do.

	* nnmail.el: do.

	* gnus-undo.el: do.

	* gnus-picon.el: do.

	* gnus-util.el: do.

2004-01-15  Reiner Steib  <Reiner.Steib@gmx.de>

	* gnus-sum.el (gnus-pick-line-number): Add autoload.

2004-01-15  Katsumi Yamaoka  <yamaoka@jpl.org>

	* mm-decode.el (mm-multiple-handles): Recognize a string as a mime
	handle, as well as a list.

	* mm-view.el (mm-w3m-cid-retrieve-1): Call itself recursively.
	Suggested by ARISAWA Akihiro <ari@mbf.sphere.ne.jp>.
	(mm-w3m-cid-retrieve): Simplify.

2004-01-14  Vasily Korytov  <deskpot@myrealbox.com>

	* message.el (message-kill-to-signature): Allow prefix arg to
	specify number of lines to keep before signature.

2004-01-14  Kai Grossjohann  <kai@emptydomain.de>

	(message-kill-to-signature): Change docstring.

2004-01-14  Katsumi Yamaoka  <yamaoka@jpl.org>

	* canlock.el: Always require sha1-el.
	(canlock-sha1): Bind sha1-maximum-internal-length to nil.

	* message.el: Autoload sha1 only when compiling.

2004-01-13  Katsumi Yamaoka  <yamaoka@jpl.org>

	* message.el (message-canlock-generate): Require sha1-el.

2004-01-13  Jesper Harder  <harder@ifa.au.dk>

	* message.el (message-expand-name): Silence the byte compiler.

2004-01-13  Simon Josefsson  <jas@extundo.com>

	* gnus-score.el (gnus-score-edit-all-score): Fix prototype.
	Invoke gnus-score-mode.  Reported by
	bojohan+news@dd.chalmers.se (Johan Bockgård).

	* gnus-range.el (gnus-compress-sequence): Doc fix.  Suggested by
	Jim Blandy <jimb@redhat.com> (tiny change).

2004-01-12  Jesper Harder  <harder@ifa.au.dk>

	* gnus-srvr.el (gnus-browse-foreign-server): Reduce consing.

2004-01-12  Teodor Zlatanov  <tzz@lifelogs.com>

	* spam.el (spam-get-article-as-string): Update to use
	gnus-request-article-this-buffer, much simpler.
	(spam-get-article-as-buffer): Remove.

2004-01-12  Kai Grossjohann  <kai.grossjohann@mci.com>

	* message.el (message-expand-name): Use EUDC if the user uses that.

2004-01-12  Jesper Harder  <harder@ifa.au.dk>

	* rfc2047.el (rfc2047-parse-and-decode, rfc2047-decode): Use a
	character for the encoding to avoid consing a string.

	* rfc2047.el (rfc2047-decode-string): Don't cons a string
	unnecessarily.

	* mm-util.el (mm-replace-chars-in-string): Remove.

	* rfc2047.el (rfc2047-decode): Use mm-subst-char-in-string instead
	of mm-replace-chars-in-string.

2004-01-11  Jesper Harder  <harder@ifa.au.dk>

	* gnus.sum.el (gnus-remove-odd-characters): Don't cons two new strings.

	* mm-util.el (mm-subst-char-in-string): Support inplace.

	* gnus-sum.el (gnus-summary-remove-list-identifiers): Don't cons
	a new string in every iteration.  Use shy groups.

2004-01-10  Jesper Harder  <harder@ifa.au.dk>

	* gnus-srvr.el (gnus-browse-unsubscribe-group):
	* gnus-soup.el (gnus-soup-group-brew):
	* gnus-msg.el (gnus-put-message):
	* gnus-move.el (gnus-group-move-group-to-server):
	* gnus-kill.el (gnus-batch-score):
	* gnus-group.el (gnus-group-prepare-flat, gnus-group-delete-group)
	(gnus-group-update-group-line, gnus-group-insert-group-line-info)
	(gnus-group-update-group, gnus-group-read-group)
	(gnus-group-make-group, gnus-group-make-help-group)
	(gnus-group-make-archive-group, gnus-group-make-directory-group)
	(gnus-group-make-empty-virtual, gnus-group-sort-selected-flat)
	(gnus-group-sort-by-unread, gnus-group-catchup)
	(gnus-group-unsubscribe-group, gnus-group-kill-group)
	(gnus-group-yank-group, gnus-group-set-info)
	(gnus-group-list-groups):
	* gnus.el (gnus-generate-new-group-name):
	* gnus-delay.el (gnus-delay-send-queue):
	* nnvirtual.el (nnvirtual-catchup-group):
	* nnkiboze.el (nnkiboze-generate-group, nnkiboze-generate-group):
	* gnus-topic.el (gnus-topic-find-groups, gnus-topic-clean-alist)
	(gnus-group-prepare-topics, gnus-topic-check-topology):
	* gnus-sum.el (gnus-update-read-articles, gnus-select-newsgroup)
	(gnus-mark-xrefs-as-read, gnus-compute-read-articles)
	(gnus-summary-walk-group-buffer, gnus-summary-move-article)
	(gnus-group-make-articles-read):
	* gnus-start.el (gnus-subscribe-newsgroup, gnus-start-draft-setup)
	(gnus-group-change-level, gnus-kill-newsgroup)
	(gnus-check-bogus-newsgroups, gnus-get-unread-articles-in-group)
	(gnus-get-unread-articles, gnus-make-articles-unread)
	(gnus-make-ascending-articles-unread): Use accessor
	macros (gnus-group-entry, gnus-group-unread, gnus-info-marks etc.)
	to get group information for improved readability.

2004-01-09  Jesper Harder  <harder@ifa.au.dk>

	* gnus-art.el (article-decode-mime-words, article-babel)
	(gnus-article-highlight-signature, gnus-article-add-buttons)
	(gnus-signature-toggle): Use gnus-with-article-buffer.

	* gnus-art.el (gnus-article-highlight-headers)
	(gnus-article-add-buttons-to-head): Use gnus-with-article-headers.

	* gnus-art.el (gnus-mm-display-part, gnus-article-wash-status)
	(gnus-article-set-globals, gnus-request-article-this-buffer)
	(gnus-button-message-id, gnus-article-maybe-hide-headers)
	(gnus-mime-view-part-externally, gnus-mime-view-part-internally)
	(gnus-mime-display-alternative): Use with-current-buffer.

2004-01-09  Teodor Zlatanov  <tzz@lifelogs.com>

	* spam.el (spam-generate-fake-headers): Rewrite to be simpler,
	also under 80 char limit, and call gnus-error if needed.
	(spam-fetch-article-header): Fix - it was a
	buffer-local variable (gnus-newsgroup-data).
	(spam-find-spam): Use spam-generate-fake-headers, forget about
	spam-insert-fake-headers.
	(spam-insert-fake-headers): Remove.

2004-01-09  Jesper Harder  <harder@ifa.au.dk>

	* deuglify.el (gnus-article-outlook-unwrap-lines)
	(gnus-outlook-rearrange-article)
	(gnus-outlook-repair-attribution-outlook)
	(gnus-outlook-repair-attribution-block)
	(gnus-outlook-repair-attribution-other): Remove redundant
	save-excursion.

2004-01-09  Teodor Zlatanov  <tzz@lifelogs.com>

	* spam.el (spam-fetch-field-fast, spam-fetch-field-from-fast)
	(spam-fetch-field-subject-fast)
	(spam-fetch-field-message-id-fast, spam-generate-fake-headers)
	(spam-fetch-article-header): Add functions to deal with Gnus
	internals for fast retrieval of article header data.
	(spam-initialize): Put spam-find-spam in the gnus-summary-prepared-hook.

2004-01-09  Jesper Harder  <harder@ifa.au.dk>

	* pop3.el (pop3-md5): Remove.
	(pop3-apop): Replace pop3-md5 with md5.

	* mm-bodies.el: base64 is always built-in.

	* gnus-sum.el (gnus-summary-from-or-to-or-newsgroups): Use
	with-current-buffer.

2004-01-08  Katsumi Yamaoka  <yamaoka@jpl.org>

	* canlock.el (canlock-insert-header): Remove excessive grouping in
	regexp.

	* gnus-sum.el (gnus-summary-read-document): Ditto.

	* gnus-uu.el (gnus-uu-part-number): Ditto.

	* html2text.el (html2text-remove-tags): Ditto.
	(html2text-format-tags): Ditto.
	(html2text-format-single-elements): Ditto.

	* mml.el (mml-parse-1): Ditto.

2004-01-08  Jesper Harder  <harder@ifa.au.dk>

	* gnus-sum.el (gnus-summary-update-mark): Revert previous change.

	* gnus-group.el (gnus-group-mark-group): Fix for multibyte marks.

	* gnus-sum.el (gnus-summary-update-mark): Fix for multibyte marks.

	* gnus-util.el (gnus-replace-in-string): Remove Emacs 20 code.

2003-11-15  Simon Josefsson  <jas@extundo.com>

	* pgg-gpg.el (pgg-gpg-lookup-all-secret-keys)
	(pgg-gpg-lookup-key): Use regexp match instead of
	split-string (split-string is different between emacs 21.2 and
	22.1).  Reported by ultrasoul@ultrasoul.com (David D. Smith).

2004-01-08  Jesper Harder  <harder@ifa.au.dk>

	* gnus-art.el (gnus-mime-view-all-parts)
	(gnus-article-part-wrapper, gnus-article-view-part): Use
	with-current-buffer.

2004-01-07  Teodor Zlatanov  <tzz@lifelogs.com>

	* spam.el (spam-disable-spam-split-during-ham-respool)
	(spam-spamoracle-database, spam-cache-lookups)
	(spam-split-last-successful-check, spam-clear-cache, spam-xor)
	(spam-group-ham-mark-p, spam-group-spam-mark-p)
	(spam-group-ham-marks, spam-group-spam-marks)
	(spam-group-spam-contents-p, spam-group-ham-contents-p)
	(spam-list-of-processors, spam-list-of-statistical-checks): Fix doc,
	also add spam-use-blackholes to the statistical checks.
	(spam-fetch-field-fast): Add interface to fetching fields, may
	become a macro.
	(spam-fetch-field-from-fast, spam-fetch-field-subject-fast)
	(spam-fetch-field-message-id-fast): Use spam-fetch-field-fast.
	(spam-insert-fake-headers): Fake an article when needed.
	(spam-find-spam): Fake article when possible.
	(spam-check-blackholes, spam-check-BBDB, spam-from-listed-p)
	(spam-check-bogofilter-headers): Use message-fetch-field instead
	of nnmail-fetch-field.

2004-01-07  Reiner Steib  <Reiner.Steib@gmx.de>

	* gnus-score.el (gnus-score-find-trace): Add `k' (kill-buffer).

2004-01-07  Teodor Zlatanov  <tzz@lifelogs.com>

	* spam.el (spam-split): Do not require spam-use-CHECK to be
	enabled if that check is passed to spam-split explicitly; also
	fix so 'spam doesn't get converted to spam-split-group when
	spam-split-symbolic-return is t.
	(spam-find-spam): Find registrations of the article and use those
	instead of re-running spam-split to find the spam/ham
	classification of the article.
	(spam-log-processing-to-registry, spam-log-registered-p)
	(spam-log-unregistration-needed-p, spam-log-undo-registration):
	Use gnus-error instead of gnus-message.
	(spam-log-registration-type): Add function to determine the
	classification of a message based on registry entries; will
	return nil if both 'spam and 'ham are found.
	(spam-check-BBDB): Expand all the BBDB macros here so we can have
	a reasonably fast local cache without the loading errors.
	(spam-cache-lookups): Set to t by default.
	(spam-find-spam): Don't try to guess spam-cache-lookups.
	(spam-enter-whitelist, spam-enter-blacklist): Clear the
	spam-caches entry.
	(spam-filelist-build-cache, spam-filelist-check-cache): Fix
	caching of whitelist/blacklist entries.
	(spam-check-whitelist, spam-check-blacklist): Invoke
	spam-from-listed-p with a type, not a cache variable.
	(spam-from-listed-p): Wrap around spam-filelist-check-cache.

2004-01-07  Jesper Harder  <harder@ifa.au.dk>

	* message.el (message-cite-prefix-regexp): Use with-syntax-table.

	* nnmail.el (nnmail-split-fancy): do.

	* mml.el (mml-parse): do.

	* gnus-score.el (gnus-enter-score-words-into-hashtb)
	(gnus-score-adaptive): do.

2004-01-07  Katsumi Yamaoka  <yamaoka@jpl.org>

	* gnus-art.el (gnus-treat-emphasize): Ignore Emacs version number.
	(gnus-mime-button-map): Don't set keymap parent.
	(gnus-button-ctan-directory-regexp): Use shy grouping.
	(gnus-prev-page-map): Don't set keymap parent.
	(gnus-prev-page-map): Remove duplicated one.
	(gnus-next-page-map): Don't set keymap parent.
	(gnus-mime-security-button-map): Ditto.

	* nnheader.el (nnheader-directory-files-is-safe): Ignore Emacs
	version number.

	* sha1-el.el (sha1-string-external): Use with-temp-buffer.

2004-01-07  Katsumi Yamaoka  <yamaoka@jpl.org>

	* canlock.el (canlock-sha1-function): Remove.
	(canlock-sha1-function-for-verify): Remove.
	(canlock-openssl-program): Remove.
	(canlock-openssl-args): Remove.
	(canlock-ignore-errors): Remove.
	(canlock-sha1-with-openssl): Remove.
	(canlock-sha1): Use sha1 instead of to call canlock-sha1-function.
	(canlock-verify): Don't use canlock-ignore-errors.

	* sha1-el.el (sha1-string-external): Make it can return a string
	in binary form.
	(sha1-region-external): Ditto.
	(sha1-string-internal): Ditto.
	(sha1-region-internal): Ditto.
	(sha1-region): Ditto.
	(sha1-string): Ditto.
	(sha1): Ditto.

2004-01-07  Lars Magne Ingebrigtsen  <larsi@gnus.org>

	* spam.el (spam-report-articles-gmane): New command.

2004-01-07  Katsumi Yamaoka  <yamaoka@jpl.org>

	* gnus.el: Don't make unnecessary *Group* buffer when loading.

	* run-at-time.el (run-at-time-saved): Remove.
	(run-at-time): Doc fix.

2004-01-07  Jesper Harder  <harder@ifa.au.dk>

	* gnus-sum.el (gnus-summary-limit-to-replied): New command.
	(gnus-summary-limit-map): Add it.
	(gnus-summary-make-menu-bar): do.

2004-01-06  Teodor Zlatanov  <tzz@lifelogs.com>

	* spam.el (spam-cache-lookups, spam-caches, spam-clear-cache):
	Make attempt at some caching support (done for BBDB only now).
	(spam-find-spam): Set spam-cache-lookups if there are more than 2
	addresses to be checked.
	(spam-clear-cache-BBDB): Add function, to be invoked by
	bbdb-change-hook, and triggering spam-clear-cache of 'spam-use-BBDB.
	(spam-check-BBDB): Check and use the caches, if
	spam-cache-lookups is on, remove superfluous (provide).

2004-01-06  Reiner Steib  <Reiner.Steib@gmx.de>

	* gnus-art.el (gnus-treat-ansi-sequences): Changed default.

2004-01-07  Steve Youngs  <sryoungs@bigpond.net.au>

	* run-at-time.el (run-at-time-saved): Move to after the definition
	of `run-at-time'.

2004-01-06  Katsumi Yamaoka  <yamaoka@jpl.org>

	* gnus-art.el (gnus-article-wash-html-with-w3m): Don't use
	mm-w3m-local-map-property.

	* mm-view.el (mm-w3m-mode-map): Remove.
	(mm-w3m-local-map-property): Remove.
	(mm-inline-text-html-render-with-w3m): Don't use
	mm-w3m-local-map-property.

2004-01-06  Lars Magne Ingebrigtsen  <larsi@gnus.org>

	* run-at-time.el: New file.

	* gnus.el ((fboundp 'gnus-set-text-properties)): Remove definition
	of gnus-set-text-properties.

	* gnus-uu.el (gnus-uu-save-article): Ditto.

	* gnus-salt.el (gnus-carpal-setup-buffer): Ditto.

	* gnus-cite.el (gnus-cite-parse): Ditto.

	* gnus-art.el (gnus-button-push): Use set-text-properties instead
	of gnus-.

	* gnus.el: Changed calls to nnheader-run-at-time and
	password-run-at-time throughout to use run-at-time directly.

	* password.el: Removed definition of run-at-time.

2004-01-05  Karl Pflästerer  <sigurd@12move.de>  (tiny change)

	* mml.el (mml-minibuffer-read-disposition): Show attachment type
	in prompt.

2004-01-06  Steve Youngs  <sryoungs@bigpond.net.au>

	* gnus-ems.el (gnus-mode-line-modified): Don't conditionalise on
	XEmacs version.

	* dns.el (dns-make-network-process): Use `open-network-stream'
	instead of `gnus-xmas-open-network-stream'.

	* .cvsignore: Add auto-autoloads.el, custom-load.el.

2004-01-06  Jesper Harder  <harder@ifa.au.dk>

	* gnus-art.el (gnus-mime-display-alternative)
	(gnus-insert-mime-button, gnus-insert-mime-security-button)
	(gnus-insert-prev-page-button, gnus-insert-next-page-button):
	Don't use gnus-local-map-property.

	* gnus-util.el (gnus-local-map-property): Remove.

	* mm-view.el (mm-view-pkcs7-decrypt): Replace
	gnus-completing-read-maybe-default with completing-read.

	* gnus-util.el (gnus-completing-read): do.
	(gnus-completing-read-maybe-default): Remove.

2004-01-06  Steve Youngs  <sryoungs@bigpond.net.au>

	* password.el: Only autoload `run-at-time' if not XEmacs.
	Only autoload the itimer functions if XEmacs.

2004-01-06  Jesper Harder  <harder@ifa.au.dk>

	* gnus-art.el (gnus-read-string): Remove.
	(gnus-summary-pipe-to-muttprint): Replace gnus-read-string with
	read-string.

2004-01-05  Teodor Zlatanov  <tzz@lifelogs.com>

	* netrc.el: Autoload password-read.
	(netrc): Add configuration group.
	(netrc-encoding-method, netrc-openssl-path): Add
	variables for encoding and decoding of files with symmetric
	ciphers.
	(netrc-encode): Add assistant function to encode a file with
	netrc-encoding-method.
	(netrc-parse): Add interactive parameter, added optional
	decoding if netrc-encoding-method is non-nil but otherwise
	behavior is standard.
	(netrc-encrypting-method, netrc-encrypt, netrc-parse):
	Do s/encode/encrypt/ everywhere.

	* spam.el: Remove executable-find autoload.

2004-01-05  Jesper Harder  <harder@ifa.au.dk>

	* gnus-registry.el: Remove Emacs 20 hash table compatibility code.

	* gnus-uu.el (gnus-uu-post-encoded): bury-buffer is always fbound.

2004-01-05  Reiner Steib  <Reiner.Steib@gmx.de>

	* gnus-art.el (gnus-treat-ansi-sequences,
	(article-treat-ansi-sequences): New variable and function.
	Suggested by Dan Jacobson <jidanni@jidanni.org>.

	* gnus-sum.el (gnus-summary-wash-map, gnus-summary-make-menu-bar):
	Use it.

2004-01-05  Jesper Harder  <harder@ifa.au.dk>

	* mm-util.el (mm-quote-arg): Remove.

	* mm-decode.el (mm-mailcap-command): Replace mm-quote-arg with
	shell-quote-argument.

	* gnus-uu.el (gnus-uu-command): do.

	* gnus-sum.el (gnus-summary-insert-pseudos): do.

	* ietf-drums.el (ietf-drums-token-to-list): Replace mm-make-char
	with make-char.

	* mm-util.el (mm-make-char): Remove.

	* mml.el (mml-mode): Replace gnus-add-minor-mode with
	add-minor-mode.

	* gnus-undo.el (gnus-undo-mode): do.

	* gnus-topic.el (gnus-topic-mode): do.

	* gnus-sum.el (gnus-dead-summary-mode): do.

	* gnus-start.el (gnus-slave-mode): do.

	* gnus-salt.el (gnus-binary-mode, gnus-pick-mode): do.

	* gnus-ml.el (gnus-mailing-list-mode): do.

	* gnus-gl.el (gnus-grouplens-mode): do.

	* gnus-draft.el (gnus-draft-mode): do.

	* gnus-dired.el (gnus-dired-mode): do.

	* gnus-ems.el (gnus-add-minor-mode): Remove.

	* gnus-spec.el (gnus-correct-length, gnus-correct-substring):
	Replace gnus-char-width with char-width.

	* gnus-ems.el (gnus-char-width): Remove.

	* gnus-spec.el (gnus-correct-length, gnus-correct-substring):
	Replace gnus-char-width with char-width.

	* gnus-ems.el (gnus-char-width): Remove.

	* spam-stat.el (with-syntax-table): Remove with-syntax-table
	definition.
	Remove Emacs 20 hash table compatibility code.

	* rfc2047.el (with-syntax-table): Remove with-syntax-table Emacs
	20 compatibility code.

	* spam.el (spam-point-at-eol): Replace with point-at-eol.

	* smime.el (smime-point-at-eol): Replace with point-at-eol.

	* rfc2047.el (rfc2047-point-at-bol, rfc2047-point-at-eol): Replace
	with point-at-{eol,bol}.

	* netrc.el (netrc-point-at-eol): Replace with point-at-eol.

	* imap.el (imap-point-at-eol): Replace with point-at-eol.

	* flow-fill.el (fill-flowed-point-at-bol)
	(fill-flowed-point-at-eol): Replace with point-at-{eol,bol}.

	* gnus-util.el (gnus-point-at-bol, gnus-point-at-eol): Remove.
	Replace with point-at-{eol,bol} throughout all files.

2004-01-05  Katsumi Yamaoka  <yamaoka@jpl.org>

	* ntlm.el (ntlm-string-as-unibyte): New macro.
	(ntlm-build-auth-response): Use it.

	Remove Emacs 20 stuff:
	* gnus-msg.el (gnus-summary-news-other-window): Use remove instead
	of delq and copy-sequence.
	* gnus-art.el (popup-menu): Remove the compiler macro.
	* nnmail.el (nnmail-split-fancy): Don't support customizing with
	Emacs 20.

2004-01-05  Simon Josefsson  <jas@extundo.com>

	* ntlm.el: Fix namespace.  Change smb-passwd-hash into
	ntlm-smb-passwd-hash, smb-owf-encrypt into ntlm-smb-owf-encrypt,
	smb-passwd-hash into ntlm-smb-passwd-hash, smbdes-e-p16 into
	ntlm-smb-des-e-p16, smbdes-e-p24 into ntlm-smb-des-e-p24, smbhash
	into ntlm-smb-hash, smb-sp8 into ntlm-smb-sp8, smb-str-to-key into
	ntlm-smb-str-to-key, smb-dohash into ntlm-smb-dohash, smb-perm1
	into ntlm-smb-perm1, smb-perm2 into ntlm-smb-perm2, smb-perm3 into
	ntlm-smb-perm3, smb-perm4 into ntlm-smb-perm4, smb-perm5 into
	ntlm-smb-perm5, smb-perm6 into ntlm-smb-perm6, smb-sc into
	ntlm-smb-sc, smb-sbox into ntlm-smb-sbox, string-permute into
	ntlm-string-permute, string-lshift into ntlm-string-lshift,
	string-xor into ntlm-string-xor.  Suggested by
	Jesper Harder <harder@myrealbox.com>.

	* ntlm.el: Don't include poem.

	* md4.el (print-int32, print-string-hexa): Remove.  Suggested by
	Jesper Harder <harder@myrealbox.com>.

	* sasl-ntlm.el, ntlm.el, md4.el: New files.

	* hmac-md5.el (md5-binary): Fix byte compile warning.  (This
	probably breaks emacs with DL patch, but do we care? Is anyone
	still using the DL stuff?)

	* sieve-manage.el: Use the password package.
	(sieve-manage-read-passwd): Remove.
	(sieve-manage-interactive-login): Use password.  Re-add
	condition-case around loop.

	* pgg.el (pgg-passphrase-cache, pgg-run-at-time): Remove.
	(pgg-add-passphrase-cache, pgg-remove-passphrase-cache): Use
	the password package.

2003-02-19  Simon Josefsson  <jas@extundo.com>

	* sieve-manage.el (sieve-sasl-auth): Quote optional initial SASL
	token.

2002-08-07  Simon Josefsson  <jas@extundo.com>

	* sieve-manage.el (require): Use SASL, not RFC2104/MD5.
	(sieve-manage-authenticators):
	(sieve-manage-authenticator-alist): Add some SASL mechs.
	(sieve-sasl-auth): New function.
	(sieve-manage-cram-md5-auth):
	(sieve-manage-plain-auth): Rewrite using SASL library.
	(sieve-manage-digest-md5-p, sieve-manage-digest-md5-auth)
	(sieve-manage-scram-md5-p, sieve-manage-scram-md5-auth)
	(sieve-manage-ntlm-p, sieve-manage-ntlm-auth)
	(sieve-manage-login-p, sieve-manage-login-auth): Add wrappers.

2004-01-05  Simon Josefsson  <jas@extundo.com>

	* sasl.el, sasl-cram.el, sasl-digest.el, hmac-md5.el, hmac-def.el:
	New files.

2004-01-04  Lars Magne Ingebrigtsen  <larsi@gnus.org>

	* gnus-group.el (gnus-no-groups-message): Update.

	* gnus-sum.el (gnus-summary-insert-new-articles): Remove .

2003-11-09  Simon Josefsson  <jas@extundo.com>

	* imap.el: Support for ID IMAP extension (RFC 2971).
	(imap-local-variables): Add imap-id.
	(imap-id): New variable.
	(imap-id): New function.
	(imap-parse-response): Parse untagged ID response.
	* nnimap.el (nnimap-id): New variable.
	(nnimap-open-connection): Use it.

2003-12-28  Simon Josefsson  <jas@extundo.com>

	* gnus-score.el (gnus-score-edit-all-score): New.
	* gnus-group.el (gnus-group-score-map): Bind it to W e.

2004-01-04  Simon Josefsson  <jas@extundo.com>

	* password.el: Add.

2004-01-04  Mario Lang  <lang@zid.tugraz.at>

	* dns.el (dns-query-types): Fix typo.
	(dns-query-types): New function
	(dns-read-type): Add support for AAAA records, see RFC 3596.  Parse MX,
	PTR and SOA replies, see RFC 1035.

2004-01-04  Lars Magne Ingebrigtsen  <larsi@gnus.org>

	* gnus.el (gnus-logo-color-style): Changed colors to `no'.

	* Moved to Changelog.2.

2004-01-04  Lars Magne Ingebrigtsen  <larsi@gnus.org>

	* gnus.el (gnus-version-number): Bump version.

2004-01-04  Lars Magne Ingebrigtsen  <lars@ingebrigtsen.no>

	* gnus.el: No Gnus v0.1 is released.

2004-01-04  Lars Magne Ingebrigtsen  <lars@ingebrigtsen.no>

	* gnus.el: No Gnus v0.0 is released.

2004-01-04  Lars Magne Ingebrigtsen  <larsi@gnus.org>

	* gnus.el (gnus-version-number): Bump.
	(gnus-version): No.

See ChangeLog.2 for earlier changes.

    Copyright (C) 2004, 2005, 2006, 2007, 2008, 2009, 2010 Free Software Foundation, Inc.

  This file is part of GNU Emacs.

  GNU Emacs is free software: you can redistribute it and/or modify
  it under the terms of the GNU General Public License as published by
  the Free Software Foundation, either version 3 of the License, or
  (at your option) any later version.

  GNU Emacs is distributed in the hope that it will be useful,
  but WITHOUT ANY WARRANTY; without even the implied warranty of
  MERCHANTABILITY or FITNESS FOR A PARTICULAR PURPOSE.  See the
  GNU General Public License for more details.

  You should have received a copy of the GNU General Public License
  along with GNU Emacs.  If not, see <http://www.gnu.org/licenses/>.

;; Local Variables:
;; coding: utf-8
;; fill-column: 79
;; add-log-time-zone-rule: t
;; End:

;;; arch-tag: 3f33a3e7-090d-492b-bedd-02a1417d32b4<|MERGE_RESOLUTION|>--- conflicted
+++ resolved
@@ -1,13 +1,9 @@
-<<<<<<< HEAD
-2010-03-31  Katsumi Yamaoka  <yamaoka@jpl.org>
-=======
 2010-04-01  Andreas Schwab  <schwab@linux-m68k.org>
 
 	* mm-uu.el (mm-uu-pgp-signed-extract-1): Use buffer-file-coding-system
 	if set.
 
-2010-03-29  Katsumi Yamaoka  <yamaoka@jpl.org>
->>>>>>> d86d8ea8
+2010-03-31  Katsumi Yamaoka  <yamaoka@jpl.org>
 
 	* gnus-art.el (gnus-article-browse-html-save-cid-content): Rename from
 	gnus-article-browse-html-save-cid-image; make it work recursively for
