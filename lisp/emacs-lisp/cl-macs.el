--- conflicted
+++ resolved
@@ -2596,7 +2596,6 @@
           forms)
     `(progn ,@(nreverse (cons `',name forms)))))
 
-<<<<<<< HEAD
 (defun cl-struct-sequence-type (struct-type)
   "Return the sequence used to build STRUCT-TYPE.
 STRUCT-TYPE is a symbol naming a struct type.  Return 'vector or
@@ -2624,18 +2623,6 @@
                    (cl-struct-slot-info struct-type)
                    :key #'car :test #'eq)
       (error "struct %s has no slot %s" struct-type slot-name)))
-=======
-;;; Types and assertions.
-
-;;;###autoload
-(defmacro cl-deftype (name arglist &rest body)
-  "Define NAME as a new data type.
-The type name can then be used in `cl-typecase', `cl-check-type', etc."
-  (declare (debug cl-defmacro) (doc-string 3) (indent 2))
-  `(cl-eval-when (compile load eval)
-     (put ',name 'cl-deftype-handler
-          (cl-function (lambda (&cl-defs '('*) ,@arglist) ,@body)))))
->>>>>>> 61febcb6
 
 (defvar byte-compile-function-environment)
 (defvar byte-compile-macro-environment)
@@ -2941,7 +2928,7 @@
 (defmacro cl-deftype (name arglist &rest body)
   "Define NAME as a new data type.
 The type name can then be used in `cl-typecase', `cl-check-type', etc."
-  (declare (debug cl-defmacro) (doc-string 3))
+  (declare (debug cl-defmacro) (doc-string 3) (indent 2))
   `(cl-eval-when (compile load eval)
      (put ',name 'cl-deftype-handler
           (cl-function (lambda (&cl-defs '('*) ,@arglist) ,@body)))))
