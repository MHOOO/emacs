<<<<<<< HEAD
/* Copyright (C) 1991-2001, 2003-2007, 2009-2015 Free Software Foundation, Inc.
=======
/* Copyright (C) 1991-2001, 2003-2007, 2009-2015 Free Software
 * Foundation, Inc.
>>>>>>> a012c7bb

   NOTE: The canonical source of this file is maintained with the GNU C Library.
   Bugs can be reported to bug-glibc@prep.ai.mit.edu.

   This program is free software: you can redistribute it and/or modify
   it under the terms of the GNU General Public License as published by
   the Free Software Foundation; either version 3 of the License, or
   (at your option) any later version.

   This program is distributed in the hope that it will be useful,
   but WITHOUT ANY WARRANTY; without even the implied warranty of
   MERCHANTABILITY or FITNESS FOR A PARTICULAR PURPOSE.  See the
   GNU General Public License for more details.

   You should have received a copy of the GNU General Public License
   along with this program.  If not, see <http://www.gnu.org/licenses/>.  */

#ifdef _LIBC
# define HAVE_STRUCT_ERA_ENTRY 1
# define HAVE_TM_GMTOFF 1
# define HAVE_TM_ZONE 1
# define HAVE_TZNAME 1
# define HAVE_TZSET 1
# include "../locale/localeinfo.h"
#else
# include <config.h>
# if FPRINTFTIME
#  include "fprintftime.h"
# else
#  include "strftime.h"
# endif
#endif

#include <ctype.h>
#include <time.h>

#if HAVE_TZNAME && !HAVE_DECL_TZNAME
extern char *tzname[];
#endif

/* Do multibyte processing if multibyte encodings are supported, unless
   multibyte sequences are safe in formats.  Multibyte sequences are
   safe if they cannot contain byte sequences that look like format
   conversion specifications.  The multibyte encodings used by the
   C library on the various platforms (UTF-8, GB2312, GBK, CP936,
   GB18030, EUC-TW, BIG5, BIG5-HKSCS, CP950, EUC-JP, EUC-KR, CP949,
   SHIFT_JIS, CP932, JOHAB) are safe for formats, because the byte '%'
   cannot occur in a multibyte character except in the first byte.

   The DEC-HANYU encoding used on OSF/1 is not safe for formats, but
   this encoding has never been seen in real-life use, so we ignore
   it.  */
#if !(defined __osf__ && 0)
# define MULTIBYTE_IS_FORMAT_SAFE 1
#endif
#define DO_MULTIBYTE (! MULTIBYTE_IS_FORMAT_SAFE)

#if DO_MULTIBYTE
# include <wchar.h>
  static const mbstate_t mbstate_zero;
#endif

#include <limits.h>
#include <stdbool.h>
#include <stddef.h>
#include <stdlib.h>
#include <string.h>

#ifdef COMPILE_WIDE
# include <endian.h>
# define CHAR_T wchar_t
# define UCHAR_T unsigned int
# define L_(Str) L##Str
# define NLW(Sym) _NL_W##Sym

# define MEMCPY(d, s, n) __wmemcpy (d, s, n)
# define STRLEN(s) __wcslen (s)

#else
# define CHAR_T char
# define UCHAR_T unsigned char
# define L_(Str) Str
# define NLW(Sym) Sym

# define MEMCPY(d, s, n) memcpy (d, s, n)
# define STRLEN(s) strlen (s)

#endif

/* Shift A right by B bits portably, by dividing A by 2**B and
   truncating towards minus infinity.  A and B should be free of side
   effects, and B should be in the range 0 <= B <= INT_BITS - 2, where
   INT_BITS is the number of useful bits in an int.  GNU code can
   assume that INT_BITS is at least 32.

   ISO C99 says that A >> B is implementation-defined if A < 0.  Some
   implementations (e.g., UNICOS 9.0 on a Cray Y-MP EL) don't shift
   right in the usual way when A < 0, so SHR falls back on division if
   ordinary A >> B doesn't seem to be the usual signed shift.  */
#define SHR(a, b)       \
  (-1 >> 1 == -1        \
   ? (a) >> (b)         \
   : (a) / (1 << (b)) - ((a) % (1 << (b)) < 0))

/* Bound on length of the string representing an integer type or expression T.
   Subtract 1 for the sign bit if t is signed; log10 (2.0) < 146/485;
   add 1 for integer division truncation; add 1 more for a minus sign
   if needed.  */
#define INT_STRLEN_BOUND(t) \
  ((sizeof (t) * CHAR_BIT - 1) * 146 / 485 + 2)

#define TM_YEAR_BASE 1900

#ifndef __isleap
/* Nonzero if YEAR is a leap year (every 4 years,
   except every 100th isn't, and every 400th is).  */
# define __isleap(year) \
  ((year) % 4 == 0 && ((year) % 100 != 0 || (year) % 400 == 0))
#endif


#ifdef _LIBC
# define tzname __tzname
# define tzset __tzset
#endif

#if !HAVE_TM_GMTOFF
/* Portable standalone applications should supply a "time.h" that
   declares a POSIX-compliant localtime_r, for the benefit of older
   implementations that lack localtime_r or have a nonstandard one.
   See the gnulib time_r module for one way to implement this.  */
# undef __gmtime_r
# undef __localtime_r
# define __gmtime_r gmtime_r
# define __localtime_r localtime_r
#endif


#ifndef FPRINTFTIME
# define FPRINTFTIME 0
#endif

#if FPRINTFTIME
# define STREAM_OR_CHAR_T FILE
# define STRFTIME_ARG(x) /* empty */
#else
# define STREAM_OR_CHAR_T CHAR_T
# define STRFTIME_ARG(x) x,
#endif

#if FPRINTFTIME
# define memset_byte(P, Len, Byte) \
  do { size_t _i; for (_i = 0; _i < Len; _i++) fputc (Byte, P); } while (0)
# define memset_space(P, Len) memset_byte (P, Len, ' ')
# define memset_zero(P, Len) memset_byte (P, Len, '0')
#elif defined COMPILE_WIDE
# define memset_space(P, Len) (wmemset (P, L' ', Len), (P) += (Len))
# define memset_zero(P, Len) (wmemset (P, L'0', Len), (P) += (Len))
#else
# define memset_space(P, Len) (memset (P, ' ', Len), (P) += (Len))
# define memset_zero(P, Len) (memset (P, '0', Len), (P) += (Len))
#endif

#if FPRINTFTIME
# define advance(P, N)
#else
# define advance(P, N) ((P) += (N))
#endif

#define add(n, f)                                                             \
  do                                                                          \
    {                                                                         \
      size_t _n = (n);                                                        \
      size_t _w = (width < 0 ? 0 : width);                                    \
      size_t _incr = _n < _w ? _w : _n;                                       \
      if (_incr >= maxsize - i)                                               \
        return 0;                                                             \
      if (p)                                                                  \
        {                                                                     \
          if (digits == 0 && _n < _w)                                         \
            {                                                                 \
              size_t _delta = width - _n;                                     \
              if (pad == L_('0'))                                             \
                memset_zero (p, _delta);                                      \
              else                                                            \
                memset_space (p, _delta);                                     \
            }                                                                 \
          f;                                                                  \
          advance (p, _n);                                                    \
        }                                                                     \
      i += _incr;                                                             \
    } while (0)

#if FPRINTFTIME
# define add1(C) add (1, fputc (C, p))
#else
# define add1(C) add (1, *p = C)
#endif

#if FPRINTFTIME
# define cpy(n, s) \
    add ((n),                                                                 \
     do                                                                       \
       {                                                                      \
         if (to_lowcase)                                                      \
           fwrite_lowcase (p, (s), _n);                                       \
         else if (to_uppcase)                                                 \
           fwrite_uppcase (p, (s), _n);                                       \
         else                                                                 \
           {                                                                  \
             /* Ignore the value of fwrite.  The caller can determine whether \
                an error occurred by inspecting ferror (P).  All known fwrite \
                implementations set the stream's error indicator when they    \
                fail due to ENOMEM etc., even though C11 and POSIX.1-2008 do  \
                not require this.  */                                         \
             fwrite (s, _n, 1, p);                                            \
           }                                                                  \
       }                                                                      \
     while (0)                                                                \
    )
#else
# define cpy(n, s)                                                            \
    add ((n),                                                                 \
         if (to_lowcase)                                                      \
           memcpy_lowcase (p, (s), _n LOCALE_ARG);                            \
         else if (to_uppcase)                                                 \
           memcpy_uppcase (p, (s), _n LOCALE_ARG);                            \
         else                                                                 \
           MEMCPY ((void *) p, (void const *) (s), _n))
#endif

#ifdef COMPILE_WIDE
# ifndef USE_IN_EXTENDED_LOCALE_MODEL
#  undef __mbsrtowcs_l
#  define __mbsrtowcs_l(d, s, l, st, loc) __mbsrtowcs (d, s, l, st)
# endif
# define widen(os, ws, l) \
  {                                                                           \
    mbstate_t __st;                                                           \
    const char *__s = os;                                                     \
    memset (&__st, '\0', sizeof (__st));                                      \
    l = __mbsrtowcs_l (NULL, &__s, 0, &__st, loc);                            \
    ws = (wchar_t *) alloca ((l + 1) * sizeof (wchar_t));                     \
    (void) __mbsrtowcs_l (ws, &__s, l, &__st, loc);                           \
  }
#endif


#if defined _LIBC && defined USE_IN_EXTENDED_LOCALE_MODEL
/* We use this code also for the extended locale handling where the
   function gets as an additional argument the locale which has to be
   used.  To access the values we have to redefine the _NL_CURRENT
   macro.  */
# define strftime               __strftime_l
# define wcsftime               __wcsftime_l
# undef _NL_CURRENT
# define _NL_CURRENT(category, item) \
  (current->values[_NL_ITEM_INDEX (item)].string)
# define LOCALE_ARG , loc
# define LOCALE_PARAM_PROTO , __locale_t loc
# define HELPER_LOCALE_ARG  , current
#else
# define LOCALE_PARAM_PROTO
# define LOCALE_ARG
# ifdef _LIBC
#  define HELPER_LOCALE_ARG , _NL_CURRENT_DATA (LC_TIME)
# else
#  define HELPER_LOCALE_ARG
# endif
#endif

#ifdef COMPILE_WIDE
# ifdef USE_IN_EXTENDED_LOCALE_MODEL
#  define TOUPPER(Ch, L) __towupper_l (Ch, L)
#  define TOLOWER(Ch, L) __towlower_l (Ch, L)
# else
#  define TOUPPER(Ch, L) towupper (Ch)
#  define TOLOWER(Ch, L) towlower (Ch)
# endif
#else
# ifdef USE_IN_EXTENDED_LOCALE_MODEL
#  define TOUPPER(Ch, L) __toupper_l (Ch, L)
#  define TOLOWER(Ch, L) __tolower_l (Ch, L)
# else
#  define TOUPPER(Ch, L) toupper (Ch)
#  define TOLOWER(Ch, L) tolower (Ch)
# endif
#endif
/* We don't use 'isdigit' here since the locale dependent
   interpretation is not what we want here.  We only need to accept
   the arabic digits in the ASCII range.  One day there is perhaps a
   more reliable way to accept other sets of digits.  */
#define ISDIGIT(Ch) ((unsigned int) (Ch) - L_('0') <= 9)

#if FPRINTFTIME
static void
fwrite_lowcase (FILE *fp, const CHAR_T *src, size_t len)
{
  while (len-- > 0)
    {
      fputc (TOLOWER ((UCHAR_T) *src, loc), fp);
      ++src;
    }
}

static void
fwrite_uppcase (FILE *fp, const CHAR_T *src, size_t len)
{
  while (len-- > 0)
    {
      fputc (TOUPPER ((UCHAR_T) *src, loc), fp);
      ++src;
    }
}
#else
static CHAR_T *
memcpy_lowcase (CHAR_T *dest, const CHAR_T *src,
                size_t len LOCALE_PARAM_PROTO)
{
  while (len-- > 0)
    dest[len] = TOLOWER ((UCHAR_T) src[len], loc);
  return dest;
}

static CHAR_T *
memcpy_uppcase (CHAR_T *dest, const CHAR_T *src,
                size_t len LOCALE_PARAM_PROTO)
{
  while (len-- > 0)
    dest[len] = TOUPPER ((UCHAR_T) src[len], loc);
  return dest;
}
#endif


#if ! HAVE_TM_GMTOFF
/* Yield the difference between *A and *B,
   measured in seconds, ignoring leap seconds.  */
# define tm_diff ftime_tm_diff
static int
tm_diff (const struct tm *a, const struct tm *b)
{
  /* Compute intervening leap days correctly even if year is negative.
     Take care to avoid int overflow in leap day calculations,
     but it's OK to assume that A and B are close to each other.  */
  int a4 = SHR (a->tm_year, 2) + SHR (TM_YEAR_BASE, 2) - ! (a->tm_year & 3);
  int b4 = SHR (b->tm_year, 2) + SHR (TM_YEAR_BASE, 2) - ! (b->tm_year & 3);
  int a100 = a4 / 25 - (a4 % 25 < 0);
  int b100 = b4 / 25 - (b4 % 25 < 0);
  int a400 = SHR (a100, 2);
  int b400 = SHR (b100, 2);
  int intervening_leap_days = (a4 - b4) - (a100 - b100) + (a400 - b400);
  int years = a->tm_year - b->tm_year;
  int days = (365 * years + intervening_leap_days
              + (a->tm_yday - b->tm_yday));
  return (60 * (60 * (24 * days + (a->tm_hour - b->tm_hour))
                + (a->tm_min - b->tm_min))
          + (a->tm_sec - b->tm_sec));
}
#endif /* ! HAVE_TM_GMTOFF */



/* The number of days from the first day of the first ISO week of this
   year to the year day YDAY with week day WDAY.  ISO weeks start on
   Monday; the first ISO week has the year's first Thursday.  YDAY may
   be as small as YDAY_MINIMUM.  */
#define ISO_WEEK_START_WDAY 1 /* Monday */
#define ISO_WEEK1_WDAY 4 /* Thursday */
#define YDAY_MINIMUM (-366)
#ifdef __GNUC__
__inline__
#endif
static int
iso_week_days (int yday, int wday)
{
  /* Add enough to the first operand of % to make it nonnegative.  */
  int big_enough_multiple_of_7 = (-YDAY_MINIMUM / 7 + 2) * 7;
  return (yday
          - (yday - wday + ISO_WEEK1_WDAY + big_enough_multiple_of_7) % 7
          + ISO_WEEK1_WDAY - ISO_WEEK_START_WDAY);
}


/* When compiling this file, GNU applications can #define my_strftime
   to a symbol (typically nstrftime) to get an extended strftime with
   extra arguments UT and NS.  Emacs is a special case for now, but
   this Emacs-specific code can be removed once Emacs's config.h
   defines my_strftime.  */
#if defined emacs && !defined my_strftime
# define my_strftime nstrftime
#endif

#if FPRINTFTIME
# undef my_strftime
# define my_strftime fprintftime
#endif

#ifdef my_strftime
# define extra_args , ut, ns
# define extra_args_spec , int ut, int ns
#else
# if defined COMPILE_WIDE
#  define my_strftime wcsftime
#  define nl_get_alt_digit _nl_get_walt_digit
# else
#  define my_strftime strftime
#  define nl_get_alt_digit _nl_get_alt_digit
# endif
# define extra_args
# define extra_args_spec
/* We don't have this information in general.  */
# define ut 0
# define ns 0
#endif


/* Just like my_strftime, below, but with one more parameter, UPCASE,
   to indicate that the result should be converted to upper case.  */
static size_t
strftime_case_ (bool upcase, STREAM_OR_CHAR_T *s,
                STRFTIME_ARG (size_t maxsize)
                const CHAR_T *format,
                const struct tm *tp extra_args_spec LOCALE_PARAM_PROTO)
{
#if defined _LIBC && defined USE_IN_EXTENDED_LOCALE_MODEL
  struct locale_data *const current = loc->__locales[LC_TIME];
#endif
#if FPRINTFTIME
  size_t maxsize = (size_t) -1;
#endif

  int hour12 = tp->tm_hour;
#ifdef _NL_CURRENT
  /* We cannot make the following values variables since we must delay
     the evaluation of these values until really needed since some
     expressions might not be valid in every situation.  The 'struct tm'
     might be generated by a strptime() call that initialized
     only a few elements.  Dereference the pointers only if the format
     requires this.  Then it is ok to fail if the pointers are invalid.  */
# define a_wkday \
  ((const CHAR_T *) _NL_CURRENT (LC_TIME, NLW(ABDAY_1) + tp->tm_wday))
# define f_wkday \
  ((const CHAR_T *) _NL_CURRENT (LC_TIME, NLW(DAY_1) + tp->tm_wday))
# define a_month \
  ((const CHAR_T *) _NL_CURRENT (LC_TIME, NLW(ABMON_1) + tp->tm_mon))
# define f_month \
  ((const CHAR_T *) _NL_CURRENT (LC_TIME, NLW(MON_1) + tp->tm_mon))
# define ampm \
  ((const CHAR_T *) _NL_CURRENT (LC_TIME, tp->tm_hour > 11                    \
                                 ? NLW(PM_STR) : NLW(AM_STR)))

# define aw_len STRLEN (a_wkday)
# define am_len STRLEN (a_month)
# define ap_len STRLEN (ampm)
#endif
  const char *zone;
  size_t i = 0;
  STREAM_OR_CHAR_T *p = s;
  const CHAR_T *f;
#if DO_MULTIBYTE && !defined COMPILE_WIDE
  const char *format_end = NULL;
#endif

#if ! defined _LIBC && ! HAVE_RUN_TZSET_TEST
  /* Solaris 2.5.x and 2.6 tzset sometimes modify the storage returned
     by localtime.  On such systems, we must either use the tzset and
     localtime wrappers to work around the bug (which sets
     HAVE_RUN_TZSET_TEST) or make a copy of the structure.  */
  struct tm copy = *tp;
  tp = &copy;
#endif

  zone = NULL;
#if HAVE_TM_ZONE
  /* The POSIX test suite assumes that setting
     the environment variable TZ to a new value before calling strftime()
     will influence the result (the %Z format) even if the information in
     TP is computed with a totally different time zone.
     This is bogus: though POSIX allows bad behavior like this,
     POSIX does not require it.  Do the right thing instead.  */
  zone = (const char *) tp->tm_zone;
#endif
#if HAVE_TZNAME
  if (ut)
    {
      if (! (zone && *zone))
        zone = "GMT";
    }
  else
    {
      /* POSIX.1 requires that local time zone information be used as
         though strftime called tzset.  */
# if HAVE_TZSET
      tzset ();
# endif
    }
#endif

  if (hour12 > 12)
    hour12 -= 12;
  else
    if (hour12 == 0)
      hour12 = 12;

  for (f = format; *f != '\0'; ++f)
    {
      int pad = 0;              /* Padding for number ('-', '_', or 0).  */
      int modifier;             /* Field modifier ('E', 'O', or 0).  */
      int digits = 0;           /* Max digits for numeric format.  */
      int number_value;         /* Numeric value to be printed.  */
      unsigned int u_number_value; /* (unsigned int) number_value.  */
      bool negative_number;     /* The number is negative.  */
      bool always_output_a_sign; /* +/- should always be output.  */
      int tz_colon_mask;        /* Bitmask of where ':' should appear.  */
      const CHAR_T *subfmt;
      CHAR_T sign_char;
      CHAR_T *bufp;
      CHAR_T buf[1
                 + 2 /* for the two colons in a %::z or %:::z time zone */
                 + (sizeof (int) < sizeof (time_t)
                    ? INT_STRLEN_BOUND (time_t)
                    : INT_STRLEN_BOUND (int))];
      int width = -1;
      bool to_lowcase = false;
      bool to_uppcase = upcase;
      size_t colons;
      bool change_case = false;
      int format_char;

#if DO_MULTIBYTE && !defined COMPILE_WIDE
      switch (*f)
        {
        case L_('%'):
          break;

        case L_('\b'): case L_('\t'): case L_('\n'):
        case L_('\v'): case L_('\f'): case L_('\r'):
        case L_(' '): case L_('!'): case L_('"'): case L_('#'): case L_('&'):
        case L_('\''): case L_('('): case L_(')'): case L_('*'): case L_('+'):
        case L_(','): case L_('-'): case L_('.'): case L_('/'): case L_('0'):
        case L_('1'): case L_('2'): case L_('3'): case L_('4'): case L_('5'):
        case L_('6'): case L_('7'): case L_('8'): case L_('9'): case L_(':'):
        case L_(';'): case L_('<'): case L_('='): case L_('>'): case L_('?'):
        case L_('A'): case L_('B'): case L_('C'): case L_('D'): case L_('E'):
        case L_('F'): case L_('G'): case L_('H'): case L_('I'): case L_('J'):
        case L_('K'): case L_('L'): case L_('M'): case L_('N'): case L_('O'):
        case L_('P'): case L_('Q'): case L_('R'): case L_('S'): case L_('T'):
        case L_('U'): case L_('V'): case L_('W'): case L_('X'): case L_('Y'):
        case L_('Z'): case L_('['): case L_('\\'): case L_(']'): case L_('^'):
        case L_('_'): case L_('a'): case L_('b'): case L_('c'): case L_('d'):
        case L_('e'): case L_('f'): case L_('g'): case L_('h'): case L_('i'):
        case L_('j'): case L_('k'): case L_('l'): case L_('m'): case L_('n'):
        case L_('o'): case L_('p'): case L_('q'): case L_('r'): case L_('s'):
        case L_('t'): case L_('u'): case L_('v'): case L_('w'): case L_('x'):
        case L_('y'): case L_('z'): case L_('{'): case L_('|'): case L_('}'):
        case L_('~'):
          /* The C Standard requires these 98 characters (plus '%') to
             be in the basic execution character set.  None of these
             characters can start a multibyte sequence, so they need
             not be analyzed further.  */
          add1 (*f);
          continue;

        default:
          /* Copy this multibyte sequence until we reach its end, find
             an error, or come back to the initial shift state.  */
          {
            mbstate_t mbstate = mbstate_zero;
            size_t len = 0;
            size_t fsize;

            if (! format_end)
              format_end = f + strlen (f) + 1;
            fsize = format_end - f;

            do
              {
                size_t bytes = mbrlen (f + len, fsize - len, &mbstate);

                if (bytes == 0)
                  break;

                if (bytes == (size_t) -2)
                  {
                    len += strlen (f + len);
                    break;
                  }

                if (bytes == (size_t) -1)
                  {
                    len++;
                    break;
                  }

                len += bytes;
              }
            while (! mbsinit (&mbstate));

            cpy (len, f);
            f += len - 1;
            continue;
          }
        }

#else /* ! DO_MULTIBYTE */

      /* Either multibyte encodings are not supported, they are
         safe for formats, so any non-'%' byte can be copied through,
         or this is the wide character version.  */
      if (*f != L_('%'))
        {
          add1 (*f);
          continue;
        }

#endif /* ! DO_MULTIBYTE */

      /* Check for flags that can modify a format.  */
      while (1)
        {
          switch (*++f)
            {
              /* This influences the number formats.  */
            case L_('_'):
            case L_('-'):
            case L_('0'):
              pad = *f;
              continue;

              /* This changes textual output.  */
            case L_('^'):
              to_uppcase = true;
              continue;
            case L_('#'):
              change_case = true;
              continue;

            default:
              break;
            }
          break;
        }

      /* As a GNU extension we allow to specify the field width.  */
      if (ISDIGIT (*f))
        {
          width = 0;
          do
            {
              if (width > INT_MAX / 10
                  || (width == INT_MAX / 10 && *f - L_('0') > INT_MAX % 10))
                /* Avoid overflow.  */
                width = INT_MAX;
              else
                {
                  width *= 10;
                  width += *f - L_('0');
                }
              ++f;
            }
          while (ISDIGIT (*f));
        }

      /* Check for modifiers.  */
      switch (*f)
        {
        case L_('E'):
        case L_('O'):
          modifier = *f++;
          break;

        default:
          modifier = 0;
          break;
        }

      /* Now do the specified format.  */
      format_char = *f;
      switch (format_char)
        {
#define DO_NUMBER(d, v) \
          do                                                                  \
            {                                                                 \
              digits = d;                                                     \
              number_value = v;                                               \
              goto do_number;                                                 \
            }                                                                 \
          while (0)
#define DO_SIGNED_NUMBER(d, negative, v) \
          do                                                                  \
            {                                                                 \
              digits = d;                                                     \
              negative_number = negative;                                     \
              u_number_value = v;                                             \
              goto do_signed_number;                                          \
            }                                                                 \
          while (0)

          /* The mask is not what you might think.
             When the ordinal i'th bit is set, insert a colon
             before the i'th digit of the time zone representation.  */
#define DO_TZ_OFFSET(d, negative, mask, v) \
          do                                                                  \
            {                                                                 \
              digits = d;                                                     \
              negative_number = negative;                                     \
              tz_colon_mask = mask;                                           \
              u_number_value = v;                                             \
              goto do_tz_offset;                                              \
            }                                                                 \
          while (0)
#define DO_NUMBER_SPACEPAD(d, v) \
          do                                                                  \
            {                                                                 \
              digits = d;                                                     \
              number_value = v;                                               \
              goto do_number_spacepad;                                        \
            }                                                                 \
          while (0)

        case L_('%'):
          if (modifier != 0)
            goto bad_format;
          add1 (*f);
          break;

        case L_('a'):
          if (modifier != 0)
            goto bad_format;
          if (change_case)
            {
              to_uppcase = true;
              to_lowcase = false;
            }
#ifdef _NL_CURRENT
          cpy (aw_len, a_wkday);
          break;
#else
          goto underlying_strftime;
#endif

        case 'A':
          if (modifier != 0)
            goto bad_format;
          if (change_case)
            {
              to_uppcase = true;
              to_lowcase = false;
            }
#ifdef _NL_CURRENT
          cpy (STRLEN (f_wkday), f_wkday);
          break;
#else
          goto underlying_strftime;
#endif

        case L_('b'):
        case L_('h'):
          if (change_case)
            {
              to_uppcase = true;
              to_lowcase = false;
            }
          if (modifier != 0)
            goto bad_format;
#ifdef _NL_CURRENT
          cpy (am_len, a_month);
          break;
#else
          goto underlying_strftime;
#endif

        case L_('B'):
          if (modifier != 0)
            goto bad_format;
          if (change_case)
            {
              to_uppcase = true;
              to_lowcase = false;
            }
#ifdef _NL_CURRENT
          cpy (STRLEN (f_month), f_month);
          break;
#else
          goto underlying_strftime;
#endif

        case L_('c'):
          if (modifier == L_('O'))
            goto bad_format;
#ifdef _NL_CURRENT
          if (! (modifier == 'E'
                 && (*(subfmt =
                       (const CHAR_T *) _NL_CURRENT (LC_TIME,
                                                     NLW(ERA_D_T_FMT)))
                     != '\0')))
            subfmt = (const CHAR_T *) _NL_CURRENT (LC_TIME, NLW(D_T_FMT));
#else
          goto underlying_strftime;
#endif

        subformat:
          {
            size_t len = strftime_case_ (to_uppcase,
                                         NULL, STRFTIME_ARG ((size_t) -1)
                                         subfmt,
                                         tp extra_args LOCALE_ARG);
            add (len, strftime_case_ (to_uppcase, p,
                                      STRFTIME_ARG (maxsize - i)
                                      subfmt,
                                      tp extra_args LOCALE_ARG));
          }
          break;

#if !(defined _NL_CURRENT && HAVE_STRUCT_ERA_ENTRY)
        underlying_strftime:
          {
            /* The relevant information is available only via the
               underlying strftime implementation, so use that.  */
            char ufmt[5];
            char *u = ufmt;
            char ubuf[1024]; /* enough for any single format in practice */
            size_t len;
            /* Make sure we're calling the actual underlying strftime.
               In some cases, config.h contains something like
               "#define strftime rpl_strftime".  */
# ifdef strftime
#  undef strftime
            size_t strftime ();
# endif

            /* The space helps distinguish strftime failure from empty
               output.  */
            *u++ = ' ';
            *u++ = '%';
            if (modifier != 0)
              *u++ = modifier;
            *u++ = format_char;
            *u = '\0';
            len = strftime (ubuf, sizeof ubuf, ufmt, tp);
            if (len != 0)
              cpy (len - 1, ubuf + 1);
          }
          break;
#endif

        case L_('C'):
          if (modifier == L_('O'))
            goto bad_format;
          if (modifier == L_('E'))
            {
#if HAVE_STRUCT_ERA_ENTRY
              struct era_entry *era = _nl_get_era_entry (tp HELPER_LOCALE_ARG);
              if (era)
                {
# ifdef COMPILE_WIDE
                  size_t len = __wcslen (era->era_wname);
                  cpy (len, era->era_wname);
# else
                  size_t len = strlen (era->era_name);
                  cpy (len, era->era_name);
# endif
                  break;
                }
#else
              goto underlying_strftime;
#endif
            }

          {
            int century = tp->tm_year / 100 + TM_YEAR_BASE / 100;
            century -= tp->tm_year % 100 < 0 && 0 < century;
            DO_SIGNED_NUMBER (2, tp->tm_year < - TM_YEAR_BASE, century);
          }

        case L_('x'):
          if (modifier == L_('O'))
            goto bad_format;
#ifdef _NL_CURRENT
          if (! (modifier == L_('E')
                 && (*(subfmt =
                       (const CHAR_T *)_NL_CURRENT (LC_TIME, NLW(ERA_D_FMT)))
                     != L_('\0'))))
            subfmt = (const CHAR_T *) _NL_CURRENT (LC_TIME, NLW(D_FMT));
          goto subformat;
#else
          goto underlying_strftime;
#endif
        case L_('D'):
          if (modifier != 0)
            goto bad_format;
          subfmt = L_("%m/%d/%y");
          goto subformat;

        case L_('d'):
          if (modifier == L_('E'))
            goto bad_format;

          DO_NUMBER (2, tp->tm_mday);

        case L_('e'):
          if (modifier == L_('E'))
            goto bad_format;

          DO_NUMBER_SPACEPAD (2, tp->tm_mday);

          /* All numeric formats set DIGITS and NUMBER_VALUE (or U_NUMBER_VALUE)
             and then jump to one of these labels.  */

        do_tz_offset:
          always_output_a_sign = true;
          goto do_number_body;

        do_number_spacepad:
          /* Force '_' flag unless overridden by '0' or '-' flag.  */
          if (pad != L_('0') && pad != L_('-'))
            pad = L_('_');

        do_number:
          /* Format NUMBER_VALUE according to the MODIFIER flag.  */
          negative_number = number_value < 0;
          u_number_value = number_value;

        do_signed_number:
          always_output_a_sign = false;
          tz_colon_mask = 0;

        do_number_body:
          /* Format U_NUMBER_VALUE according to the MODIFIER flag.
             NEGATIVE_NUMBER is nonzero if the original number was
             negative; in this case it was converted directly to
             unsigned int (i.e., modulo (UINT_MAX + 1)) without
             negating it.  */
          if (modifier == L_('O') && !negative_number)
            {
#ifdef _NL_CURRENT
              /* Get the locale specific alternate representation of
                 the number.  If none exist NULL is returned.  */
              const CHAR_T *cp = nl_get_alt_digit (u_number_value
                                                   HELPER_LOCALE_ARG);

              if (cp != NULL)
                {
                  size_t digitlen = STRLEN (cp);
                  if (digitlen != 0)
                    {
                      cpy (digitlen, cp);
                      break;
                    }
                }
#else
              goto underlying_strftime;
#endif
            }

          bufp = buf + sizeof (buf) / sizeof (buf[0]);

          if (negative_number)
            u_number_value = - u_number_value;

          do
            {
              if (tz_colon_mask & 1)
                *--bufp = ':';
              tz_colon_mask >>= 1;
              *--bufp = u_number_value % 10 + L_('0');
              u_number_value /= 10;
            }
          while (u_number_value != 0 || tz_colon_mask != 0);

        do_number_sign_and_padding:
          if (digits < width)
            digits = width;

          sign_char = (negative_number ? L_('-')
                       : always_output_a_sign ? L_('+')
                       : 0);

          if (pad == L_('-'))
            {
              if (sign_char)
                add1 (sign_char);
            }
          else
            {
              int padding = digits - (buf + (sizeof (buf) / sizeof (buf[0]))
                                      - bufp) - !!sign_char;

              if (padding > 0)
                {
                  if (pad == L_('_'))
                    {
                      if ((size_t) padding >= maxsize - i)
                        return 0;

                      if (p)
                        memset_space (p, padding);
                      i += padding;
                      width = width > padding ? width - padding : 0;
                      if (sign_char)
                        add1 (sign_char);
                    }
                  else
                    {
                      if ((size_t) digits >= maxsize - i)
                        return 0;

                      if (sign_char)
                        add1 (sign_char);

                      if (p)
                        memset_zero (p, padding);
                      i += padding;
                      width = 0;
                    }
                }
              else
                {
                  if (sign_char)
                    add1 (sign_char);
                }
            }

          cpy (buf + sizeof (buf) / sizeof (buf[0]) - bufp, bufp);
          break;

        case L_('F'):
          if (modifier != 0)
            goto bad_format;
          subfmt = L_("%Y-%m-%d");
          goto subformat;

        case L_('H'):
          if (modifier == L_('E'))
            goto bad_format;

          DO_NUMBER (2, tp->tm_hour);

        case L_('I'):
          if (modifier == L_('E'))
            goto bad_format;

          DO_NUMBER (2, hour12);

        case L_('k'):           /* GNU extension.  */
          if (modifier == L_('E'))
            goto bad_format;

          DO_NUMBER_SPACEPAD (2, tp->tm_hour);

        case L_('l'):           /* GNU extension.  */
          if (modifier == L_('E'))
            goto bad_format;

          DO_NUMBER_SPACEPAD (2, hour12);

        case L_('j'):
          if (modifier == L_('E'))
            goto bad_format;

          DO_SIGNED_NUMBER (3, tp->tm_yday < -1, tp->tm_yday + 1U);

        case L_('M'):
          if (modifier == L_('E'))
            goto bad_format;

          DO_NUMBER (2, tp->tm_min);

        case L_('m'):
          if (modifier == L_('E'))
            goto bad_format;

          DO_SIGNED_NUMBER (2, tp->tm_mon < -1, tp->tm_mon + 1U);

#ifndef _LIBC
        case L_('N'):           /* GNU extension.  */
          if (modifier == L_('E'))
            goto bad_format;

          number_value = ns;
          if (width == -1)
            width = 9;
          else
            {
              /* Take an explicit width less than 9 as a precision.  */
              int j;
              for (j = width; j < 9; j++)
                number_value /= 10;
            }

          DO_NUMBER (width, number_value);
#endif

        case L_('n'):
          add1 (L_('\n'));
          break;

        case L_('P'):
          to_lowcase = true;
#ifndef _NL_CURRENT
          format_char = L_('p');
#endif
          /* FALLTHROUGH */

        case L_('p'):
          if (change_case)
            {
              to_uppcase = false;
              to_lowcase = true;
            }
#ifdef _NL_CURRENT
          cpy (ap_len, ampm);
          break;
#else
          goto underlying_strftime;
#endif

        case L_('R'):
          subfmt = L_("%H:%M");
          goto subformat;

        case L_('r'):
#ifdef _NL_CURRENT
          if (*(subfmt = (const CHAR_T *) _NL_CURRENT (LC_TIME,
                                                       NLW(T_FMT_AMPM)))
              == L_('\0'))
            subfmt = L_("%I:%M:%S %p");
          goto subformat;
#else
          goto underlying_strftime;
#endif

        case L_('S'):
          if (modifier == L_('E'))
            goto bad_format;

          DO_NUMBER (2, tp->tm_sec);

        case L_('s'):           /* GNU extension.  */
          {
            struct tm ltm;
            time_t t;

            ltm = *tp;
            t = mktime (&ltm);

            /* Generate string value for T using time_t arithmetic;
               this works even if sizeof (long) < sizeof (time_t).  */

            bufp = buf + sizeof (buf) / sizeof (buf[0]);
            negative_number = t < 0;

            do
              {
                int d = t % 10;
                t /= 10;
                *--bufp = (negative_number ? -d : d) + L_('0');
              }
            while (t != 0);

            digits = 1;
            always_output_a_sign = false;
            goto do_number_sign_and_padding;
          }

        case L_('X'):
          if (modifier == L_('O'))
            goto bad_format;
#ifdef _NL_CURRENT
          if (! (modifier == L_('E')
                 && (*(subfmt =
                       (const CHAR_T *) _NL_CURRENT (LC_TIME, NLW(ERA_T_FMT)))
                     != L_('\0'))))
            subfmt = (const CHAR_T *) _NL_CURRENT (LC_TIME, NLW(T_FMT));
          goto subformat;
#else
          goto underlying_strftime;
#endif
        case L_('T'):
          subfmt = L_("%H:%M:%S");
          goto subformat;

        case L_('t'):
          add1 (L_('\t'));
          break;

        case L_('u'):
          DO_NUMBER (1, (tp->tm_wday - 1 + 7) % 7 + 1);

        case L_('U'):
          if (modifier == L_('E'))
            goto bad_format;

          DO_NUMBER (2, (tp->tm_yday - tp->tm_wday + 7) / 7);

        case L_('V'):
        case L_('g'):
        case L_('G'):
          if (modifier == L_('E'))
            goto bad_format;
          {
            /* YEAR is a leap year if and only if (tp->tm_year + TM_YEAR_BASE)
               is a leap year, except that YEAR and YEAR - 1 both work
               correctly even when (tp->tm_year + TM_YEAR_BASE) would
               overflow.  */
            int year = (tp->tm_year
                        + (tp->tm_year < 0
                           ? TM_YEAR_BASE % 400
                           : TM_YEAR_BASE % 400 - 400));
            int year_adjust = 0;
            int days = iso_week_days (tp->tm_yday, tp->tm_wday);

            if (days < 0)
              {
                /* This ISO week belongs to the previous year.  */
                year_adjust = -1;
                days = iso_week_days (tp->tm_yday + (365 + __isleap (year - 1)),
                                      tp->tm_wday);
              }
            else
              {
                int d = iso_week_days (tp->tm_yday - (365 + __isleap (year)),
                                       tp->tm_wday);
                if (0 <= d)
                  {
                    /* This ISO week belongs to the next year.  */
                    year_adjust = 1;
                    days = d;
                  }
              }

            switch (*f)
              {
              case L_('g'):
                {
                  int yy = (tp->tm_year % 100 + year_adjust) % 100;
                  DO_NUMBER (2, (0 <= yy
                                 ? yy
                                 : tp->tm_year < -TM_YEAR_BASE - year_adjust
                                 ? -yy
                                 : yy + 100));
                }

              case L_('G'):
                DO_SIGNED_NUMBER (4, tp->tm_year < -TM_YEAR_BASE - year_adjust,
                                  (tp->tm_year + (unsigned int) TM_YEAR_BASE
                                   + year_adjust));

              default:
                DO_NUMBER (2, days / 7 + 1);
              }
          }

        case L_('W'):
          if (modifier == L_('E'))
            goto bad_format;

          DO_NUMBER (2, (tp->tm_yday - (tp->tm_wday - 1 + 7) % 7 + 7) / 7);

        case L_('w'):
          if (modifier == L_('E'))
            goto bad_format;

          DO_NUMBER (1, tp->tm_wday);

        case L_('Y'):
          if (modifier == 'E')
            {
#if HAVE_STRUCT_ERA_ENTRY
              struct era_entry *era = _nl_get_era_entry (tp HELPER_LOCALE_ARG);
              if (era)
                {
# ifdef COMPILE_WIDE
                  subfmt = era->era_wformat;
# else
                  subfmt = era->era_format;
# endif
                  goto subformat;
                }
#else
              goto underlying_strftime;
#endif
            }
          if (modifier == L_('O'))
            goto bad_format;

          DO_SIGNED_NUMBER (4, tp->tm_year < -TM_YEAR_BASE,
                            tp->tm_year + (unsigned int) TM_YEAR_BASE);

        case L_('y'):
          if (modifier == L_('E'))
            {
#if HAVE_STRUCT_ERA_ENTRY
              struct era_entry *era = _nl_get_era_entry (tp HELPER_LOCALE_ARG);
              if (era)
                {
                  int delta = tp->tm_year - era->start_date[0];
                  DO_NUMBER (1, (era->offset
                                 + delta * era->absolute_direction));
                }
#else
              goto underlying_strftime;
#endif
            }

          {
            int yy = tp->tm_year % 100;
            if (yy < 0)
              yy = tp->tm_year < - TM_YEAR_BASE ? -yy : yy + 100;
            DO_NUMBER (2, yy);
          }

        case L_('Z'):
          if (change_case)
            {
              to_uppcase = false;
              to_lowcase = true;
            }

#if HAVE_TZNAME
          /* The tzset() call might have changed the value.  */
          if (!(zone && *zone) && tp->tm_isdst >= 0)
            zone = tzname[tp->tm_isdst != 0];
#endif
          if (! zone)
            zone = "";

#ifdef COMPILE_WIDE
          {
            /* The zone string is always given in multibyte form.  We have
               to transform it first.  */
            wchar_t *wczone;
            size_t len;
            widen (zone, wczone, len);
            cpy (len, wczone);
          }
#else
          cpy (strlen (zone), zone);
#endif
          break;

        case L_(':'):
          /* :, ::, and ::: are valid only just before 'z'.
             :::: etc. are rejected later.  */
          for (colons = 1; f[colons] == L_(':'); colons++)
            continue;
          if (f[colons] != L_('z'))
            goto bad_format;
          f += colons;
          goto do_z_conversion;

        case L_('z'):
          colons = 0;

        do_z_conversion:
          if (tp->tm_isdst < 0)
            break;

          {
            int diff;
            int hour_diff;
            int min_diff;
            int sec_diff;
#if HAVE_TM_GMTOFF
            diff = tp->tm_gmtoff;
#else
            if (ut)
              diff = 0;
            else
              {
                struct tm gtm;
                struct tm ltm;
                time_t lt;

                ltm = *tp;
                lt = mktime (&ltm);

                if (lt == (time_t) -1)
                  {
                    /* mktime returns -1 for errors, but -1 is also a
                       valid time_t value.  Check whether an error really
                       occurred.  */
                    struct tm tm;

                    if (! __localtime_r (&lt, &tm)
                        || ((ltm.tm_sec ^ tm.tm_sec)
                            | (ltm.tm_min ^ tm.tm_min)
                            | (ltm.tm_hour ^ tm.tm_hour)
                            | (ltm.tm_mday ^ tm.tm_mday)
                            | (ltm.tm_mon ^ tm.tm_mon)
                            | (ltm.tm_year ^ tm.tm_year)))
                      break;
                  }

                if (! __gmtime_r (&lt, &gtm))
                  break;

                diff = tm_diff (&ltm, &gtm);
              }
#endif

            hour_diff = diff / 60 / 60;
            min_diff = diff / 60 % 60;
            sec_diff = diff % 60;

            switch (colons)
              {
              case 0: /* +hhmm */
                DO_TZ_OFFSET (5, diff < 0, 0, hour_diff * 100 + min_diff);

              case 1: tz_hh_mm: /* +hh:mm */
                DO_TZ_OFFSET (6, diff < 0, 04, hour_diff * 100 + min_diff);

              case 2: tz_hh_mm_ss: /* +hh:mm:ss */
                DO_TZ_OFFSET (9, diff < 0, 024,
                              hour_diff * 10000 + min_diff * 100 + sec_diff);

              case 3: /* +hh if possible, else +hh:mm, else +hh:mm:ss */
                if (sec_diff != 0)
                  goto tz_hh_mm_ss;
                if (min_diff != 0)
                  goto tz_hh_mm;
                DO_TZ_OFFSET (3, diff < 0, 0, hour_diff);

              default:
                goto bad_format;
              }
          }

        case L_('\0'):          /* GNU extension: % at end of format.  */
            --f;
            /* Fall through.  */
        default:
          /* Unknown format; output the format, including the '%',
             since this is most likely the right thing to do if a
             multibyte string has been misparsed.  */
        bad_format:
          {
            int flen;
            for (flen = 1; f[1 - flen] != L_('%'); flen++)
              continue;
            cpy (flen, &f[1 - flen]);
          }
          break;
        }
    }

#if ! FPRINTFTIME
  if (p && maxsize != 0)
    *p = L_('\0');
#endif

  return i;
}

/* Write information from TP into S according to the format
   string FORMAT, writing no more that MAXSIZE characters
   (including the terminating '\0') and returning number of
   characters written.  If S is NULL, nothing will be written
   anywhere, so to determine how many characters would be
   written, use NULL for S and (size_t) -1 for MAXSIZE.  */
size_t
my_strftime (STREAM_OR_CHAR_T *s, STRFTIME_ARG (size_t maxsize)
             const CHAR_T *format,
             const struct tm *tp extra_args_spec LOCALE_PARAM_PROTO)
{
  return strftime_case_ (false, s, STRFTIME_ARG (maxsize)
                         format, tp extra_args LOCALE_ARG);
}

#if defined _LIBC && ! FPRINTFTIME
libc_hidden_def (my_strftime)
#endif


#if defined emacs && ! FPRINTFTIME
/* For Emacs we have a separate interface which corresponds to the normal
   strftime function plus the ut argument, but without the ns argument.  */
size_t
emacs_strftimeu (char *s, size_t maxsize, const char *format,
                 const struct tm *tp, int ut)
{
  return my_strftime (s, maxsize, format, tp, ut, 0);
}
#endif<|MERGE_RESOLUTION|>--- conflicted
+++ resolved
@@ -1,9 +1,5 @@
-<<<<<<< HEAD
-/* Copyright (C) 1991-2001, 2003-2007, 2009-2015 Free Software Foundation, Inc.
-=======
 /* Copyright (C) 1991-2001, 2003-2007, 2009-2015 Free Software
  * Foundation, Inc.
->>>>>>> a012c7bb
 
    NOTE: The canonical source of this file is maintained with the GNU C Library.
    Bugs can be reported to bug-glibc@prep.ai.mit.edu.
