--- conflicted
+++ resolved
@@ -1,4 +1,7 @@
-<<<<<<< HEAD
+2014-07-12  Paul Eggert  <eggert@cs.ucla.edu>
+
+	* Makefile.in (install-arch-indep): Avoid readdir race (Bug#17971).
+
 2014-07-10  Dmitry Antipov  <dmantipov@yandex.ru>
 
 	* configure.ac: Check whether sys/sysinfo.h provides
@@ -20,13 +23,6 @@
 	* Makefile.in (mostlyclean, clean): Maybe clean test/automated.
 
 2014-06-21  Paul Eggert  <eggert@cs.ucla.edu>
-=======
-2014-07-11  Paul Eggert  <eggert@cs.ucla.edu>
-
-	* Makefile.in (install-arch-indep): Avoid readdir race (Bug#17971).
-
-2014-06-20  Paul Eggert  <eggert@cs.ucla.edu>
->>>>>>> fb025526
 
 	* configure.ac: Warn about --enable-link-time-optimization's issues
 	in --help message (Bug#17806).
