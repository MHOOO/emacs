/* Evaluator for GNU Emacs Lisp interpreter.
   Copyright (C) 1985, 1986, 1987, 1993, 1994, 1995, 1999, 2000, 2001,
<<<<<<< HEAD
     2002, 2003, 2004, 2005 Free Software Foundation, Inc.
=======
                 2002, 2003, 2004, 2005, 2006 Free Software Foundation, Inc.
>>>>>>> c96ec15a

This file is part of GNU Emacs.

GNU Emacs is free software; you can redistribute it and/or modify
it under the terms of the GNU General Public License as published by
the Free Software Foundation; either version 2, or (at your option)
any later version.

GNU Emacs is distributed in the hope that it will be useful,
but WITHOUT ANY WARRANTY; without even the implied warranty of
MERCHANTABILITY or FITNESS FOR A PARTICULAR PURPOSE.  See the
GNU General Public License for more details.

You should have received a copy of the GNU General Public License
along with GNU Emacs; see the file COPYING.  If not, write to
the Free Software Foundation, Inc., 51 Franklin Street, Fifth Floor,
Boston, MA 02110-1301, USA.  */


#include <config.h>
#include "lisp.h"
#include "blockinput.h"
#include "commands.h"
#include "keyboard.h"
#include "dispextern.h"
#include <setjmp.h>

/* This definition is duplicated in alloc.c and keyboard.c */
/* Putting it in lisp.h makes cc bomb out! */

struct backtrace
{
  struct backtrace *next;
  Lisp_Object *function;
  Lisp_Object *args;	/* Points to vector of args. */
  int nargs;		/* Length of vector.
			   If nargs is UNEVALLED, args points to slot holding
			   list of unevalled args */
  char evalargs;
  /* Nonzero means call value of debugger when done with this operation. */
  char debug_on_exit;
};

struct backtrace *backtrace_list;

/* This structure helps implement the `catch' and `throw' control
   structure.  A struct catchtag contains all the information needed
   to restore the state of the interpreter after a non-local jump.

   Handlers for error conditions (represented by `struct handler'
   structures) just point to a catch tag to do the cleanup required
   for their jumps.

   catchtag structures are chained together in the C calling stack;
   the `next' member points to the next outer catchtag.

   A call like (throw TAG VAL) searches for a catchtag whose `tag'
   member is TAG, and then unbinds to it.  The `val' member is used to
   hold VAL while the stack is unwound; `val' is returned as the value
   of the catch form.

   All the other members are concerned with restoring the interpreter
   state.  */

struct catchtag
{
  Lisp_Object tag;
  Lisp_Object val;
  struct catchtag *next;
  struct gcpro *gcpro;
  jmp_buf jmp;
  struct backtrace *backlist;
  struct handler *handlerlist;
  int lisp_eval_depth;
  int pdlcount;
  int poll_suppress_count;
  int interrupt_input_blocked;
  struct byte_stack *byte_stack;
};

struct catchtag *catchlist;

#ifdef DEBUG_GCPRO
/* Count levels of GCPRO to detect failure to UNGCPRO.  */
int gcpro_level;
#endif

Lisp_Object Qautoload, Qmacro, Qexit, Qinteractive, Qcommandp, Qdefun;
Lisp_Object Qinhibit_quit, Vinhibit_quit, Vquit_flag;
Lisp_Object Qand_rest, Qand_optional;
Lisp_Object Qdebug_on_error;
Lisp_Object Qdeclare;
Lisp_Object Qcurry;
Lisp_Object Qinternal_interpreter_environment, Qclosure;

extern Lisp_Object Qkeymap;

/* This holds either the symbol `run-hooks' or nil.
   It is nil at an early stage of startup, and when Emacs
   is shutting down.  */

Lisp_Object Vrun_hooks;

/* Non-nil means record all fset's and provide's, to be undone
   if the file being autoloaded is not fully loaded.
   They are recorded by being consed onto the front of Vautoload_queue:
   (FUN . ODEF) for a defun, (0 . OFEATURES) for a provide.  */

Lisp_Object Vautoload_queue;

/* When lexical binding is being used, this is non-nil, and contains an
   alist of lexically-bound variable, or t, indicating an empty
   environment.  The lisp name of this variable is
   `internal-interpreter-lexical-environment'.  */

Lisp_Object Vinternal_interpreter_environment;

/* Current number of specbindings allocated in specpdl.  */

int specpdl_size;

/* Pointer to beginning of specpdl.  */

struct specbinding *specpdl;

/* Pointer to first unused element in specpdl.  */

volatile struct specbinding *specpdl_ptr;

/* Maximum size allowed for specpdl allocation */

EMACS_INT max_specpdl_size;

/* Depth in Lisp evaluations and function calls.  */

int lisp_eval_depth;

/* Maximum allowed depth in Lisp evaluations and function calls.  */

EMACS_INT max_lisp_eval_depth;

/* Nonzero means enter debugger before next function call */

int debug_on_next_call;

/* Non-zero means debugger may continue.  This is zero when the
   debugger is called during redisplay, where it might not be safe to
   continue the interrupted redisplay. */

int debugger_may_continue;

/* List of conditions (non-nil atom means all) which cause a backtrace
   if an error is handled by the command loop's error handler.  */

Lisp_Object Vstack_trace_on_error;

/* List of conditions (non-nil atom means all) which enter the debugger
   if an error is handled by the command loop's error handler.  */

Lisp_Object Vdebug_on_error;

/* List of conditions and regexps specifying error messages which
   do not enter the debugger even if Vdebug_on_error says they should.  */

Lisp_Object Vdebug_ignored_errors;

/* Non-nil means call the debugger even if the error will be handled.  */

Lisp_Object Vdebug_on_signal;

/* Hook for edebug to use.  */

Lisp_Object Vsignal_hook_function;

/* Nonzero means enter debugger if a quit signal
   is handled by the command loop's error handler. */

int debug_on_quit;

/* The value of num_nonmacro_input_events as of the last time we
   started to enter the debugger.  If we decide to enter the debugger
   again when this is still equal to num_nonmacro_input_events, then we
   know that the debugger itself has an error, and we should just
   signal the error instead of entering an infinite loop of debugger
   invocations.  */

int when_entered_debugger;

Lisp_Object Vdebugger;

/* The function from which the last `signal' was called.  Set in
   Fsignal.  */

Lisp_Object Vsignaling_function;

/* Set to non-zero while processing X events.  Checked in Feval to
   make sure the Lisp interpreter isn't called from a signal handler,
   which is unsafe because the interpreter isn't reentrant.  */

int handling_signal;

/* Function to process declarations in defmacro forms.  */

Lisp_Object Vmacro_declaration_function;


static Lisp_Object funcall_lambda P_ ((Lisp_Object, int, Lisp_Object *,
				       Lisp_Object));

void
init_eval_once ()
{
  specpdl_size = 50;
  specpdl = (struct specbinding *) xmalloc (specpdl_size * sizeof (struct specbinding));
  specpdl_ptr = specpdl;
  max_specpdl_size = 1000;
  max_lisp_eval_depth = 300;

  Vrun_hooks = Qnil;
}

void
init_eval ()
{
  specpdl_ptr = specpdl;
  catchlist = 0;
  handlerlist = 0;
  backtrace_list = 0;
  Vquit_flag = Qnil;
  debug_on_next_call = 0;
  lisp_eval_depth = 0;
#ifdef DEBUG_GCPRO
  gcpro_level = 0;
#endif
  /* This is less than the initial value of num_nonmacro_input_events.  */
  when_entered_debugger = -1;
}

/* unwind-protect function used by call_debugger.  */

static Lisp_Object
restore_stack_limits (data)
     Lisp_Object data;
{
  max_specpdl_size = XINT (XCAR (data));
  max_lisp_eval_depth = XINT (XCDR (data));
  return Qnil;
}

/* Call the Lisp debugger, giving it argument ARG.  */

Lisp_Object
call_debugger (arg)
     Lisp_Object arg;
{
  int debug_while_redisplaying;
  int count = SPECPDL_INDEX ();
  Lisp_Object val;
  int old_max = max_specpdl_size;

  /* Temporarily bump up the stack limits,
     so the debugger won't run out of stack.  */

  max_specpdl_size += 1;
  record_unwind_protect (restore_stack_limits,
			 Fcons (make_number (old_max),
				make_number (max_lisp_eval_depth)));
  max_specpdl_size = old_max;

  if (lisp_eval_depth + 40 > max_lisp_eval_depth)
    max_lisp_eval_depth = lisp_eval_depth + 40;

  if (SPECPDL_INDEX () + 100 > max_specpdl_size)
    max_specpdl_size = SPECPDL_INDEX () + 100;

#ifdef HAVE_X_WINDOWS
  if (display_hourglass_p)
    cancel_hourglass ();
#endif

  debug_on_next_call = 0;
  when_entered_debugger = num_nonmacro_input_events;

  /* Resetting redisplaying_p to 0 makes sure that debug output is
     displayed if the debugger is invoked during redisplay.  */
  debug_while_redisplaying = redisplaying_p;
  redisplaying_p = 0;
  specbind (intern ("debugger-may-continue"),
	    debug_while_redisplaying ? Qnil : Qt);
  specbind (Qinhibit_redisplay, Qnil);
  specbind (Qdebug_on_error, Qnil);

#if 0 /* Binding this prevents execution of Lisp code during
	 redisplay, which necessarily leads to display problems.  */
  specbind (Qinhibit_eval_during_redisplay, Qt);
#endif

  val = apply1 (Vdebugger, arg);

  /* Interrupting redisplay and resuming it later is not safe under
     all circumstances.  So, when the debugger returns, abort the
     interrupted redisplay by going back to the top-level.  */
  if (debug_while_redisplaying)
    Ftop_level ();

  return unbind_to (count, val);
}

void
do_debug_on_call (code)
     Lisp_Object code;
{
  debug_on_next_call = 0;
  backtrace_list->debug_on_exit = 1;
  call_debugger (Fcons (code, Qnil));
}

/* NOTE!!! Every function that can call EVAL must protect its args
   and temporaries from garbage collection while it needs them.
   The definition of `For' shows what you have to do.  */

DEFUN ("or", For, Sor, 0, UNEVALLED, 0,
       doc: /* Eval args until one of them yields non-nil, then return that value.
The remaining args are not evalled at all.
If all args return nil, return nil.
usage: (or CONDITIONS ...)  */)
     (args)
     Lisp_Object args;
{
  register Lisp_Object val = Qnil;
  struct gcpro gcpro1;

  GCPRO1 (args);

  while (CONSP (args))
    {
      val = Feval (XCAR (args));
      if (!NILP (val))
	break;
      args = XCDR (args);
    }

  UNGCPRO;
  return val;
}

DEFUN ("and", Fand, Sand, 0, UNEVALLED, 0,
       doc: /* Eval args until one of them yields nil, then return nil.
The remaining args are not evalled at all.
If no arg yields nil, return the last arg's value.
usage: (and CONDITIONS ...)  */)
     (args)
     Lisp_Object args;
{
  register Lisp_Object val = Qt;
  struct gcpro gcpro1;

  GCPRO1 (args);

  while (CONSP (args))
    {
      val = Feval (XCAR (args));
      if (NILP (val))
	break;
      args = XCDR (args);
    }

  UNGCPRO;
  return val;
}

DEFUN ("if", Fif, Sif, 2, UNEVALLED, 0,
       doc: /* If COND yields non-nil, do THEN, else do ELSE...
Returns the value of THEN or the value of the last of the ELSE's.
THEN must be one expression, but ELSE... can be zero or more expressions.
If COND yields nil, and there are no ELSE's, the value is nil.
usage: (if COND THEN ELSE...)  */)
     (args)
     Lisp_Object args;
{
  register Lisp_Object cond;
  struct gcpro gcpro1;

  GCPRO1 (args);
  cond = Feval (Fcar (args));
  UNGCPRO;

  if (!NILP (cond))
    return Feval (Fcar (Fcdr (args)));
  return Fprogn (Fcdr (Fcdr (args)));
}

DEFUN ("cond", Fcond, Scond, 0, UNEVALLED, 0,
       doc: /* Try each clause until one succeeds.
Each clause looks like (CONDITION BODY...).  CONDITION is evaluated
and, if the value is non-nil, this clause succeeds:
then the expressions in BODY are evaluated and the last one's
value is the value of the cond-form.
If no clause succeeds, cond returns nil.
If a clause has one element, as in (CONDITION),
CONDITION's value if non-nil is returned from the cond-form.
usage: (cond CLAUSES...)  */)
     (args)
     Lisp_Object args;
{
  register Lisp_Object clause, val;
  struct gcpro gcpro1;

  val = Qnil;
  GCPRO1 (args);
  while (!NILP (args))
    {
      clause = Fcar (args);
      val = Feval (Fcar (clause));
      if (!NILP (val))
	{
	  if (!EQ (XCDR (clause), Qnil))
	    val = Fprogn (XCDR (clause));
	  break;
	}
      args = XCDR (args);
    }
  UNGCPRO;

  return val;
}

DEFUN ("progn", Fprogn, Sprogn, 0, UNEVALLED, 0,
       doc: /* Eval BODY forms sequentially and return value of last one.
usage: (progn BODY ...)  */)
     (args)
     Lisp_Object args;
{
  register Lisp_Object val = Qnil;
  struct gcpro gcpro1;

  GCPRO1 (args);

  while (CONSP (args))
    {
      val = Feval (XCAR (args));
      args = XCDR (args);
    }

  UNGCPRO;
  return val;
}

DEFUN ("prog1", Fprog1, Sprog1, 1, UNEVALLED, 0,
       doc: /* Eval FIRST and BODY sequentially; value from FIRST.
The value of FIRST is saved during the evaluation of the remaining args,
whose values are discarded.
usage: (prog1 FIRST BODY...)  */)
     (args)
     Lisp_Object args;
{
  Lisp_Object val;
  register Lisp_Object args_left;
  struct gcpro gcpro1, gcpro2;
  register int argnum = 0;

  if (NILP(args))
    return Qnil;

  args_left = args;
  val = Qnil;
  GCPRO2 (args, val);

  do
    {
      if (!(argnum++))
        val = Feval (Fcar (args_left));
      else
	Feval (Fcar (args_left));
      args_left = Fcdr (args_left);
    }
  while (!NILP(args_left));

  UNGCPRO;
  return val;
}

DEFUN ("prog2", Fprog2, Sprog2, 2, UNEVALLED, 0,
       doc: /* Eval FORM1, FORM2 and BODY sequentially; value from FORM2.
The value of FORM2 is saved during the evaluation of the
remaining args, whose values are discarded.
usage: (prog2 FORM1 FORM2 BODY...)  */)
     (args)
     Lisp_Object args;
{
  Lisp_Object val;
  register Lisp_Object args_left;
  struct gcpro gcpro1, gcpro2;
  register int argnum = -1;

  val = Qnil;

  if (NILP (args))
    return Qnil;

  args_left = args;
  val = Qnil;
  GCPRO2 (args, val);

  do
    {
      if (!(argnum++))
        val = Feval (Fcar (args_left));
      else
	Feval (Fcar (args_left));
      args_left = Fcdr (args_left);
    }
  while (!NILP (args_left));

  UNGCPRO;
  return val;
}

DEFUN ("setq", Fsetq, Ssetq, 0, UNEVALLED, 0,
       doc: /* Set each SYM to the value of its VAL.
The symbols SYM are variables; they are literal (not evaluated).
The values VAL are expressions; they are evaluated.
Thus, (setq x (1+ y)) sets `x' to the value of `(1+ y)'.
The second VAL is not computed until after the first SYM is set, and so on;
each VAL can use the new value of variables set earlier in the `setq'.
The return value of the `setq' form is the value of the last VAL.
usage: (setq SYM VAL SYM VAL ...)  */)
     (args)
     Lisp_Object args;
{
  register Lisp_Object args_left;
  register Lisp_Object val, sym, lex_binding;
  struct gcpro gcpro1;

  if (NILP(args))
    return Qnil;

  args_left = args;
  GCPRO1 (args);

  do
    {
      val = Feval (Fcar (Fcdr (args_left)));
      sym = Fcar (args_left);

      if (!NILP (Vinternal_interpreter_environment)
	  && SYMBOLP (sym)
	  && !XSYMBOL (sym)->declared_special
	  && !NILP (lex_binding = Fassq (sym, Vinternal_interpreter_environment)))
	XSETCDR (lex_binding, val); /* SYM is lexically bound.  */
      else
	Fset (sym, val);	/* SYM is dynamically bound.  */

      args_left = Fcdr (Fcdr (args_left));
    }
  while (!NILP(args_left));

  UNGCPRO;
  return val;
}

DEFUN ("quote", Fquote, Squote, 1, UNEVALLED, 0,
       doc: /* Return the argument, without evaluating it.  `(quote x)' yields `x'.
usage: (quote ARG)  */)
     (args)
     Lisp_Object args;
{
  return Fcar (args);
}

DEFUN ("function", Ffunction, Sfunction, 1, UNEVALLED, 0,
       doc: /* Like `quote', but preferred for objects which are functions.
In byte compilation, `function' causes its argument to be compiled.
`quote' cannot do that.
usage: (function ARG)  */)
     (args)
     Lisp_Object args;
{
  Lisp_Object quoted = XCAR (args);

  if (!NILP (Vinternal_interpreter_environment)
      && CONSP (quoted)
      && EQ (XCAR (quoted), Qlambda))
    /* This is a lambda expression within a lexical environment;
       return an interpreted closure instead of a simple lambda.  */
    return Fcons (Qclosure, Fcons (Vinternal_interpreter_environment, quoted));
  else
    /* Simply quote the argument.  */
    return quoted;
}


DEFUN ("interactive-p", Finteractive_p, Sinteractive_p, 0, 0, 0,
       doc: /* Return t if the function was run directly by user input.
This means that the function was called with `call-interactively'
\(which includes being called as the binding of a key)
and input is currently coming from the keyboard (not in keyboard macro),
and Emacs is not running in batch mode (`noninteractive' is nil).

The only known proper use of `interactive-p' is in deciding whether to
display a helpful message, or how to display it.  If you're thinking
of using it for any other purpose, it is quite likely that you're
making a mistake.  Think: what do you want to do when the command is
called from a keyboard macro?

If you want to test whether your function was called with
`call-interactively', the way to do that is by adding an extra
optional argument, and making the `interactive' spec specify non-nil
unconditionally for that argument.  (`p' is a good way to do this.)  */)
     ()
{
  return interactive_p (1) ? Qt : Qnil;
}


DEFUN ("called-interactively-p", Fcalled_interactively_p, Scalled_interactively_p, 0, 0, 0,
       doc: /* Return t if the function using this was called with `call-interactively'.
This is used for implementing advice and other function-modifying
features of Emacs.

The cleanest way to test whether your function was called with
`call-interactively' is by adding an extra optional argument,
and making the `interactive' spec specify non-nil unconditionally
for that argument.  (`p' is a good way to do this.)  */)
     ()
{
  return (INTERACTIVE && interactive_p (1)) ? Qt : Qnil;
}


/*  Return 1 if function in which this appears was called using
    call-interactively.

    EXCLUDE_SUBRS_P non-zero means always return 0 if the function
    called is a built-in.  */

int
interactive_p (exclude_subrs_p)
     int exclude_subrs_p;
{
  struct backtrace *btp;
  Lisp_Object fun;

  btp = backtrace_list;

  /* If this isn't a byte-compiled function, there may be a frame at
     the top for Finteractive_p.  If so, skip it.  */
  fun = Findirect_function (*btp->function);
  if (SUBRP (fun) && (XSUBR (fun) == &Sinteractive_p
		      || XSUBR (fun) == &Scalled_interactively_p))
    btp = btp->next;

  /* If we're running an Emacs 18-style byte-compiled function, there
     may be a frame for Fbytecode at the top level.  In any version of
     Emacs there can be Fbytecode frames for subexpressions evaluated
     inside catch and condition-case.  Skip past them.

     If this isn't a byte-compiled function, then we may now be
     looking at several frames for special forms.  Skip past them.  */
  while (btp
	 && (EQ (*btp->function, Qbytecode)
	     || btp->nargs == UNEVALLED))
    btp = btp->next;

  /* btp now points at the frame of the innermost function that isn't
     a special form, ignoring frames for Finteractive_p and/or
     Fbytecode at the top.  If this frame is for a built-in function
     (such as load or eval-region) return nil.  */
  fun = Findirect_function (*btp->function);
  if (exclude_subrs_p && SUBRP (fun))
    return 0;

  /* btp points to the frame of a Lisp function that called interactive-p.
     Return t if that function was called interactively.  */
  if (btp && btp->next && EQ (*btp->next->function, Qcall_interactively))
    return 1;
  return 0;
}


DEFUN ("defun", Fdefun, Sdefun, 2, UNEVALLED, 0,
       doc: /* Define NAME as a function.
The definition is (lambda ARGLIST [DOCSTRING] BODY...).
See also the function `interactive'.
usage: (defun NAME ARGLIST [DOCSTRING] BODY...)  */)
     (args)
     Lisp_Object args;
{
  register Lisp_Object fn_name;
  register Lisp_Object defn;

  fn_name = Fcar (args);
  CHECK_SYMBOL (fn_name);
  defn = Fcons (Qlambda, Fcdr (args));
  if (! NILP (Vinternal_interpreter_environment))
    defn = Fcons (Qclosure, Fcons (Vinternal_interpreter_environment, defn));
  if (!NILP (Vpurify_flag))
    defn = Fpurecopy (defn);
  if (CONSP (XSYMBOL (fn_name)->function)
      && EQ (XCAR (XSYMBOL (fn_name)->function), Qautoload))
    LOADHIST_ATTACH (Fcons (Qt, fn_name));
  Ffset (fn_name, defn);
  LOADHIST_ATTACH (Fcons (Qdefun, fn_name));
  return fn_name;
}

DEFUN ("defmacro", Fdefmacro, Sdefmacro, 2, UNEVALLED, 0,
       doc: /* Define NAME as a macro.
The actual definition looks like
 (macro lambda ARGLIST [DOCSTRING] [DECL] BODY...).
When the macro is called, as in (NAME ARGS...),
the function (lambda ARGLIST BODY...) is applied to
the list ARGS... as it appears in the expression,
and the result should be a form to be evaluated instead of the original.

DECL is a declaration, optional, which can specify how to indent
calls to this macro and how Edebug should handle it.  It looks like this:
  (declare SPECS...)
The elements can look like this:
  (indent INDENT)
	Set NAME's `lisp-indent-function' property to INDENT.

  (debug DEBUG)
	Set NAME's `edebug-form-spec' property to DEBUG.  (This is
	equivalent to writing a `def-edebug-spec' for the macro.)
usage: (defmacro NAME ARGLIST [DOCSTRING] [DECL] BODY...)  */)
     (args)
     Lisp_Object args;
{
  register Lisp_Object fn_name;
  register Lisp_Object defn;
  Lisp_Object lambda_list, doc, tail;

  fn_name = Fcar (args);
  CHECK_SYMBOL (fn_name);
  lambda_list = Fcar (Fcdr (args));
  tail = Fcdr (Fcdr (args));

  doc = Qnil;
  if (STRINGP (Fcar (tail)))
    {
      doc = XCAR (tail);
      tail = XCDR (tail);
    }

  while (CONSP (Fcar (tail))
	 && EQ (Fcar (Fcar (tail)), Qdeclare))
    {
      if (!NILP (Vmacro_declaration_function))
	{
	  struct gcpro gcpro1;
	  GCPRO1 (args);
	  call2 (Vmacro_declaration_function, fn_name, Fcar (tail));
	  UNGCPRO;
	}

      tail = Fcdr (tail);
    }

  if (NILP (doc))
    tail = Fcons (lambda_list, tail);
  else
    tail = Fcons (lambda_list, Fcons (doc, tail));
  
  defn = Fcons (Qlambda, tail);
  if (! NILP (Vinternal_interpreter_environment))
    defn = Fcons (Qclosure, Fcons (Vinternal_interpreter_environment, defn));
  defn = Fcons (Qmacro, defn);

  if (!NILP (Vpurify_flag))
    defn = Fpurecopy (defn);
  if (CONSP (XSYMBOL (fn_name)->function)
      && EQ (XCAR (XSYMBOL (fn_name)->function), Qautoload))
    LOADHIST_ATTACH (Fcons (Qt, fn_name));
  Ffset (fn_name, defn);
  LOADHIST_ATTACH (Fcons (Qdefun, fn_name));
  return fn_name;
}


DEFUN ("defvaralias", Fdefvaralias, Sdefvaralias, 2, 3, 0,
       doc: /* Make NEW-ALIAS a variable alias for symbol BASE-VARIABLE.
Setting the value of NEW-ALIAS will subsequently set the value of BASE-VARIABLE,
 and getting the value of NEW-ALIAS will return the value BASE-VARIABLE has.
Third arg DOCSTRING, if non-nil, is documentation for NEW-ALIAS.  If it is
 omitted or nil, NEW-ALIAS gets the documentation string of BASE-VARIABLE,
 or of the variable at the end of the chain of aliases, if BASE-VARIABLE is
 itself an alias.
The return value is BASE-VARIABLE.  */)
     (new_alias, base_variable, docstring)
     Lisp_Object new_alias, base_variable, docstring;
{
  struct Lisp_Symbol *sym;

  CHECK_SYMBOL (new_alias);
  CHECK_SYMBOL (base_variable);

  if (SYMBOL_CONSTANT_P (new_alias))
    error ("Cannot make a constant an alias");

  sym = XSYMBOL (new_alias);
  sym->indirect_variable = 1;
  sym->declared_special = 1;
  sym->value = base_variable;
  sym->constant = SYMBOL_CONSTANT_P (base_variable);
  LOADHIST_ATTACH (new_alias);
  if (!NILP (docstring))
    Fput (new_alias, Qvariable_documentation, docstring);
  else
    Fput (new_alias, Qvariable_documentation, Qnil);

  return base_variable;
}


DEFUN ("defvar", Fdefvar, Sdefvar, 1, UNEVALLED, 0,
       doc: /* Define SYMBOL as a variable, and return SYMBOL.
You are not required to define a variable in order to use it,
but the definition can supply documentation and an initial value
in a way that tags can recognize.

INITVALUE is evaluated, and used to set SYMBOL, only if SYMBOL's value is void.
If SYMBOL is buffer-local, its default value is what is set;
 buffer-local values are not affected.
INITVALUE and DOCSTRING are optional.
If DOCSTRING starts with *, this variable is identified as a user option.
 This means that M-x set-variable recognizes it.
 See also `user-variable-p'.
If INITVALUE is missing, SYMBOL's value is not set.

If SYMBOL has a local binding, then this form affects the local
binding.  This is usually not what you want.  Thus, if you need to
load a file defining variables, with this form or with `defconst' or
`defcustom', you should always load that file _outside_ any bindings
for these variables.  \(`defconst' and `defcustom' behave similarly in
this respect.)
usage: (defvar SYMBOL &optional INITVALUE DOCSTRING)  */)
     (args)
     Lisp_Object args;
{
  register Lisp_Object sym, tem, tail;

  sym = Fcar (args);
  tail = Fcdr (args);
  if (!NILP (Fcdr (Fcdr (tail))))
    error ("Too many arguments");

  tem = Fdefault_boundp (sym);
  if (!NILP (tail))
    {
      if (SYMBOL_CONSTANT_P (sym))
	{
	  /* For upward compatibility, allow (defvar :foo (quote :foo)).  */
	  Lisp_Object tem = Fcar (tail);
	  if (! (CONSP (tem)
		 && EQ (XCAR (tem), Qquote)
		 && CONSP (XCDR (tem))
		 && EQ (XCAR (XCDR (tem)), sym)))
	    error ("Constant symbol `%s' specified in defvar",
		   SDATA (SYMBOL_NAME (sym)));
	}

      if (NILP (tem))
	Fset_default (sym, Feval (Fcar (tail)));
      else
	{ /* Check if there is really a global binding rather than just a let
	     binding that shadows the global unboundness of the var.  */
	  volatile struct specbinding *pdl = specpdl_ptr;
	  while (--pdl >= specpdl)
	    {
	      if (EQ (pdl->symbol, sym) && !pdl->func
		  && EQ (pdl->old_value, Qunbound))
		{
		  message_with_string ("Warning: defvar ignored because %s is let-bound",
				       SYMBOL_NAME (sym), 1);
		  break;
		}
	    }
	}
      tail = Fcdr (tail);
      tem = Fcar (tail);
      if (!NILP (tem))
	{
	  if (!NILP (Vpurify_flag))
	    tem = Fpurecopy (tem);
	  Fput (sym, Qvariable_documentation, tem);
	}
      LOADHIST_ATTACH (sym);
    }
  else
    /* Simple (defvar <var>) should not count as a definition at all.
       It could get in the way of other definitions, and unloading this
       package could try to make the variable unbound.  */
    ;
    
  if (SYMBOLP (sym))
    XSYMBOL (sym)->declared_special = 1;

  return sym;
}

DEFUN ("defconst", Fdefconst, Sdefconst, 2, UNEVALLED, 0,
       doc: /* Define SYMBOL as a constant variable.
The intent is that neither programs nor users should ever change this value.
Always sets the value of SYMBOL to the result of evalling INITVALUE.
If SYMBOL is buffer-local, its default value is what is set;
 buffer-local values are not affected.
DOCSTRING is optional.

If SYMBOL has a local binding, then this form sets the local binding's
value.  However, you should normally not make local bindings for
variables defined with this form.
usage: (defconst SYMBOL INITVALUE [DOCSTRING])  */)
     (args)
     Lisp_Object args;
{
  register Lisp_Object sym, tem;

  sym = Fcar (args);
  if (!NILP (Fcdr (Fcdr (Fcdr (args)))))
    error ("Too many arguments");

  tem = Feval (Fcar (Fcdr (args)));
  if (!NILP (Vpurify_flag))
    tem = Fpurecopy (tem);
  Fset_default (sym, tem);
  XSYMBOL (sym)->declared_special = 1;
  tem = Fcar (Fcdr (Fcdr (args)));
  if (!NILP (tem))
    {
      if (!NILP (Vpurify_flag))
	tem = Fpurecopy (tem);
      Fput (sym, Qvariable_documentation, tem);
    }
  LOADHIST_ATTACH (sym);
  return sym;
}

/* Error handler used in Fuser_variable_p.  */
static Lisp_Object
user_variable_p_eh (ignore)
     Lisp_Object ignore;
{
  return Qnil;
}

DEFUN ("user-variable-p", Fuser_variable_p, Suser_variable_p, 1, 1, 0,
       doc: /* Return t if VARIABLE is intended to be set and modified by users.
\(The alternative is a variable used internally in a Lisp program.)
A variable is a user variable if
\(1) the first character of its documentation is `*', or
\(2) it is customizable (its property list contains a non-nil value
    of `standard-value' or `custom-autoload'), or
\(3) it is an alias for another user variable.
Return nil if VARIABLE is an alias and there is a loop in the
chain of symbols.  */)
     (variable)
     Lisp_Object variable;
{
  Lisp_Object documentation;

  if (!SYMBOLP (variable))
      return Qnil;

  /* If indirect and there's an alias loop, don't check anything else.  */
  if (XSYMBOL (variable)->indirect_variable
      && NILP (internal_condition_case_1 (indirect_variable, variable,
                                          Qt, user_variable_p_eh)))
    return Qnil;

  while (1)
    {
      documentation = Fget (variable, Qvariable_documentation);
      if (INTEGERP (documentation) && XINT (documentation) < 0)
        return Qt;
      if (STRINGP (documentation)
          && ((unsigned char) SREF (documentation, 0) == '*'))
        return Qt;
      /* If it is (STRING . INTEGER), a negative integer means a user variable.  */
      if (CONSP (documentation)
          && STRINGP (XCAR (documentation))
          && INTEGERP (XCDR (documentation))
          && XINT (XCDR (documentation)) < 0)
        return Qt;
      /* Customizable?  See `custom-variable-p'.  */
      if ((!NILP (Fget (variable, intern ("standard-value"))))
          || (!NILP (Fget (variable, intern ("custom-autoload")))))
        return Qt;

      if (!XSYMBOL (variable)->indirect_variable)
        return Qnil;

      /* An indirect variable?  Let's follow the chain.  */
      variable = XSYMBOL (variable)->value;
    }
}

DEFUN ("let*", FletX, SletX, 1, UNEVALLED, 0,
       doc: /* Bind variables according to VARLIST then eval BODY.
The value of the last form in BODY is returned.
Each element of VARLIST is a symbol (which is bound to nil)
or a list (SYMBOL VALUEFORM) (which binds SYMBOL to the value of VALUEFORM).
Each VALUEFORM can refer to the symbols already bound by this VARLIST.
usage: (let* VARLIST BODY...)  */)
     (args)
     Lisp_Object args;
{
  Lisp_Object varlist, var, val, elt, lexenv;
  int count = SPECPDL_INDEX ();
  struct gcpro gcpro1, gcpro2, gcpro3;

  GCPRO3 (args, elt, varlist);

  lexenv = Vinternal_interpreter_environment;

  varlist = Fcar (args);
  while (!NILP (varlist))
    {
      QUIT;

      elt = Fcar (varlist);
      if (SYMBOLP (elt))
	{
	  var = elt;
	  val = Qnil;
	}
      else if (! NILP (Fcdr (Fcdr (elt))))
	Fsignal (Qerror,
		 Fcons (build_string ("`let' bindings can have only one value-form"),
			elt));
      else
	{
	  var = Fcar (elt);
	  val = Feval (Fcar (Fcdr (elt)));
	}

      if (!NILP (lexenv) && SYMBOLP (var) && !XSYMBOL (var)->declared_special)
	/* Lexically bind VAR by adding it to the interpreter's binding
	   alist.  */
	{
	  lexenv = Fcons (Fcons (var, val), lexenv);
	  specbind (Qinternal_interpreter_environment, lexenv);
	}
      else
	specbind (var, val);

      varlist = Fcdr (varlist);
    }

  UNGCPRO;

  val = Fprogn (Fcdr (args));

  return unbind_to (count, val);
}

DEFUN ("let", Flet, Slet, 1, UNEVALLED, 0,
       doc: /* Bind variables according to VARLIST then eval BODY.
The value of the last form in BODY is returned.
Each element of VARLIST is a symbol (which is bound to nil)
or a list (SYMBOL VALUEFORM) (which binds SYMBOL to the value of VALUEFORM).
All the VALUEFORMs are evalled before any symbols are bound.
usage: (let VARLIST BODY...)  */)
     (args)
     Lisp_Object args;
{
  Lisp_Object *temps, tem, lexenv;
  register Lisp_Object elt, varlist;
  int count = SPECPDL_INDEX ();
  register int argnum;
  struct gcpro gcpro1, gcpro2;

  varlist = Fcar (args);

  /* Make space to hold the values to give the bound variables */
  elt = Flength (varlist);
  temps = (Lisp_Object *) alloca (XFASTINT (elt) * sizeof (Lisp_Object));

  /* Compute the values and store them in `temps' */

  GCPRO2 (args, *temps);
  gcpro2.nvars = 0;

  for (argnum = 0; !NILP (varlist); varlist = Fcdr (varlist))
    {
      QUIT;
      elt = Fcar (varlist);
      if (SYMBOLP (elt))
	temps [argnum++] = Qnil;
      else if (! NILP (Fcdr (Fcdr (elt))))
	Fsignal (Qerror,
		 Fcons (build_string ("`let' bindings can have only one value-form"),
			elt));
      else
	temps [argnum++] = Feval (Fcar (Fcdr (elt)));
      gcpro2.nvars = argnum;
    }
  UNGCPRO;

  lexenv = Vinternal_interpreter_environment;

  varlist = Fcar (args);
  for (argnum = 0; !NILP (varlist); varlist = Fcdr (varlist))
    {
      Lisp_Object var;

      elt = Fcar (varlist);
      var = SYMBOLP (elt) ? elt : Fcar (elt);
      tem = temps[argnum++];

      if (!NILP (lexenv) && SYMBOLP (var) && !XSYMBOL (var)->declared_special)
	/* Lexically bind VAR by adding it to the lexenv alist.  */
	lexenv = Fcons (Fcons (var, tem), lexenv);
      else
	/* Dynamically bind VAR.  */
	specbind (var, tem);
    }

  if (!EQ (lexenv, Vinternal_interpreter_environment))
    /* Instantiate a new lexical environment.  */
    specbind (Qinternal_interpreter_environment, lexenv);

  elt = Fprogn (Fcdr (args));

  return unbind_to (count, elt);
}

DEFUN ("while", Fwhile, Swhile, 1, UNEVALLED, 0,
       doc: /* If TEST yields non-nil, eval BODY... and repeat.
The order of execution is thus TEST, BODY, TEST, BODY and so on
until TEST returns nil.
usage: (while TEST BODY...)  */)
     (args)
     Lisp_Object args;
{
  Lisp_Object test, body;
  struct gcpro gcpro1, gcpro2;

  GCPRO2 (test, body);

  test = Fcar (args);
  body = Fcdr (args);
  while (!NILP (Feval (test)))
    {
      QUIT;
      Fprogn (body);
    }

  UNGCPRO;
  return Qnil;
}

DEFUN ("macroexpand", Fmacroexpand, Smacroexpand, 1, 2, 0,
       doc: /* Return result of expanding macros at top level of FORM.
If FORM is not a macro call, it is returned unchanged.
Otherwise, the macro is expanded and the expansion is considered
in place of FORM.  When a non-macro-call results, it is returned.

The second optional arg ENVIRONMENT specifies an environment of macro
definitions to shadow the loaded ones for use in file byte-compilation.  */)
     (form, environment)
     Lisp_Object form;
     Lisp_Object environment;
{
  /* With cleanups from Hallvard Furuseth.  */
  register Lisp_Object expander, sym, def, tem;

  while (1)
    {
      /* Come back here each time we expand a macro call,
	 in case it expands into another macro call.  */
      if (!CONSP (form))
	break;
      /* Set SYM, give DEF and TEM right values in case SYM is not a symbol. */
      def = sym = XCAR (form);
      tem = Qnil;
      /* Trace symbols aliases to other symbols
	 until we get a symbol that is not an alias.  */
      while (SYMBOLP (def))
	{
	  QUIT;
	  sym = def;
	  tem = Fassq (sym, environment);
	  if (NILP (tem))
	    {
	      def = XSYMBOL (sym)->function;
	      if (!EQ (def, Qunbound))
		continue;
	    }
	  break;
	}
      /* Right now TEM is the result from SYM in ENVIRONMENT,
	 and if TEM is nil then DEF is SYM's function definition.  */
      if (NILP (tem))
	{
	  /* SYM is not mentioned in ENVIRONMENT.
	     Look at its function definition.  */
	  if (EQ (def, Qunbound) || !CONSP (def))
	    /* Not defined or definition not suitable */
	    break;
	  if (EQ (XCAR (def), Qautoload))
	    {
	      /* Autoloading function: will it be a macro when loaded?  */
	      tem = Fnth (make_number (4), def);
	      if (EQ (tem, Qt) || EQ (tem, Qmacro))
		/* Yes, load it and try again.  */
		{
		  struct gcpro gcpro1;
		  GCPRO1 (form);
		  do_autoload (def, sym);
		  UNGCPRO;
		  continue;
		}
	      else
		break;
	    }
	  else if (!EQ (XCAR (def), Qmacro))
	    break;
	  else expander = XCDR (def);
	}
      else
	{
	  expander = XCDR (tem);
	  if (NILP (expander))
	    break;
	}
      form = apply1 (expander, XCDR (form));
    }
  return form;
}

DEFUN ("catch", Fcatch, Scatch, 1, UNEVALLED, 0,
       doc: /* Eval BODY allowing nonlocal exits using `throw'.
TAG is evalled to get the tag to use; it must not be nil.

Then the BODY is executed.
Within BODY, (throw TAG) with same tag exits BODY and exits this `catch'.
If no throw happens, `catch' returns the value of the last BODY form.
If a throw happens, it specifies the value to return from `catch'.
usage: (catch TAG BODY...)  */)
     (args)
     Lisp_Object args;
{
  register Lisp_Object tag;
  struct gcpro gcpro1;

  GCPRO1 (args);
  tag = Feval (Fcar (args));
  UNGCPRO;
  return internal_catch (tag, Fprogn, Fcdr (args));
}

/* Set up a catch, then call C function FUNC on argument ARG.
   FUNC should return a Lisp_Object.
   This is how catches are done from within C code. */

Lisp_Object
internal_catch (tag, func, arg)
     Lisp_Object tag;
     Lisp_Object (*func) ();
     Lisp_Object arg;
{
  /* This structure is made part of the chain `catchlist'.  */
  struct catchtag c;

  /* Fill in the components of c, and put it on the list.  */
  c.next = catchlist;
  c.tag = tag;
  c.val = Qnil;
  c.backlist = backtrace_list;
  c.handlerlist = handlerlist;
  c.lisp_eval_depth = lisp_eval_depth;
  c.pdlcount = SPECPDL_INDEX ();
  c.poll_suppress_count = poll_suppress_count;
  c.interrupt_input_blocked = interrupt_input_blocked;
  c.gcpro = gcprolist;
  c.byte_stack = byte_stack_list;
  catchlist = &c;

  /* Call FUNC.  */
  if (! _setjmp (c.jmp))
    c.val = (*func) (arg);

  /* Throw works by a longjmp that comes right here.  */
  catchlist = c.next;
  return c.val;
}

/* Unwind the specbind, catch, and handler stacks back to CATCH, and
   jump to that CATCH, returning VALUE as the value of that catch.

   This is the guts Fthrow and Fsignal; they differ only in the way
   they choose the catch tag to throw to.  A catch tag for a
   condition-case form has a TAG of Qnil.

   Before each catch is discarded, unbind all special bindings and
   execute all unwind-protect clauses made above that catch.  Unwind
   the handler stack as we go, so that the proper handlers are in
   effect for each unwind-protect clause we run.  At the end, restore
   some static info saved in CATCH, and longjmp to the location
   specified in the

   This is used for correct unwinding in Fthrow and Fsignal.  */

static void
unwind_to_catch (catch, value)
     struct catchtag *catch;
     Lisp_Object value;
{
  register int last_time;

  /* Save the value in the tag.  */
  catch->val = value;

  /* Restore certain special C variables.  */
  set_poll_suppress_count (catch->poll_suppress_count);
  UNBLOCK_INPUT_TO (catch->interrupt_input_blocked);
  handling_signal = 0;
  immediate_quit = 0;

  do
    {
      last_time = catchlist == catch;

      /* Unwind the specpdl stack, and then restore the proper set of
         handlers.  */
      unbind_to (catchlist->pdlcount, Qnil);
      handlerlist = catchlist->handlerlist;
      catchlist = catchlist->next;
    }
  while (! last_time);

  byte_stack_list = catch->byte_stack;
  gcprolist = catch->gcpro;
#ifdef DEBUG_GCPRO
  if (gcprolist != 0)
    gcpro_level = gcprolist->level + 1;
  else
    gcpro_level = 0;
#endif
  backtrace_list = catch->backlist;
  lisp_eval_depth = catch->lisp_eval_depth;

  _longjmp (catch->jmp, 1);
}

DEFUN ("throw", Fthrow, Sthrow, 2, 2, 0,
       doc: /* Throw to the catch for TAG and return VALUE from it.
Both TAG and VALUE are evalled.  */)
     (tag, value)
     register Lisp_Object tag, value;
{
  register struct catchtag *c;

  while (1)
    {
      if (!NILP (tag))
	for (c = catchlist; c; c = c->next)
	  {
	    if (EQ (c->tag, tag))
	      unwind_to_catch (c, value);
	  }
      tag = Fsignal (Qno_catch, Fcons (tag, Fcons (value, Qnil)));
    }
}


DEFUN ("unwind-protect", Funwind_protect, Sunwind_protect, 1, UNEVALLED, 0,
       doc: /* Do BODYFORM, protecting with UNWINDFORMS.
If BODYFORM completes normally, its value is returned
after executing the UNWINDFORMS.
If BODYFORM exits nonlocally, the UNWINDFORMS are executed anyway.
usage: (unwind-protect BODYFORM UNWINDFORMS...)  */)
     (args)
     Lisp_Object args;
{
  Lisp_Object val;
  int count = SPECPDL_INDEX ();

  record_unwind_protect (Fprogn, Fcdr (args));
  val = Feval (Fcar (args));
  return unbind_to (count, val);
}

/* Chain of condition handlers currently in effect.
   The elements of this chain are contained in the stack frames
   of Fcondition_case and internal_condition_case.
   When an error is signaled (by calling Fsignal, below),
   this chain is searched for an element that applies.  */

struct handler *handlerlist;

DEFUN ("condition-case", Fcondition_case, Scondition_case, 2, UNEVALLED, 0,
       doc: /* Regain control when an error is signaled.
Executes BODYFORM and returns its value if no error happens.
Each element of HANDLERS looks like (CONDITION-NAME BODY...)
where the BODY is made of Lisp expressions.

A handler is applicable to an error
if CONDITION-NAME is one of the error's condition names.
If an error happens, the first applicable handler is run.

The car of a handler may be a list of condition names
instead of a single condition name.

When a handler handles an error,
control returns to the condition-case and the handler BODY... is executed
with VAR bound to (SIGNALED-CONDITIONS . SIGNAL-DATA).
VAR may be nil; then you do not get access to the signal information.

The value of the last BODY form is returned from the condition-case.
See also the function `signal' for more info.
usage: (condition-case VAR BODYFORM &rest HANDLERS)  */)
     (args)
     Lisp_Object args;
{
  register Lisp_Object bodyform, handlers;
  volatile Lisp_Object var;

  var      = Fcar (args);
  bodyform = Fcar (Fcdr (args));
  handlers = Fcdr (Fcdr (args));

  return internal_lisp_condition_case (var, bodyform, handlers);
}

/* Like Fcondition_case, but the args are separate
   rather than passed in a list.  Used by Fbyte_code.  */

Lisp_Object
internal_lisp_condition_case (var, bodyform, handlers)
     volatile Lisp_Object var;
     Lisp_Object bodyform, handlers;
{
  Lisp_Object val;
  struct catchtag c;
  struct handler h;

  CHECK_SYMBOL (var);

  for (val = handlers; CONSP (val); val = XCDR (val))
    {
      Lisp_Object tem;
      tem = XCAR (val);
      if (! (NILP (tem)
	     || (CONSP (tem)
		 && (SYMBOLP (XCAR (tem))
		     || CONSP (XCAR (tem))))))
	error ("Invalid condition handler", tem);
    }

  c.tag = Qnil;
  c.val = Qnil;
  c.backlist = backtrace_list;
  c.handlerlist = handlerlist;
  c.lisp_eval_depth = lisp_eval_depth;
  c.pdlcount = SPECPDL_INDEX ();
  c.poll_suppress_count = poll_suppress_count;
  c.interrupt_input_blocked = interrupt_input_blocked;
  c.gcpro = gcprolist;
  c.byte_stack = byte_stack_list;
  if (_setjmp (c.jmp))
    {
      if (!NILP (h.var))
        specbind (h.var, c.val);
      val = Fprogn (Fcdr (h.chosen_clause));

      /* Note that this just undoes the binding of h.var; whoever
	 longjumped to us unwound the stack to c.pdlcount before
	 throwing. */
      unbind_to (c.pdlcount, Qnil);
      return val;
    }
  c.next = catchlist;
  catchlist = &c;

  h.var = var;
  h.handler = handlers;
  h.next = handlerlist;
  h.tag = &c;
  handlerlist = &h;

  val = Feval (bodyform);
  catchlist = c.next;
  handlerlist = h.next;
  return val;
}

/* Call the function BFUN with no arguments, catching errors within it
   according to HANDLERS.  If there is an error, call HFUN with
   one argument which is the data that describes the error:
   (SIGNALNAME . DATA)

   HANDLERS can be a list of conditions to catch.
   If HANDLERS is Qt, catch all errors.
   If HANDLERS is Qerror, catch all errors
   but allow the debugger to run if that is enabled.  */

Lisp_Object
internal_condition_case (bfun, handlers, hfun)
     Lisp_Object (*bfun) ();
     Lisp_Object handlers;
     Lisp_Object (*hfun) ();
{
  Lisp_Object val;
  struct catchtag c;
  struct handler h;

#if 0 /* We now handle interrupt_input_blocked properly.
	 What we still do not handle is exiting a signal handler.  */
    abort ();
#endif

  c.tag = Qnil;
  c.val = Qnil;
  c.backlist = backtrace_list;
  c.handlerlist = handlerlist;
  c.lisp_eval_depth = lisp_eval_depth;
  c.pdlcount = SPECPDL_INDEX ();
  c.poll_suppress_count = poll_suppress_count;
  c.interrupt_input_blocked = interrupt_input_blocked;
  c.gcpro = gcprolist;
  c.byte_stack = byte_stack_list;
  if (_setjmp (c.jmp))
    {
      return (*hfun) (c.val);
    }
  c.next = catchlist;
  catchlist = &c;
  h.handler = handlers;
  h.var = Qnil;
  h.next = handlerlist;
  h.tag = &c;
  handlerlist = &h;

  val = (*bfun) ();
  catchlist = c.next;
  handlerlist = h.next;
  return val;
}

/* Like internal_condition_case but call BFUN with ARG as its argument.  */

Lisp_Object
internal_condition_case_1 (bfun, arg, handlers, hfun)
     Lisp_Object (*bfun) ();
     Lisp_Object arg;
     Lisp_Object handlers;
     Lisp_Object (*hfun) ();
{
  Lisp_Object val;
  struct catchtag c;
  struct handler h;

  c.tag = Qnil;
  c.val = Qnil;
  c.backlist = backtrace_list;
  c.handlerlist = handlerlist;
  c.lisp_eval_depth = lisp_eval_depth;
  c.pdlcount = SPECPDL_INDEX ();
  c.poll_suppress_count = poll_suppress_count;
  c.interrupt_input_blocked = interrupt_input_blocked;
  c.gcpro = gcprolist;
  c.byte_stack = byte_stack_list;
  if (_setjmp (c.jmp))
    {
      return (*hfun) (c.val);
    }
  c.next = catchlist;
  catchlist = &c;
  h.handler = handlers;
  h.var = Qnil;
  h.next = handlerlist;
  h.tag = &c;
  handlerlist = &h;

  val = (*bfun) (arg);
  catchlist = c.next;
  handlerlist = h.next;
  return val;
}


/* Like internal_condition_case but call BFUN with NARGS as first,
   and ARGS as second argument.  */

Lisp_Object
internal_condition_case_2 (bfun, nargs, args, handlers, hfun)
     Lisp_Object (*bfun) ();
     int nargs;
     Lisp_Object *args;
     Lisp_Object handlers;
     Lisp_Object (*hfun) ();
{
  Lisp_Object val;
  struct catchtag c;
  struct handler h;

  c.tag = Qnil;
  c.val = Qnil;
  c.backlist = backtrace_list;
  c.handlerlist = handlerlist;
  c.lisp_eval_depth = lisp_eval_depth;
  c.pdlcount = SPECPDL_INDEX ();
  c.poll_suppress_count = poll_suppress_count;
  c.interrupt_input_blocked = interrupt_input_blocked;
  c.gcpro = gcprolist;
  c.byte_stack = byte_stack_list;
  if (_setjmp (c.jmp))
    {
      return (*hfun) (c.val);
    }
  c.next = catchlist;
  catchlist = &c;
  h.handler = handlers;
  h.var = Qnil;
  h.next = handlerlist;
  h.tag = &c;
  handlerlist = &h;

  val = (*bfun) (nargs, args);
  catchlist = c.next;
  handlerlist = h.next;
  return val;
}


static Lisp_Object find_handler_clause P_ ((Lisp_Object, Lisp_Object,
					    Lisp_Object, Lisp_Object,
					    Lisp_Object *));

DEFUN ("signal", Fsignal, Ssignal, 2, 2, 0,
       doc: /* Signal an error.  Args are ERROR-SYMBOL and associated DATA.
This function does not return.

An error symbol is a symbol with an `error-conditions' property
that is a list of condition names.
A handler for any of those names will get to handle this signal.
The symbol `error' should normally be one of them.

DATA should be a list.  Its elements are printed as part of the error message.
See Info anchor `(elisp)Definition of signal' for some details on how this
error message is constructed.
If the signal is handled, DATA is made available to the handler.
See also the function `condition-case'.  */)
     (error_symbol, data)
     Lisp_Object error_symbol, data;
{
  /* When memory is full, ERROR-SYMBOL is nil,
     and DATA is (REAL-ERROR-SYMBOL . REAL-DATA).
     That is a special case--don't do this in other situations.  */
  register struct handler *allhandlers = handlerlist;
  Lisp_Object conditions;
  extern int gc_in_progress;
  extern int waiting_for_input;
  Lisp_Object debugger_value;
  Lisp_Object string;
  Lisp_Object real_error_symbol;
  struct backtrace *bp;

  immediate_quit = handling_signal = 0;
  abort_on_gc = 0;
  if (gc_in_progress || waiting_for_input)
    abort ();

  if (NILP (error_symbol))
    real_error_symbol = Fcar (data);
  else
    real_error_symbol = error_symbol;

#if 0 /* rms: I don't know why this was here,
	 but it is surely wrong for an error that is handled.  */
#ifdef HAVE_X_WINDOWS
  if (display_hourglass_p)
    cancel_hourglass ();
#endif
#endif

  /* This hook is used by edebug.  */
  if (! NILP (Vsignal_hook_function)
      && ! NILP (error_symbol))
    {
      /* Edebug takes care of restoring these variables when it exits.  */
      if (lisp_eval_depth + 20 > max_lisp_eval_depth)
	max_lisp_eval_depth = lisp_eval_depth + 20;

      if (SPECPDL_INDEX () + 40 > max_specpdl_size)
	max_specpdl_size = SPECPDL_INDEX () + 40;

      call2 (Vsignal_hook_function, error_symbol, data);
    }

  conditions = Fget (real_error_symbol, Qerror_conditions);

  /* Remember from where signal was called.  Skip over the frame for
     `signal' itself.  If a frame for `error' follows, skip that,
     too.  Don't do this when ERROR_SYMBOL is nil, because that
     is a memory-full error.  */
  Vsignaling_function = Qnil;
  if (backtrace_list && !NILP (error_symbol))
    {
      bp = backtrace_list->next;
      if (bp && bp->function && EQ (*bp->function, Qerror))
	bp = bp->next;
      if (bp && bp->function)
	Vsignaling_function = *bp->function;
    }

  for (; handlerlist; handlerlist = handlerlist->next)
    {
      register Lisp_Object clause;

      clause = find_handler_clause (handlerlist->handler, conditions,
				    error_symbol, data, &debugger_value);

      if (EQ (clause, Qlambda))
	{
	  /* We can't return values to code which signaled an error, but we
	     can continue code which has signaled a quit.  */
	  if (EQ (real_error_symbol, Qquit))
	    return Qnil;
	  else
	    error ("Cannot return from the debugger in an error");
	}

      if (!NILP (clause))
	{
	  Lisp_Object unwind_data;
	  struct handler *h = handlerlist;

	  handlerlist = allhandlers;

	  if (NILP (error_symbol))
	    unwind_data = data;
	  else
	    unwind_data = Fcons (error_symbol, data);
	  h->chosen_clause = clause;
	  unwind_to_catch (h->tag, unwind_data);
	}
    }

  handlerlist = allhandlers;
  /* If no handler is present now, try to run the debugger,
     and if that fails, throw to top level.  */
  find_handler_clause (Qerror, conditions, error_symbol, data, &debugger_value);
  if (catchlist != 0)
    Fthrow (Qtop_level, Qt);

  if (! NILP (error_symbol))
    data = Fcons (error_symbol, data);

  string = Ferror_message_string (data);
  fatal ("%s", SDATA (string), 0);
}

/* Return nonzero iff LIST is a non-nil atom or
   a list containing one of CONDITIONS.  */

static int
wants_debugger (list, conditions)
     Lisp_Object list, conditions;
{
  if (NILP (list))
    return 0;
  if (! CONSP (list))
    return 1;

  while (CONSP (conditions))
    {
      Lisp_Object this, tail;
      this = XCAR (conditions);
      for (tail = list; CONSP (tail); tail = XCDR (tail))
	if (EQ (XCAR (tail), this))
	  return 1;
      conditions = XCDR (conditions);
    }
  return 0;
}

/* Return 1 if an error with condition-symbols CONDITIONS,
   and described by SIGNAL-DATA, should skip the debugger
   according to debugger-ignored-errors.  */

static int
skip_debugger (conditions, data)
     Lisp_Object conditions, data;
{
  Lisp_Object tail;
  int first_string = 1;
  Lisp_Object error_message;

  error_message = Qnil;
  for (tail = Vdebug_ignored_errors; CONSP (tail); tail = XCDR (tail))
    {
      if (STRINGP (XCAR (tail)))
	{
	  if (first_string)
	    {
	      error_message = Ferror_message_string (data);
	      first_string = 0;
	    }

	  if (fast_string_match (XCAR (tail), error_message) >= 0)
	    return 1;
	}
      else
	{
	  Lisp_Object contail;

	  for (contail = conditions; CONSP (contail); contail = XCDR (contail))
	    if (EQ (XCAR (tail), XCAR (contail)))
	      return 1;
	}
    }

  return 0;
}

/* Value of Qlambda means we have called debugger and user has continued.
   There are two ways to pass SIG and DATA:
    = SIG is the error symbol, and DATA is the rest of the data.
    = SIG is nil, and DATA is (SYMBOL . REST-OF-DATA).
       This is for memory-full errors only.

   Store value returned from debugger into *DEBUGGER_VALUE_PTR.

   We need to increase max_specpdl_size temporarily around
   anything we do that can push on the specpdl, so as not to get
   a second error here in case we're handling specpdl overflow.  */

static Lisp_Object
find_handler_clause (handlers, conditions, sig, data, debugger_value_ptr)
     Lisp_Object handlers, conditions, sig, data;
     Lisp_Object *debugger_value_ptr;
{
  register Lisp_Object h;
  register Lisp_Object tem;

  if (EQ (handlers, Qt))  /* t is used by handlers for all conditions, set up by C code.  */
    return Qt;
  /* error is used similarly, but means print an error message
     and run the debugger if that is enabled.  */
  if (EQ (handlers, Qerror)
      || !NILP (Vdebug_on_signal)) /* This says call debugger even if
				      there is a handler.  */
    {
      int debugger_called = 0;
      Lisp_Object sig_symbol, combined_data;
      /* This is set to 1 if we are handling a memory-full error,
	 because these must not run the debugger.
	 (There is no room in memory to do that!)  */
      int no_debugger = 0;

      if (NILP (sig))
	{
	  combined_data = data;
	  sig_symbol = Fcar (data);
	  no_debugger = 1;
	}
      else
	{
	  combined_data = Fcons (sig, data);
	  sig_symbol = sig;
	}

      if (wants_debugger (Vstack_trace_on_error, conditions))
	{
	  max_specpdl_size++;
#ifdef PROTOTYPES
	  internal_with_output_to_temp_buffer ("*Backtrace*",
					       (Lisp_Object (*) (Lisp_Object)) Fbacktrace,
					       Qnil);
#else
	  internal_with_output_to_temp_buffer ("*Backtrace*",
					       Fbacktrace, Qnil);
#endif
	  max_specpdl_size--;
	}
      if (! no_debugger
	  && (EQ (sig_symbol, Qquit)
	      ? debug_on_quit
	      : wants_debugger (Vdebug_on_error, conditions))
	  && ! skip_debugger (conditions, combined_data)
	  && when_entered_debugger < num_nonmacro_input_events)
	{
	  *debugger_value_ptr
	    = call_debugger (Fcons (Qerror,
				    Fcons (combined_data, Qnil)));
	  debugger_called = 1;
	}
      /* If there is no handler, return saying whether we ran the debugger.  */
      if (EQ (handlers, Qerror))
	{
	  if (debugger_called)
	    return Qlambda;
	  return Qt;
	}
    }
  for (h = handlers; CONSP (h); h = Fcdr (h))
    {
      Lisp_Object handler, condit;

      handler = Fcar (h);
      if (!CONSP (handler))
	continue;
      condit = Fcar (handler);
      /* Handle a single condition name in handler HANDLER.  */
      if (SYMBOLP (condit))
	{
	  tem = Fmemq (Fcar (handler), conditions);
	  if (!NILP (tem))
	    return handler;
	}
      /* Handle a list of condition names in handler HANDLER.  */
      else if (CONSP (condit))
	{
	  while (CONSP (condit))
	    {
	      tem = Fmemq (Fcar (condit), conditions);
	      if (!NILP (tem))
		return handler;
	      condit = XCDR (condit);
	    }
	}
    }
  return Qnil;
}

/* dump an error message; called like printf */

/* VARARGS 1 */
void
error (m, a1, a2, a3)
     char *m;
     char *a1, *a2, *a3;
{
  char buf[200];
  int size = 200;
  int mlen;
  char *buffer = buf;
  char *args[3];
  int allocated = 0;
  Lisp_Object string;

  args[0] = a1;
  args[1] = a2;
  args[2] = a3;

  mlen = strlen (m);

  while (1)
    {
      int used = doprnt (buffer, size, m, m + mlen, 3, args);
      if (used < size)
	break;
      size *= 2;
      if (allocated)
	buffer = (char *) xrealloc (buffer, size);
      else
	{
	  buffer = (char *) xmalloc (size);
	  allocated = 1;
	}
    }

  string = build_string (buffer);
  if (allocated)
    xfree (buffer);

  Fsignal (Qerror, Fcons (string, Qnil));
  abort ();
}

DEFUN ("commandp", Fcommandp, Scommandp, 1, 2, 0,
       doc: /* Non-nil if FUNCTION makes provisions for interactive calling.
This means it contains a description for how to read arguments to give it.
The value is nil for an invalid function or a symbol with no function
definition.

Interactively callable functions include strings and vectors (treated
as keyboard macros), lambda-expressions that contain a top-level call
to `interactive', autoload definitions made by `autoload' with non-nil
fourth argument, and some of the built-in functions of Lisp.

Also, a symbol satisfies `commandp' if its function definition does so.

If the optional argument FOR-CALL-INTERACTIVELY is non-nil,
then strings and vectors are not accepted.  */)
     (function, for_call_interactively)
     Lisp_Object function, for_call_interactively;
{
  register Lisp_Object fun;
  register Lisp_Object funcar;

  fun = function;

  fun = indirect_function (fun);
  if (EQ (fun, Qunbound))
    return Qnil;

  /* Emacs primitives are interactive if their DEFUN specifies an
     interactive spec.  */
  if (SUBRP (fun))
    {
      if (XSUBR (fun)->prompt)
	return Qt;
      else
	return Qnil;
    }

  /* Bytecode objects are interactive if they are long enough to
     have an element whose index is COMPILED_INTERACTIVE, which is
     where the interactive spec is stored.  */
  else if (COMPILEDP (fun))
    return ((ASIZE (fun) & PSEUDOVECTOR_SIZE_MASK) > COMPILED_INTERACTIVE
	    ? Qt : Qnil);

  /* Strings and vectors are keyboard macros.  */
  if (NILP (for_call_interactively) && (STRINGP (fun) || VECTORP (fun)))
    return Qt;

  /* Lists may represent commands.  */
  if (!CONSP (fun))
    return Qnil;
  funcar = XCAR (fun);
  if (EQ (funcar, Qlambda))
    return Fassq (Qinteractive, Fcdr (XCDR (fun)));
  if (EQ (funcar, Qautoload))
    return Fcar (Fcdr (Fcdr (XCDR (fun))));
  else
    return Qnil;
}

/* ARGSUSED */
DEFUN ("autoload", Fautoload, Sautoload, 2, 5, 0,
       doc: /* Define FUNCTION to autoload from FILE.
FUNCTION is a symbol; FILE is a file name string to pass to `load'.
Third arg DOCSTRING is documentation for the function.
Fourth arg INTERACTIVE if non-nil says function can be called interactively.
Fifth arg TYPE indicates the type of the object:
   nil or omitted says FUNCTION is a function,
   `keymap' says FUNCTION is really a keymap, and
   `macro' or t says FUNCTION is really a macro.
Third through fifth args give info about the real definition.
They default to nil.
If FUNCTION is already defined other than as an autoload,
this does nothing and returns nil.  */)
     (function, file, docstring, interactive, type)
     Lisp_Object function, file, docstring, interactive, type;
{
#ifdef NO_ARG_ARRAY
  Lisp_Object args[4];
#endif

  CHECK_SYMBOL (function);
  CHECK_STRING (file);

  /* If function is defined and not as an autoload, don't override */
  if (!EQ (XSYMBOL (function)->function, Qunbound)
      && !(CONSP (XSYMBOL (function)->function)
	   && EQ (XCAR (XSYMBOL (function)->function), Qautoload)))
    return Qnil;

  if (NILP (Vpurify_flag))
    /* Only add entries after dumping, because the ones before are
       not useful and else we get loads of them from the loaddefs.el.  */
    LOADHIST_ATTACH (Fcons (Qautoload, function));

#ifdef NO_ARG_ARRAY
  args[0] = file;
  args[1] = docstring;
  args[2] = interactive;
  args[3] = type;

  return Ffset (function, Fcons (Qautoload, Flist (4, &args[0])));
#else /* NO_ARG_ARRAY */
  return Ffset (function, Fcons (Qautoload, Flist (4, &file)));
#endif /* not NO_ARG_ARRAY */
}

Lisp_Object
un_autoload (oldqueue)
     Lisp_Object oldqueue;
{
  register Lisp_Object queue, first, second;

  /* Queue to unwind is current value of Vautoload_queue.
     oldqueue is the shadowed value to leave in Vautoload_queue.  */
  queue = Vautoload_queue;
  Vautoload_queue = oldqueue;
  while (CONSP (queue))
    {
      first = XCAR (queue);
      second = Fcdr (first);
      first = Fcar (first);
      if (EQ (first, make_number (0)))
	Vfeatures = second;
      else
	Ffset (first, second);
      queue = XCDR (queue);
    }
  return Qnil;
}

/* Load an autoloaded function.
   FUNNAME is the symbol which is the function's name.
   FUNDEF is the autoload definition (a list).  */

void
do_autoload (fundef, funname)
     Lisp_Object fundef, funname;
{
  int count = SPECPDL_INDEX ();
  Lisp_Object fun, queue, first, second;
  struct gcpro gcpro1, gcpro2, gcpro3;

  /* This is to make sure that loadup.el gives a clear picture
     of what files are preloaded and when.  */
  if (! NILP (Vpurify_flag))
    error ("Attempt to autoload %s while preparing to dump",
	   SDATA (SYMBOL_NAME (funname)));

  fun = funname;
  CHECK_SYMBOL (funname);
  GCPRO3 (fun, funname, fundef);

  /* Preserve the match data.  */
  record_unwind_save_match_data ();

  /* Value saved here is to be restored into Vautoload_queue.  */
  record_unwind_protect (un_autoload, Vautoload_queue);
  Vautoload_queue = Qt;
  Fload (Fcar (Fcdr (fundef)), Qnil, noninteractive ? Qt : Qnil, Qnil, Qt);

  /* Save the old autoloads, in case we ever do an unload.  */
  queue = Vautoload_queue;
  while (CONSP (queue))
    {
      first = XCAR (queue);
      second = Fcdr (first);
      first = Fcar (first);

      if (SYMBOLP (first) && CONSP (second) && EQ (XCAR (second), Qautoload))
	Fput (first, Qautoload, (XCDR (second)));

      queue = XCDR (queue);
    }

  /* Once loading finishes, don't undo it.  */
  Vautoload_queue = Qt;
  unbind_to (count, Qnil);

  fun = Findirect_function (fun);

  if (!NILP (Fequal (fun, fundef)))
    error ("Autoloading failed to define function %s",
	   SDATA (SYMBOL_NAME (funname)));
  UNGCPRO;
}


DEFUN ("eval", Feval, Seval, 1, 1, 0,
       doc: /* Evaluate FORM and return its value.  */)
     (form)
     Lisp_Object form;
{
  Lisp_Object fun, val, original_fun, original_args;
  Lisp_Object funcar;
  struct backtrace backtrace;
  struct gcpro gcpro1, gcpro2, gcpro3;

  if (handling_signal)
    abort ();

  if (SYMBOLP (form))
    {
      /* If there's an active lexical environment, and the variable
	 isn't declared special, look up its binding in the lexical
	 environment.  */
      if (!NILP (Vinternal_interpreter_environment)
	  && !XSYMBOL (form)->declared_special)
	{
	  Lisp_Object lex_binding
	    = Fassq (form, Vinternal_interpreter_environment);

	  /* If we found a lexical binding for FORM, return the value.
	     Otherwise, we just drop through and look for a dynamic
	     binding -- the variable isn't declared special, but there's
	     not much else we can do, and Fsymbol_value will take care
	     of signaling an error if there is no binding at all.  */
	  if (CONSP (lex_binding))
	    return XCDR (lex_binding);
	}
      
      return Fsymbol_value (form);
    }

  if (!CONSP (form))
    return form;

  QUIT;
  if ((consing_since_gc > gc_cons_threshold
       && consing_since_gc > gc_relative_threshold)
      ||
      (!NILP (Vmemory_full) && consing_since_gc > memory_full_cons_threshold))
    {
      GCPRO1 (form);
      Fgarbage_collect ();
      UNGCPRO;
    }

  if (++lisp_eval_depth > max_lisp_eval_depth)
    {
      if (max_lisp_eval_depth < 100)
	max_lisp_eval_depth = 100;
      if (lisp_eval_depth > max_lisp_eval_depth)
	error ("Lisp nesting exceeds `max-lisp-eval-depth'");
    }

  original_fun = Fcar (form);
  original_args = Fcdr (form);

  backtrace.next = backtrace_list;
  backtrace_list = &backtrace;
  backtrace.function = &original_fun; /* This also protects them from gc */
  backtrace.args = &original_args;
  backtrace.nargs = UNEVALLED;
  backtrace.evalargs = 1;
  backtrace.debug_on_exit = 0;

  if (debug_on_next_call)
    do_debug_on_call (Qt);

  /* At this point, only original_fun and original_args
     have values that will be used below */
 retry:
  fun = Findirect_function (original_fun);

  if (SUBRP (fun))
    {
      Lisp_Object numargs;
      Lisp_Object argvals[8];
      Lisp_Object args_left;
      register int i, maxargs;

      args_left = original_args;
      numargs = Flength (args_left);

      CHECK_CONS_LIST ();

      if (XINT (numargs) < XSUBR (fun)->min_args ||
	  (XSUBR (fun)->max_args >= 0 && XSUBR (fun)->max_args < XINT (numargs)))
	return Fsignal (Qwrong_number_of_arguments, Fcons (fun, Fcons (numargs, Qnil)));

      if (XSUBR (fun)->max_args == UNEVALLED)
	{
	  backtrace.evalargs = 0;
	  val = (*XSUBR (fun)->function) (args_left);
	  goto done;
	}

      if (XSUBR (fun)->max_args == MANY)
	{
	  /* Pass a vector of evaluated arguments */
	  Lisp_Object *vals;
	  register int argnum = 0;

	  vals = (Lisp_Object *) alloca (XINT (numargs) * sizeof (Lisp_Object));

	  GCPRO3 (args_left, fun, fun);
	  gcpro3.var = vals;
	  gcpro3.nvars = 0;

	  while (!NILP (args_left))
	    {
	      vals[argnum++] = Feval (Fcar (args_left));
	      args_left = Fcdr (args_left);
	      gcpro3.nvars = argnum;
	    }

	  backtrace.args = vals;
	  backtrace.nargs = XINT (numargs);

	  val = (*XSUBR (fun)->function) (XINT (numargs), vals);
	  UNGCPRO;
	  goto done;
	}

      GCPRO3 (args_left, fun, fun);
      gcpro3.var = argvals;
      gcpro3.nvars = 0;

      maxargs = XSUBR (fun)->max_args;
      for (i = 0; i < maxargs; args_left = Fcdr (args_left))
	{
	  argvals[i] = Feval (Fcar (args_left));
	  gcpro3.nvars = ++i;
	}

      UNGCPRO;

      backtrace.args = argvals;
      backtrace.nargs = XINT (numargs);

      switch (i)
	{
	case 0:
	  val = (*XSUBR (fun)->function) ();
	  goto done;
	case 1:
	  val = (*XSUBR (fun)->function) (argvals[0]);
	  goto done;
	case 2:
	  val = (*XSUBR (fun)->function) (argvals[0], argvals[1]);
	  goto done;
	case 3:
	  val = (*XSUBR (fun)->function) (argvals[0], argvals[1],
					  argvals[2]);
	  goto done;
	case 4:
	  val = (*XSUBR (fun)->function) (argvals[0], argvals[1],
					  argvals[2], argvals[3]);
	  goto done;
	case 5:
	  val = (*XSUBR (fun)->function) (argvals[0], argvals[1], argvals[2],
					  argvals[3], argvals[4]);
	  goto done;
	case 6:
	  val = (*XSUBR (fun)->function) (argvals[0], argvals[1], argvals[2],
					  argvals[3], argvals[4], argvals[5]);
	  goto done;
	case 7:
	  val = (*XSUBR (fun)->function) (argvals[0], argvals[1], argvals[2],
					  argvals[3], argvals[4], argvals[5],
					  argvals[6]);
	  goto done;

	case 8:
	  val = (*XSUBR (fun)->function) (argvals[0], argvals[1], argvals[2],
					  argvals[3], argvals[4], argvals[5],
					  argvals[6], argvals[7]);
	  goto done;

	default:
	  /* Someone has created a subr that takes more arguments than
	     is supported by this code.  We need to either rewrite the
	     subr to use a different argument protocol, or add more
	     cases to this switch.  */
	  abort ();
	}
    }
  if (FUNVECP (fun))
    val = apply_lambda (fun, original_args, 1, Qnil);
  else
    {
      if (!CONSP (fun))
	return Fsignal (Qinvalid_function, Fcons (fun, Qnil));
      funcar = Fcar (fun);
      if (!SYMBOLP (funcar))
	return Fsignal (Qinvalid_function, Fcons (fun, Qnil));
      if (EQ (funcar, Qautoload))
	{
	  do_autoload (fun, original_fun);
	  goto retry;
	}
      if (EQ (funcar, Qmacro))
	val = Feval (apply1 (Fcdr (fun), original_args));
      else if (EQ (funcar, Qlambda))
	val = apply_lambda (fun, original_args, 1,
			    /* Only pass down the current lexical environment
			       if FUN is lexically embedded in FORM.  */
			    (CONSP (original_fun)
			     ? Vinternal_interpreter_environment
			     : Qnil));
      else if (EQ (funcar, Qclosure)
	       && CONSP (XCDR (fun))
	       && CONSP (XCDR (XCDR (fun)))
	       && EQ (XCAR (XCDR (XCDR (fun))), Qlambda))
	val = apply_lambda (XCDR (XCDR (fun)), original_args, 1,
			    XCAR (XCDR (fun)));
      else
	return Fsignal (Qinvalid_function, Fcons (fun, Qnil));
    }
 done:
  CHECK_CONS_LIST ();

  lisp_eval_depth--;
  if (backtrace.debug_on_exit)
    val = call_debugger (Fcons (Qexit, Fcons (val, Qnil)));
  backtrace_list = backtrace.next;

  return val;
}

DEFUN ("apply", Fapply, Sapply, 2, MANY, 0,
       doc: /* Call FUNCTION with our remaining args, using our last arg as list of args.
Then return the value FUNCTION returns.
Thus, (apply '+ 1 2 '(3 4)) returns 10.
usage: (apply FUNCTION &rest ARGUMENTS)  */)
     (nargs, args)
     int nargs;
     Lisp_Object *args;
{
  register int i, numargs;
  register Lisp_Object spread_arg;
  register Lisp_Object *funcall_args;
  Lisp_Object fun;
  struct gcpro gcpro1;

  fun = args [0];
  funcall_args = 0;
  spread_arg = args [nargs - 1];
  CHECK_LIST (spread_arg);

  numargs = XINT (Flength (spread_arg));

  if (numargs == 0)
    return Ffuncall (nargs - 1, args);
  else if (numargs == 1)
    {
      args [nargs - 1] = XCAR (spread_arg);
      return Ffuncall (nargs, args);
    }

  numargs += nargs - 2;

  fun = indirect_function (fun);
  if (EQ (fun, Qunbound))
    {
      /* Let funcall get the error */
      fun = args[0];
      goto funcall;
    }

  if (SUBRP (fun))
    {
      if (numargs < XSUBR (fun)->min_args
	  || (XSUBR (fun)->max_args >= 0 && XSUBR (fun)->max_args < numargs))
	goto funcall;		/* Let funcall get the error */
      else if (XSUBR (fun)->max_args > numargs)
	{
	  /* Avoid making funcall cons up a yet another new vector of arguments
	     by explicitly supplying nil's for optional values */
	  funcall_args = (Lisp_Object *) alloca ((1 + XSUBR (fun)->max_args)
						 * sizeof (Lisp_Object));
	  for (i = numargs; i < XSUBR (fun)->max_args;)
	    funcall_args[++i] = Qnil;
	  GCPRO1 (*funcall_args);
	  gcpro1.nvars = 1 + XSUBR (fun)->max_args;
	}
    }
 funcall:
  /* We add 1 to numargs because funcall_args includes the
     function itself as well as its arguments.  */
  if (!funcall_args)
    {
      funcall_args = (Lisp_Object *) alloca ((1 + numargs)
					     * sizeof (Lisp_Object));
      GCPRO1 (*funcall_args);
      gcpro1.nvars = 1 + numargs;
    }

  bcopy (args, funcall_args, nargs * sizeof (Lisp_Object));
  /* Spread the last arg we got.  Its first element goes in
     the slot that it used to occupy, hence this value of I.  */
  i = nargs - 1;
  while (!NILP (spread_arg))
    {
      funcall_args [i++] = XCAR (spread_arg);
      spread_arg = XCDR (spread_arg);
    }

  /* By convention, the caller needs to gcpro Ffuncall's args.  */
  RETURN_UNGCPRO (Ffuncall (gcpro1.nvars, funcall_args));
}

/* Run hook variables in various ways.  */

enum run_hooks_condition {to_completion, until_success, until_failure};
static Lisp_Object run_hook_with_args P_ ((int, Lisp_Object *,
					   enum run_hooks_condition));

DEFUN ("run-hooks", Frun_hooks, Srun_hooks, 0, MANY, 0,
       doc: /* Run each hook in HOOKS.
Each argument should be a symbol, a hook variable.
These symbols are processed in the order specified.
If a hook symbol has a non-nil value, that value may be a function
or a list of functions to be called to run the hook.
If the value is a function, it is called with no arguments.
If it is a list, the elements are called, in order, with no arguments.

Major modes should not use this function directly to run their mode
hook; they should use `run-mode-hooks' instead.

Do not use `make-local-variable' to make a hook variable buffer-local.
Instead, use `add-hook' and specify t for the LOCAL argument.
usage: (run-hooks &rest HOOKS)  */)
     (nargs, args)
     int nargs;
     Lisp_Object *args;
{
  Lisp_Object hook[1];
  register int i;

  for (i = 0; i < nargs; i++)
    {
      hook[0] = args[i];
      run_hook_with_args (1, hook, to_completion);
    }

  return Qnil;
}

DEFUN ("run-hook-with-args", Frun_hook_with_args,
       Srun_hook_with_args, 1, MANY, 0,
       doc: /* Run HOOK with the specified arguments ARGS.
HOOK should be a symbol, a hook variable.  If HOOK has a non-nil
value, that value may be a function or a list of functions to be
called to run the hook.  If the value is a function, it is called with
the given arguments and its return value is returned.  If it is a list
of functions, those functions are called, in order,
with the given arguments ARGS.
It is best not to depend on the value returned by `run-hook-with-args',
as that may change.

Do not use `make-local-variable' to make a hook variable buffer-local.
Instead, use `add-hook' and specify t for the LOCAL argument.
usage: (run-hook-with-args HOOK &rest ARGS)  */)
     (nargs, args)
     int nargs;
     Lisp_Object *args;
{
  return run_hook_with_args (nargs, args, to_completion);
}

DEFUN ("run-hook-with-args-until-success", Frun_hook_with_args_until_success,
       Srun_hook_with_args_until_success, 1, MANY, 0,
       doc: /* Run HOOK with the specified arguments ARGS.
HOOK should be a symbol, a hook variable.  If HOOK has a non-nil
value, that value may be a function or a list of functions to be
called to run the hook.  If the value is a function, it is called with
the given arguments and its return value is returned.
If it is a list of functions, those functions are called, in order,
with the given arguments ARGS, until one of them
returns a non-nil value.  Then we return that value.
However, if they all return nil, we return nil.

Do not use `make-local-variable' to make a hook variable buffer-local.
Instead, use `add-hook' and specify t for the LOCAL argument.
usage: (run-hook-with-args-until-success HOOK &rest ARGS)  */)
     (nargs, args)
     int nargs;
     Lisp_Object *args;
{
  return run_hook_with_args (nargs, args, until_success);
}

DEFUN ("run-hook-with-args-until-failure", Frun_hook_with_args_until_failure,
       Srun_hook_with_args_until_failure, 1, MANY, 0,
       doc: /* Run HOOK with the specified arguments ARGS.
HOOK should be a symbol, a hook variable.  If HOOK has a non-nil
value, that value may be a function or a list of functions to be
called to run the hook.  If the value is a function, it is called with
the given arguments and its return value is returned.
If it is a list of functions, those functions are called, in order,
with the given arguments ARGS, until one of them returns nil.
Then we return nil.  However, if they all return non-nil, we return non-nil.

Do not use `make-local-variable' to make a hook variable buffer-local.
Instead, use `add-hook' and specify t for the LOCAL argument.
usage: (run-hook-with-args-until-failure HOOK &rest ARGS)  */)
     (nargs, args)
     int nargs;
     Lisp_Object *args;
{
  return run_hook_with_args (nargs, args, until_failure);
}

/* ARGS[0] should be a hook symbol.
   Call each of the functions in the hook value, passing each of them
   as arguments all the rest of ARGS (all NARGS - 1 elements).
   COND specifies a condition to test after each call
   to decide whether to stop.
   The caller (or its caller, etc) must gcpro all of ARGS,
   except that it isn't necessary to gcpro ARGS[0].  */

static Lisp_Object
run_hook_with_args (nargs, args, cond)
     int nargs;
     Lisp_Object *args;
     enum run_hooks_condition cond;
{
  Lisp_Object sym, val, ret;
  Lisp_Object globals;
  struct gcpro gcpro1, gcpro2, gcpro3;

  /* If we are dying or still initializing,
     don't do anything--it would probably crash if we tried.  */
  if (NILP (Vrun_hooks))
    return Qnil;

  sym = args[0];
  val = find_symbol_value (sym);
  ret = (cond == until_failure ? Qt : Qnil);

  if (EQ (val, Qunbound) || NILP (val))
    return ret;
  else if (!CONSP (val) || EQ (XCAR (val), Qlambda))
    {
      args[0] = val;
      return Ffuncall (nargs, args);
    }
  else
    {
      globals = Qnil;
      GCPRO3 (sym, val, globals);

      for (;
	   CONSP (val) && ((cond == to_completion)
			   || (cond == until_success ? NILP (ret)
			       : !NILP (ret)));
	   val = XCDR (val))
	{
	  if (EQ (XCAR (val), Qt))
	    {
	      /* t indicates this hook has a local binding;
		 it means to run the global binding too.  */

	      for (globals = Fdefault_value (sym);
		   CONSP (globals) && ((cond == to_completion)
				       || (cond == until_success ? NILP (ret)
					   : !NILP (ret)));
		   globals = XCDR (globals))
		{
		  args[0] = XCAR (globals);
		  /* In a global value, t should not occur.  If it does, we
		     must ignore it to avoid an endless loop.  */
		  if (!EQ (args[0], Qt))
		    ret = Ffuncall (nargs, args);
		}
	    }
	  else
	    {
	      args[0] = XCAR (val);
	      ret = Ffuncall (nargs, args);
	    }
	}

      UNGCPRO;
      return ret;
    }
}

/* Run a hook symbol ARGS[0], but use FUNLIST instead of the actual
   present value of that symbol.
   Call each element of FUNLIST,
   passing each of them the rest of ARGS.
   The caller (or its caller, etc) must gcpro all of ARGS,
   except that it isn't necessary to gcpro ARGS[0].  */

Lisp_Object
run_hook_list_with_args (funlist, nargs, args)
     Lisp_Object funlist;
     int nargs;
     Lisp_Object *args;
{
  Lisp_Object sym;
  Lisp_Object val;
  Lisp_Object globals;
  struct gcpro gcpro1, gcpro2, gcpro3;

  sym = args[0];
  globals = Qnil;
  GCPRO3 (sym, val, globals);

  for (val = funlist; CONSP (val); val = XCDR (val))
    {
      if (EQ (XCAR (val), Qt))
	{
	  /* t indicates this hook has a local binding;
	     it means to run the global binding too.  */

	  for (globals = Fdefault_value (sym);
	       CONSP (globals);
	       globals = XCDR (globals))
	    {
	      args[0] = XCAR (globals);
	      /* In a global value, t should not occur.  If it does, we
		 must ignore it to avoid an endless loop.  */
	      if (!EQ (args[0], Qt))
		Ffuncall (nargs, args);
	    }
	}
      else
	{
	  args[0] = XCAR (val);
	  Ffuncall (nargs, args);
	}
    }
  UNGCPRO;
  return Qnil;
}

/* Run the hook HOOK, giving each function the two args ARG1 and ARG2.  */

void
run_hook_with_args_2 (hook, arg1, arg2)
     Lisp_Object hook, arg1, arg2;
{
  Lisp_Object temp[3];
  temp[0] = hook;
  temp[1] = arg1;
  temp[2] = arg2;

  Frun_hook_with_args (3, temp);
}

/* Apply fn to arg */
Lisp_Object
apply1 (fn, arg)
     Lisp_Object fn, arg;
{
  struct gcpro gcpro1;

  GCPRO1 (fn);
  if (NILP (arg))
    RETURN_UNGCPRO (Ffuncall (1, &fn));
  gcpro1.nvars = 2;
#ifdef NO_ARG_ARRAY
  {
    Lisp_Object args[2];
    args[0] = fn;
    args[1] = arg;
    gcpro1.var = args;
    RETURN_UNGCPRO (Fapply (2, args));
  }
#else /* not NO_ARG_ARRAY */
  RETURN_UNGCPRO (Fapply (2, &fn));
#endif /* not NO_ARG_ARRAY */
}

/* Call function fn on no arguments */
Lisp_Object
call0 (fn)
     Lisp_Object fn;
{
  struct gcpro gcpro1;

  GCPRO1 (fn);
  RETURN_UNGCPRO (Ffuncall (1, &fn));
}

/* Call function fn with 1 argument arg1 */
/* ARGSUSED */
Lisp_Object
call1 (fn, arg1)
     Lisp_Object fn, arg1;
{
  struct gcpro gcpro1;
#ifdef NO_ARG_ARRAY
  Lisp_Object args[2];

  args[0] = fn;
  args[1] = arg1;
  GCPRO1 (args[0]);
  gcpro1.nvars = 2;
  RETURN_UNGCPRO (Ffuncall (2, args));
#else /* not NO_ARG_ARRAY */
  GCPRO1 (fn);
  gcpro1.nvars = 2;
  RETURN_UNGCPRO (Ffuncall (2, &fn));
#endif /* not NO_ARG_ARRAY */
}

/* Call function fn with 2 arguments arg1, arg2 */
/* ARGSUSED */
Lisp_Object
call2 (fn, arg1, arg2)
     Lisp_Object fn, arg1, arg2;
{
  struct gcpro gcpro1;
#ifdef NO_ARG_ARRAY
  Lisp_Object args[3];
  args[0] = fn;
  args[1] = arg1;
  args[2] = arg2;
  GCPRO1 (args[0]);
  gcpro1.nvars = 3;
  RETURN_UNGCPRO (Ffuncall (3, args));
#else /* not NO_ARG_ARRAY */
  GCPRO1 (fn);
  gcpro1.nvars = 3;
  RETURN_UNGCPRO (Ffuncall (3, &fn));
#endif /* not NO_ARG_ARRAY */
}

/* Call function fn with 3 arguments arg1, arg2, arg3 */
/* ARGSUSED */
Lisp_Object
call3 (fn, arg1, arg2, arg3)
     Lisp_Object fn, arg1, arg2, arg3;
{
  struct gcpro gcpro1;
#ifdef NO_ARG_ARRAY
  Lisp_Object args[4];
  args[0] = fn;
  args[1] = arg1;
  args[2] = arg2;
  args[3] = arg3;
  GCPRO1 (args[0]);
  gcpro1.nvars = 4;
  RETURN_UNGCPRO (Ffuncall (4, args));
#else /* not NO_ARG_ARRAY */
  GCPRO1 (fn);
  gcpro1.nvars = 4;
  RETURN_UNGCPRO (Ffuncall (4, &fn));
#endif /* not NO_ARG_ARRAY */
}

/* Call function fn with 4 arguments arg1, arg2, arg3, arg4 */
/* ARGSUSED */
Lisp_Object
call4 (fn, arg1, arg2, arg3, arg4)
     Lisp_Object fn, arg1, arg2, arg3, arg4;
{
  struct gcpro gcpro1;
#ifdef NO_ARG_ARRAY
  Lisp_Object args[5];
  args[0] = fn;
  args[1] = arg1;
  args[2] = arg2;
  args[3] = arg3;
  args[4] = arg4;
  GCPRO1 (args[0]);
  gcpro1.nvars = 5;
  RETURN_UNGCPRO (Ffuncall (5, args));
#else /* not NO_ARG_ARRAY */
  GCPRO1 (fn);
  gcpro1.nvars = 5;
  RETURN_UNGCPRO (Ffuncall (5, &fn));
#endif /* not NO_ARG_ARRAY */
}

/* Call function fn with 5 arguments arg1, arg2, arg3, arg4, arg5 */
/* ARGSUSED */
Lisp_Object
call5 (fn, arg1, arg2, arg3, arg4, arg5)
     Lisp_Object fn, arg1, arg2, arg3, arg4, arg5;
{
  struct gcpro gcpro1;
#ifdef NO_ARG_ARRAY
  Lisp_Object args[6];
  args[0] = fn;
  args[1] = arg1;
  args[2] = arg2;
  args[3] = arg3;
  args[4] = arg4;
  args[5] = arg5;
  GCPRO1 (args[0]);
  gcpro1.nvars = 6;
  RETURN_UNGCPRO (Ffuncall (6, args));
#else /* not NO_ARG_ARRAY */
  GCPRO1 (fn);
  gcpro1.nvars = 6;
  RETURN_UNGCPRO (Ffuncall (6, &fn));
#endif /* not NO_ARG_ARRAY */
}

/* Call function fn with 6 arguments arg1, arg2, arg3, arg4, arg5, arg6 */
/* ARGSUSED */
Lisp_Object
call6 (fn, arg1, arg2, arg3, arg4, arg5, arg6)
     Lisp_Object fn, arg1, arg2, arg3, arg4, arg5, arg6;
{
  struct gcpro gcpro1;
#ifdef NO_ARG_ARRAY
  Lisp_Object args[7];
  args[0] = fn;
  args[1] = arg1;
  args[2] = arg2;
  args[3] = arg3;
  args[4] = arg4;
  args[5] = arg5;
  args[6] = arg6;
  GCPRO1 (args[0]);
  gcpro1.nvars = 7;
  RETURN_UNGCPRO (Ffuncall (7, args));
#else /* not NO_ARG_ARRAY */
  GCPRO1 (fn);
  gcpro1.nvars = 7;
  RETURN_UNGCPRO (Ffuncall (7, &fn));
#endif /* not NO_ARG_ARRAY */
}

/* The caller should GCPRO all the elements of ARGS.  */

DEFUN ("functionp", Ffunctionp, Sfunctionp, 1, 1, 0,
       doc: /* Return non-nil if OBJECT is a type of object that can be called as a function.  */)
     (object)
     Lisp_Object object;
{
  if (SYMBOLP (object) && !NILP (Ffboundp (object)))
    {
      object = Findirect_function (object);

      if (CONSP (object) && EQ (XCAR (object), Qautoload))
	{
	  /* Autoloaded symbols are functions, except if they load
	     macros or keymaps.  */
	  int i;
	  for (i = 0; i < 4 && CONSP (object); i++)
	    object = XCDR (object);

	  return (CONSP (object) && !NILP (XCAR (object))) ? Qnil : Qt;
	}
    }

  if (SUBRP (object) || FUNVECP (object))
    return Qt;
  else if (CONSP (object))
    {
      Lisp_Object car = XCAR (object);
      return (EQ (car, Qlambda) || EQ (car, Qclosure)) ? Qt : Qnil;
    }
  else
    return Qnil;
}

DEFUN ("funcall", Ffuncall, Sfuncall, 1, MANY, 0,
       doc: /* Call first argument as a function, passing remaining arguments to it.
Return the value that function returns.
Thus, (funcall 'cons 'x 'y) returns (x . y).
usage: (funcall FUNCTION &rest ARGUMENTS)  */)
     (nargs, args)
     int nargs;
     Lisp_Object *args;
{
  Lisp_Object fun;
  Lisp_Object funcar;
  int numargs = nargs - 1;
  Lisp_Object lisp_numargs;
  Lisp_Object val;
  struct backtrace backtrace;
  register Lisp_Object *internal_args;
  register int i;

  QUIT;
  if ((consing_since_gc > gc_cons_threshold
       && consing_since_gc > gc_relative_threshold)
      ||
      (!NILP (Vmemory_full) && consing_since_gc > memory_full_cons_threshold))
    Fgarbage_collect ();

  if (++lisp_eval_depth > max_lisp_eval_depth)
    {
      if (max_lisp_eval_depth < 100)
	max_lisp_eval_depth = 100;
      if (lisp_eval_depth > max_lisp_eval_depth)
	error ("Lisp nesting exceeds `max-lisp-eval-depth'");
    }

  backtrace.next = backtrace_list;
  backtrace_list = &backtrace;
  backtrace.function = &args[0];
  backtrace.args = &args[1];
  backtrace.nargs = nargs - 1;
  backtrace.evalargs = 0;
  backtrace.debug_on_exit = 0;

  if (debug_on_next_call)
    do_debug_on_call (Qlambda);

  CHECK_CONS_LIST ();

 retry:

  fun = args[0];

  fun = Findirect_function (fun);

  if (SUBRP (fun))
    {
       if (numargs < XSUBR (fun)->min_args
	  || (XSUBR (fun)->max_args >= 0 && XSUBR (fun)->max_args < numargs))
	{
	  XSETFASTINT (lisp_numargs, numargs);
	  return Fsignal (Qwrong_number_of_arguments, Fcons (fun, Fcons (lisp_numargs, Qnil)));
	}

      if (XSUBR (fun)->max_args == UNEVALLED)
	return Fsignal (Qinvalid_function, Fcons (fun, Qnil));

      if (XSUBR (fun)->max_args == MANY)
	{
	  val = (*XSUBR (fun)->function) (numargs, args + 1);
	  goto done;
	}

      if (XSUBR (fun)->max_args > numargs)
	{
	  internal_args = (Lisp_Object *) alloca (XSUBR (fun)->max_args * sizeof (Lisp_Object));
	  bcopy (args + 1, internal_args, numargs * sizeof (Lisp_Object));
	  for (i = numargs; i < XSUBR (fun)->max_args; i++)
	    internal_args[i] = Qnil;
	}
      else
	internal_args = args + 1;
      switch (XSUBR (fun)->max_args)
	{
	case 0:
	  val = (*XSUBR (fun)->function) ();
	  goto done;
	case 1:
	  val = (*XSUBR (fun)->function) (internal_args[0]);
	  goto done;
	case 2:
	  val = (*XSUBR (fun)->function) (internal_args[0], internal_args[1]);
	  goto done;
	case 3:
	  val = (*XSUBR (fun)->function) (internal_args[0], internal_args[1],
					  internal_args[2]);
	  goto done;
	case 4:
	  val = (*XSUBR (fun)->function) (internal_args[0], internal_args[1],
					  internal_args[2], internal_args[3]);
	  goto done;
	case 5:
	  val = (*XSUBR (fun)->function) (internal_args[0], internal_args[1],
					  internal_args[2], internal_args[3],
					  internal_args[4]);
	  goto done;
	case 6:
	  val = (*XSUBR (fun)->function) (internal_args[0], internal_args[1],
					  internal_args[2], internal_args[3],
					  internal_args[4], internal_args[5]);
	  goto done;
	case 7:
	  val = (*XSUBR (fun)->function) (internal_args[0], internal_args[1],
					  internal_args[2], internal_args[3],
					  internal_args[4], internal_args[5],
					  internal_args[6]);
	  goto done;

	case 8:
	  val = (*XSUBR (fun)->function) (internal_args[0], internal_args[1],
					  internal_args[2], internal_args[3],
					  internal_args[4], internal_args[5],
					  internal_args[6], internal_args[7]);
	  goto done;

	default:

	  /* If a subr takes more than 8 arguments without using MANY
	     or UNEVALLED, we need to extend this function to support it.
	     Until this is done, there is no way to call the function.  */
	  abort ();
	}
    }

  if (FUNVECP (fun))
    val = funcall_lambda (fun, numargs, args + 1, Qnil);
  else
    {
      if (!CONSP (fun))
	return Fsignal (Qinvalid_function, Fcons (fun, Qnil));
      funcar = Fcar (fun);
      if (!SYMBOLP (funcar))
	return Fsignal (Qinvalid_function, Fcons (fun, Qnil));
      if (EQ (funcar, Qlambda))
	val = funcall_lambda (fun, numargs, args + 1, Qnil);
      else if (EQ (funcar, Qclosure)
	       && CONSP (XCDR (fun))
	       && CONSP (XCDR (XCDR (fun)))
	       && EQ (XCAR (XCDR (XCDR (fun))), Qlambda))
	val = funcall_lambda (XCDR (XCDR (fun)), numargs, args + 1,
			      XCAR (XCDR (fun)));
      else if (EQ (funcar, Qautoload))
	{
	  do_autoload (fun, args[0]);
	  CHECK_CONS_LIST ();
	  goto retry;
	}
      else
	return Fsignal (Qinvalid_function, Fcons (fun, Qnil));
    }
 done:
  CHECK_CONS_LIST ();
  lisp_eval_depth--;
  if (backtrace.debug_on_exit)
    val = call_debugger (Fcons (Qexit, Fcons (val, Qnil)));
  backtrace_list = backtrace.next;
  return val;
}

Lisp_Object
apply_lambda (fun, args, eval_flag, lexenv)
     Lisp_Object fun, args;
     int eval_flag;
     Lisp_Object lexenv;
{
  Lisp_Object args_left;
  Lisp_Object numargs;
  register Lisp_Object *arg_vector;
  struct gcpro gcpro1, gcpro2, gcpro3;
  register int i;
  register Lisp_Object tem;

  numargs = Flength (args);
  arg_vector = (Lisp_Object *) alloca (XINT (numargs) * sizeof (Lisp_Object));
  args_left = args;

  GCPRO3 (*arg_vector, args_left, fun);
  gcpro1.nvars = 0;

  for (i = 0; i < XINT (numargs);)
    {
      tem = Fcar (args_left), args_left = Fcdr (args_left);
      if (eval_flag) tem = Feval (tem);
      arg_vector[i++] = tem;
      gcpro1.nvars = i;
    }

  UNGCPRO;

  if (eval_flag)
    {
      backtrace_list->args = arg_vector;
      backtrace_list->nargs = i;
    }
  backtrace_list->evalargs = 0;
  tem = funcall_lambda (fun, XINT (numargs), arg_vector, lexenv);

  /* Do the debug-on-exit now, while arg_vector still exists.  */
  if (backtrace_list->debug_on_exit)
    tem = call_debugger (Fcons (Qexit, Fcons (tem, Qnil)));
  /* Don't do it again when we return to eval.  */
  backtrace_list->debug_on_exit = 0;
  return tem;
}


/* Call a non-bytecode funvec object FUN, on the argments in ARGS (of
   length NARGS).  */

static Lisp_Object
funcall_funvec (fun, nargs, args)
     Lisp_Object fun;
     int nargs;
     Lisp_Object *args;
{
  int size = FUNVEC_SIZE (fun);
  Lisp_Object tag = (size > 0 ? AREF (fun, 0) : Qnil);

  if (EQ (tag, Qcurry))
    {
      /* A curried function is a way to attach arguments to a another
	 function. The first element of the vector is the identifier
	 `curry', the second is the wrapped function, and remaining
	 elements are the attached arguments.  */
      int num_curried_args = size - 2;
      /* Offset of the curried and user args in the final arglist.  Curried
	 args are first in the new arg vector, after the function.  User
	 args follow.  */
      int curried_args_offs = 1;
      int user_args_offs = curried_args_offs + num_curried_args;
      /* The curried function and arguments.  */
      Lisp_Object *curry_params = XVECTOR (fun)->contents + 1;
      /* The arguments in the curry vector.  */
      Lisp_Object *curried_args = curry_params + 1;
      /* The number of arguments with which we'll call funcall, and the
	 arguments themselves.  */
      int num_funcall_args = 1 + num_curried_args + nargs;
      Lisp_Object *funcall_args
	= (Lisp_Object *) alloca (num_funcall_args * sizeof (Lisp_Object));

      /* First comes the real function.  */
      funcall_args[0] = curry_params[0];

      /* Then the arguments in the appropriate order.  */
      bcopy (curried_args, funcall_args + curried_args_offs,
	     num_curried_args * sizeof (Lisp_Object));
      bcopy (args, funcall_args + user_args_offs,
	     nargs * sizeof (Lisp_Object));

      return Ffuncall (num_funcall_args, funcall_args);
    }
  else
    return Fsignal (Qinvalid_function, Fcons (fun, Qnil));
}


/* Apply a Lisp function FUN to the NARGS evaluated arguments in ARG_VECTOR
   and return the result of evaluation.
   FUN must be either a lambda-expression or a compiled-code object.  */

static Lisp_Object
funcall_lambda (fun, nargs, arg_vector, lexenv)
     Lisp_Object fun;
     int nargs;
     register Lisp_Object *arg_vector;
     Lisp_Object lexenv;
{
  Lisp_Object val, syms_left, next;
  int count = SPECPDL_INDEX ();
  int i, optional, rest;

  if (COMPILEDP (fun)
      && FUNVEC_SIZE (fun) > COMPILED_PUSH_ARGS
      && ! NILP (XVECTOR (fun)->contents[COMPILED_PUSH_ARGS]))
    /* A byte-code object with a non-nil `push args' slot means we
       shouldn't bind any arguments, instead just call the byte-code
       interpreter directly; it will push arguments as necessary.

       Byte-code objects with either a non-existant, or a nil value for
       the `push args' slot (the default), have dynamically-bound
       arguments, and use the argument-binding code below instead (as do
       all interpreted functions, even lexically bound ones).  */
    {
      /* If we have not actually read the bytecode string
	 and constants vector yet, fetch them from the file.  */
      if (CONSP (AREF (fun, COMPILED_BYTECODE)))
	Ffetch_bytecode (fun);
      return exec_byte_code (AREF (fun, COMPILED_BYTECODE),
			     AREF (fun, COMPILED_CONSTANTS),
			     AREF (fun, COMPILED_STACK_DEPTH),
			     AREF (fun, COMPILED_ARGLIST),
			     nargs, arg_vector);
    }

  if (FUNVECP (fun) && !FUNVEC_COMPILED_P (fun))
    /* Byte-compiled functions are handled directly below, but we
       call other funvec types via funcall_funvec.  */
    return funcall_funvec (fun, nargs, arg_vector);

  if (CONSP (fun))
    {
      syms_left = XCDR (fun);
      if (CONSP (syms_left))
	syms_left = XCAR (syms_left);
      else
	return Fsignal (Qinvalid_function, Fcons (fun, Qnil));
    }
  else if (COMPILEDP (fun))
    syms_left = AREF (fun, COMPILED_ARGLIST);
  else
    abort ();

  i = optional = rest = 0;
  for (; CONSP (syms_left); syms_left = XCDR (syms_left))
    {
      QUIT;

      next = XCAR (syms_left);
      while (!SYMBOLP (next))
	next = Fsignal (Qinvalid_function, Fcons (fun, Qnil));

      if (EQ (next, Qand_rest))
	rest = 1;
      else if (EQ (next, Qand_optional))
	optional = 1;
      else if (rest)
	{
	  specbind (next, Flist (nargs - i, &arg_vector[i]));
	  i = nargs;
	}
      else
	{
	  Lisp_Object val;

	  /* Get the argument's actual value.  */
	  if (i < nargs)
	    val = arg_vector[i++];
	  else if (!optional)
	    return Fsignal (Qwrong_number_of_arguments,
			    Fcons (fun, Fcons (make_number (nargs), Qnil)));
	  else
	    val = Qnil;

	  /* Bind the argument.  */
	  if (!NILP (lexenv)
	      && SYMBOLP (next) && !XSYMBOL (next)->declared_special)
	    /* Lexically bind NEXT by adding it to the lexenv alist.  */
	    lexenv = Fcons (Fcons (next, val), lexenv);
	  else
	    /* Dynamically bind NEXT.  */
	    specbind (next, val);
	}
    }

  if (!NILP (syms_left))
    return Fsignal (Qinvalid_function, Fcons (fun, Qnil));
  else if (i < nargs)
    return Fsignal (Qwrong_number_of_arguments,
		    Fcons (fun, Fcons (make_number (nargs), Qnil)));

  if (!EQ (lexenv, Vinternal_interpreter_environment))
    /* Instantiate a new lexical environment.  */
    specbind (Qinternal_interpreter_environment, lexenv);

  if (CONSP (fun))
    val = Fprogn (XCDR (XCDR (fun)));
  else
    {
      /* If we have not actually read the bytecode string
	 and constants vector yet, fetch them from the file.  */
      if (CONSP (AREF (fun, COMPILED_BYTECODE)))
	Ffetch_bytecode (fun);
      val = exec_byte_code (AREF (fun, COMPILED_BYTECODE),
			    AREF (fun, COMPILED_CONSTANTS),
			    AREF (fun, COMPILED_STACK_DEPTH),
			    Qnil, 0, 0);
    }

  return unbind_to (count, val);
}

DEFUN ("fetch-bytecode", Ffetch_bytecode, Sfetch_bytecode,
       1, 1, 0,
       doc: /* If byte-compiled OBJECT is lazy-loaded, fetch it now.  */)
     (object)
     Lisp_Object object;
{
  Lisp_Object tem;

  if (COMPILEDP (object) && CONSP (AREF (object, COMPILED_BYTECODE)))
    {
      tem = read_doc_string (AREF (object, COMPILED_BYTECODE));
      if (!CONSP (tem))
	{
	  tem = AREF (object, COMPILED_BYTECODE);
	  if (CONSP (tem) && STRINGP (XCAR (tem)))
	    error ("Invalid byte code in %s", SDATA (XCAR (tem)));
	  else
	    error ("Invalid byte code");
	}
      AREF (object, COMPILED_BYTECODE) = XCAR (tem);
      AREF (object, COMPILED_CONSTANTS) = XCDR (tem);
    }
  return object;
}

void
grow_specpdl ()
{
  register int count = SPECPDL_INDEX ();
  if (specpdl_size >= max_specpdl_size)
    {
      if (max_specpdl_size < 400)
	max_specpdl_size = 400;
      if (specpdl_size >= max_specpdl_size)
	Fsignal (Qerror,
		 Fcons (build_string ("Variable binding depth exceeds max-specpdl-size"), Qnil));
    }
  specpdl_size *= 2;
  if (specpdl_size > max_specpdl_size)
    specpdl_size = max_specpdl_size;
  specpdl = (struct specbinding *) xrealloc (specpdl, specpdl_size * sizeof (struct specbinding));
  specpdl_ptr = specpdl + count;
}

void
specbind (symbol, value)
     Lisp_Object symbol, value;
{
  Lisp_Object ovalue;
  Lisp_Object valcontents;

  CHECK_SYMBOL (symbol);
  if (specpdl_ptr == specpdl + specpdl_size)
    grow_specpdl ();

  /* The most common case is that of a non-constant symbol with a
     trivial value.  Make that as fast as we can.  */
  valcontents = SYMBOL_VALUE (symbol);
  if (!MISCP (valcontents) && !SYMBOL_CONSTANT_P (symbol))
    {
      specpdl_ptr->symbol = symbol;
      specpdl_ptr->old_value = valcontents;
      specpdl_ptr->func = NULL;
      ++specpdl_ptr;
      SET_SYMBOL_VALUE (symbol, value);
    }
  else
    {
      Lisp_Object valcontents;

      ovalue = find_symbol_value (symbol);
      specpdl_ptr->func = 0;
      specpdl_ptr->old_value = ovalue;

      valcontents = XSYMBOL (symbol)->value;

      if (BUFFER_LOCAL_VALUEP (valcontents)
	  || SOME_BUFFER_LOCAL_VALUEP (valcontents)
	  || BUFFER_OBJFWDP (valcontents))
	{
	  Lisp_Object where, current_buffer;

	  current_buffer = Fcurrent_buffer ();

	  /* For a local variable, record both the symbol and which
	     buffer's or frame's value we are saving.  */
	  if (!NILP (Flocal_variable_p (symbol, Qnil)))
	    where = current_buffer;
	  else if (!BUFFER_OBJFWDP (valcontents)
		   && XBUFFER_LOCAL_VALUE (valcontents)->found_for_frame)
	    where = XBUFFER_LOCAL_VALUE (valcontents)->frame;
	  else
	    where = Qnil;

	  /* We're not using the `unused' slot in the specbinding
	     structure because this would mean we have to do more
	     work for simple variables.  */
	  specpdl_ptr->symbol = Fcons (symbol, Fcons (where, current_buffer));

	  /* If SYMBOL is a per-buffer variable which doesn't have a
	     buffer-local value here, make the `let' change the global
	     value by changing the value of SYMBOL in all buffers not
	     having their own value.  This is consistent with what
	     happens with other buffer-local variables.  */
	  if (NILP (where)
	      && BUFFER_OBJFWDP (valcontents))
	    {
	      ++specpdl_ptr;
	      Fset_default (symbol, value);
	      return;
	    }
	}
      else
	specpdl_ptr->symbol = symbol;

      specpdl_ptr++;
      if (BUFFER_OBJFWDP (ovalue) || KBOARD_OBJFWDP (ovalue))
	store_symval_forwarding (symbol, ovalue, value, NULL);
      else
	set_internal (symbol, value, 0, 1);
    }
}

void
record_unwind_protect (function, arg)
     Lisp_Object (*function) P_ ((Lisp_Object));
     Lisp_Object arg;
{
  if (specpdl_ptr == specpdl + specpdl_size)
    grow_specpdl ();
  specpdl_ptr->func = function;
  specpdl_ptr->symbol = Qnil;
  specpdl_ptr->old_value = arg;
  specpdl_ptr++;
}

Lisp_Object
unbind_to (count, value)
     int count;
     Lisp_Object value;
{
  Lisp_Object quitf = Vquit_flag;
  struct gcpro gcpro1, gcpro2;

  GCPRO2 (value, quitf);
  Vquit_flag = Qnil;

  while (specpdl_ptr != specpdl + count)
    {
      /* Copy the binding, and decrement specpdl_ptr, before we do
	 the work to unbind it.  We decrement first
	 so that an error in unbinding won't try to unbind
	 the same entry again, and we copy the binding first
	 in case more bindings are made during some of the code we run.  */

      struct specbinding this_binding;
      this_binding = *--specpdl_ptr;

      if (this_binding.func != 0)
	(*this_binding.func) (this_binding.old_value);
      /* If the symbol is a list, it is really (SYMBOL WHERE
	 . CURRENT-BUFFER) where WHERE is either nil, a buffer, or a
	 frame.  If WHERE is a buffer or frame, this indicates we
	 bound a variable that had a buffer-local or frame-local
	 binding.  WHERE nil means that the variable had the default
	 value when it was bound.  CURRENT-BUFFER is the buffer that
         was current when the variable was bound.  */
      else if (CONSP (this_binding.symbol))
	{
	  Lisp_Object symbol, where;

	  symbol = XCAR (this_binding.symbol);
	  where = XCAR (XCDR (this_binding.symbol));

	  if (NILP (where))
	    Fset_default (symbol, this_binding.old_value);
	  else if (BUFFERP (where))
	    set_internal (symbol, this_binding.old_value, XBUFFER (where), 1);
	  else
	    set_internal (symbol, this_binding.old_value, NULL, 1);
	}
      else
	{
	  /* If variable has a trivial value (no forwarding), we can
	     just set it.  No need to check for constant symbols here,
	     since that was already done by specbind.  */
	  if (!MISCP (SYMBOL_VALUE (this_binding.symbol)))
	    SET_SYMBOL_VALUE (this_binding.symbol, this_binding.old_value);
	  else
	    set_internal (this_binding.symbol, this_binding.old_value, 0, 1);
	}
    }

  if (NILP (Vquit_flag) && !NILP (quitf))
    Vquit_flag = quitf;

  UNGCPRO;
  return value;
}



DEFUN ("specialp", Fspecialp, Sspecialp, 1, 1, 0,
       doc: /* Return non-nil if SYMBOL's global binding has been declared special.
A special variable is one that will be bound dynamically, even in a
context where binding is lexical by default.  */)
  (symbol)
     Lisp_Object symbol;
{
   CHECK_SYMBOL (symbol);
   return XSYMBOL (symbol)->declared_special ? Qt : Qnil;
}



DEFUN ("curry", Fcurry, Scurry, 1, MANY, 0,
       doc: /* Return FUN curried with ARGS.
The result is a function-like object that will append any arguments it
is called with to ARGS, and call FUN with the resulting list of arguments.

For instance:
  (funcall (curry '+ 3 4 5) 2) is the same as (funcall '+ 3 4 5 2)
and:
  (mapcar (curry 'concat "The ") '("a" "b" "c"))
  => ("The a" "The b" "The c")

usage: (curry FUN &rest ARGS)  */)
     (nargs, args)
     register int nargs;
     Lisp_Object *args;
{
  return make_funvec (Qcurry, 0, nargs, args);
}


DEFUN ("backtrace-debug", Fbacktrace_debug, Sbacktrace_debug, 2, 2, 0,
       doc: /* Set the debug-on-exit flag of eval frame LEVEL levels down to FLAG.
The debugger is entered when that frame exits, if the flag is non-nil.  */)
     (level, flag)
     Lisp_Object level, flag;
{
  register struct backtrace *backlist = backtrace_list;
  register int i;

  CHECK_NUMBER (level);

  for (i = 0; backlist && i < XINT (level); i++)
    {
      backlist = backlist->next;
    }

  if (backlist)
    backlist->debug_on_exit = !NILP (flag);

  return flag;
}

DEFUN ("backtrace", Fbacktrace, Sbacktrace, 0, 0, "",
       doc: /* Print a trace of Lisp function calls currently active.
Output stream used is value of `standard-output'.  */)
     ()
{
  register struct backtrace *backlist = backtrace_list;
  register int i;
  Lisp_Object tail;
  Lisp_Object tem;
  extern Lisp_Object Vprint_level;
  struct gcpro gcpro1;

  XSETFASTINT (Vprint_level, 3);

  tail = Qnil;
  GCPRO1 (tail);

  while (backlist)
    {
      write_string (backlist->debug_on_exit ? "* " : "  ", 2);
      if (backlist->nargs == UNEVALLED)
	{
	  Fprin1 (Fcons (*backlist->function, *backlist->args), Qnil);
	  write_string ("\n", -1);
	}
      else
	{
	  tem = *backlist->function;
	  Fprin1 (tem, Qnil);	/* This can QUIT */
	  write_string ("(", -1);
	  if (backlist->nargs == MANY)
	    {
	      for (tail = *backlist->args, i = 0;
		   !NILP (tail);
		   tail = Fcdr (tail), i++)
		{
		  if (i) write_string (" ", -1);
		  Fprin1 (Fcar (tail), Qnil);
		}
	    }
	  else
	    {
	      for (i = 0; i < backlist->nargs; i++)
		{
		  if (i) write_string (" ", -1);
		  Fprin1 (backlist->args[i], Qnil);
		}
	    }
	  write_string (")\n", -1);
	}
      backlist = backlist->next;
    }

  Vprint_level = Qnil;
  UNGCPRO;
  return Qnil;
}

DEFUN ("backtrace-frame", Fbacktrace_frame, Sbacktrace_frame, 1, 1, NULL,
       doc: /* Return the function and arguments NFRAMES up from current execution point.
If that frame has not evaluated the arguments yet (or is a special form),
the value is (nil FUNCTION ARG-FORMS...).
If that frame has evaluated its arguments and called its function already,
the value is (t FUNCTION ARG-VALUES...).
A &rest arg is represented as the tail of the list ARG-VALUES.
FUNCTION is whatever was supplied as car of evaluated list,
or a lambda expression for macro calls.
If NFRAMES is more than the number of frames, the value is nil.  */)
     (nframes)
     Lisp_Object nframes;
{
  register struct backtrace *backlist = backtrace_list;
  register int i;
  Lisp_Object tem;

  CHECK_NATNUM (nframes);

  /* Find the frame requested.  */
  for (i = 0; backlist && i < XFASTINT (nframes); i++)
    backlist = backlist->next;

  if (!backlist)
    return Qnil;
  if (backlist->nargs == UNEVALLED)
    return Fcons (Qnil, Fcons (*backlist->function, *backlist->args));
  else
    {
      if (backlist->nargs == MANY)
	tem = *backlist->args;
      else
	tem = Flist (backlist->nargs, backlist->args);

      return Fcons (Qt, Fcons (*backlist->function, tem));
    }
}


void
mark_backtrace ()
{
  register struct backtrace *backlist;
  register int i;

  for (backlist = backtrace_list; backlist; backlist = backlist->next)
    {
      mark_object (*backlist->function);

      if (backlist->nargs == UNEVALLED || backlist->nargs == MANY)
	i = 0;
      else
	i = backlist->nargs - 1;
      for (; i >= 0; i--)
	mark_object (backlist->args[i]);
    }
}

void
syms_of_eval ()
{
  DEFVAR_INT ("max-specpdl-size", &max_specpdl_size,
	      doc: /* *Limit on number of Lisp variable bindings and `unwind-protect's.
If Lisp code tries to increase the total number past this amount,
an error is signaled.
You can safely use a value considerably larger than the default value,
if that proves inconveniently small.  However, if you increase it too far,
Emacs could run out of memory trying to make the stack bigger.  */);

  DEFVAR_INT ("max-lisp-eval-depth", &max_lisp_eval_depth,
	      doc: /* *Limit on depth in `eval', `apply' and `funcall' before error.

This limit serves to catch infinite recursions for you before they cause
actual stack overflow in C, which would be fatal for Emacs.
You can safely make it considerably larger than its default value,
if that proves inconveniently small.  However, if you increase it too far,
Emacs could overflow the real C stack, and crash.  */);

  DEFVAR_LISP ("quit-flag", &Vquit_flag,
	       doc: /* Non-nil causes `eval' to abort, unless `inhibit-quit' is non-nil.
If the value is t, that means do an ordinary quit.
If the value equals `throw-on-input', that means quit by throwing
to the tag specified in `throw-on-input'; it's for handling `while-no-input'.
Typing C-g sets `quit-flag' to t, regardless of `inhibit-quit',
but `inhibit-quit' non-nil prevents anything from taking notice of that.  */);
  Vquit_flag = Qnil;

  DEFVAR_LISP ("inhibit-quit", &Vinhibit_quit,
	       doc: /* Non-nil inhibits C-g quitting from happening immediately.
Note that `quit-flag' will still be set by typing C-g,
so a quit will be signaled as soon as `inhibit-quit' is nil.
To prevent this happening, set `quit-flag' to nil
before making `inhibit-quit' nil.  */);
  Vinhibit_quit = Qnil;

  Qinhibit_quit = intern ("inhibit-quit");
  staticpro (&Qinhibit_quit);

  Qautoload = intern ("autoload");
  staticpro (&Qautoload);

  Qdebug_on_error = intern ("debug-on-error");
  staticpro (&Qdebug_on_error);

  Qmacro = intern ("macro");
  staticpro (&Qmacro);

  Qdeclare = intern ("declare");
  staticpro (&Qdeclare);

  /* Note that the process handling also uses Qexit, but we don't want
     to staticpro it twice, so we just do it here.  */
  Qexit = intern ("exit");
  staticpro (&Qexit);

  Qinteractive = intern ("interactive");
  staticpro (&Qinteractive);

  Qcommandp = intern ("commandp");
  staticpro (&Qcommandp);

  Qdefun = intern ("defun");
  staticpro (&Qdefun);

  Qand_rest = intern ("&rest");
  staticpro (&Qand_rest);

  Qand_optional = intern ("&optional");
  staticpro (&Qand_optional);

  Qclosure = intern ("closure");
  staticpro (&Qclosure);

  Qcurry = intern ("curry");
  staticpro (&Qcurry);

  DEFVAR_LISP ("stack-trace-on-error", &Vstack_trace_on_error,
	       doc: /* *Non-nil means errors display a backtrace buffer.
More precisely, this happens for any error that is handled
by the editor command loop.
If the value is a list, an error only means to display a backtrace
if one of its condition symbols appears in the list.  */);
  Vstack_trace_on_error = Qnil;

  DEFVAR_LISP ("debug-on-error", &Vdebug_on_error,
	       doc: /* *Non-nil means enter debugger if an error is signaled.
Does not apply to errors handled by `condition-case' or those
matched by `debug-ignored-errors'.
If the value is a list, an error only means to enter the debugger
if one of its condition symbols appears in the list.
When you evaluate an expression interactively, this variable
is temporarily non-nil if `eval-expression-debug-on-error' is non-nil.
See also variable `debug-on-quit'.  */);
  Vdebug_on_error = Qnil;

  DEFVAR_LISP ("debug-ignored-errors", &Vdebug_ignored_errors,
    doc: /* *List of errors for which the debugger should not be called.
Each element may be a condition-name or a regexp that matches error messages.
If any element applies to a given error, that error skips the debugger
and just returns to top level.
This overrides the variable `debug-on-error'.
It does not apply to errors handled by `condition-case'.  */);
  Vdebug_ignored_errors = Qnil;

  DEFVAR_BOOL ("debug-on-quit", &debug_on_quit,
    doc: /* *Non-nil means enter debugger if quit is signaled (C-g, for example).
Does not apply if quit is handled by a `condition-case'.  */);
  debug_on_quit = 0;

  DEFVAR_BOOL ("debug-on-next-call", &debug_on_next_call,
	       doc: /* Non-nil means enter debugger before next `eval', `apply' or `funcall'.  */);

  DEFVAR_BOOL ("debugger-may-continue", &debugger_may_continue,
	       doc: /* Non-nil means debugger may continue execution.
This is nil when the debugger is called under circumstances where it
might not be safe to continue.  */);
  debugger_may_continue = 1;

  DEFVAR_LISP ("debugger", &Vdebugger,
	       doc: /* Function to call to invoke debugger.
If due to frame exit, args are `exit' and the value being returned;
 this function's value will be returned instead of that.
If due to error, args are `error' and a list of the args to `signal'.
If due to `apply' or `funcall' entry, one arg, `lambda'.
If due to `eval' entry, one arg, t.  */);
  Vdebugger = Qnil;

  DEFVAR_LISP ("signal-hook-function", &Vsignal_hook_function,
	       doc: /* If non-nil, this is a function for `signal' to call.
It receives the same arguments that `signal' was given.
The Edebug package uses this to regain control.  */);
  Vsignal_hook_function = Qnil;

  DEFVAR_LISP ("debug-on-signal", &Vdebug_on_signal,
	       doc: /* *Non-nil means call the debugger regardless of condition handlers.
Note that `debug-on-error', `debug-on-quit' and friends
still determine whether to handle the particular condition.  */);
  Vdebug_on_signal = Qnil;

  DEFVAR_LISP ("macro-declaration-function", &Vmacro_declaration_function,
	       doc: /* Function to process declarations in a macro definition.
The function will be called with two args MACRO and DECL.
MACRO is the name of the macro being defined.
DECL is a list `(declare ...)' containing the declarations.
The value the function returns is not used.  */);
  Vmacro_declaration_function = Qnil;

  Qinternal_interpreter_environment
    = intern ("internal-interpreter-environment");
  staticpro (&Qinternal_interpreter_environment);
  DEFVAR_LISP ("internal-interpreter-environment",
	       &Vinternal_interpreter_environment,
	       doc: /* If non-nil, the current lexical environment of the lisp interpreter.
When lexical binding is not being used, this variable is nil.
A value of `(t)' indicates an empty environment, otherwise it is an
alist of active lexical bindings.  */);
  Vinternal_interpreter_environment = Qnil;

  Vrun_hooks = intern ("run-hooks");
  staticpro (&Vrun_hooks);

  staticpro (&Vautoload_queue);
  Vautoload_queue = Qnil;
  staticpro (&Vsignaling_function);
  Vsignaling_function = Qnil;

  defsubr (&Sor);
  defsubr (&Sand);
  defsubr (&Sif);
  defsubr (&Scond);
  defsubr (&Sprogn);
  defsubr (&Sprog1);
  defsubr (&Sprog2);
  defsubr (&Ssetq);
  defsubr (&Squote);
  defsubr (&Sfunction);
  defsubr (&Sdefun);
  defsubr (&Sdefmacro);
  defsubr (&Sdefvar);
  defsubr (&Sdefvaralias);
  defsubr (&Sdefconst);
  defsubr (&Suser_variable_p);
  defsubr (&Slet);
  defsubr (&SletX);
  defsubr (&Swhile);
  defsubr (&Smacroexpand);
  defsubr (&Scatch);
  defsubr (&Sthrow);
  defsubr (&Sunwind_protect);
  defsubr (&Scondition_case);
  defsubr (&Ssignal);
  defsubr (&Sinteractive_p);
  defsubr (&Scalled_interactively_p);
  defsubr (&Scommandp);
  defsubr (&Sautoload);
  defsubr (&Seval);
  defsubr (&Sapply);
  defsubr (&Sfuncall);
  defsubr (&Srun_hooks);
  defsubr (&Srun_hook_with_args);
  defsubr (&Srun_hook_with_args_until_success);
  defsubr (&Srun_hook_with_args_until_failure);
  defsubr (&Sfetch_bytecode);
  defsubr (&Scurry);
  defsubr (&Sbacktrace_debug);
  defsubr (&Sbacktrace);
  defsubr (&Sbacktrace_frame);
  defsubr (&Scurry);
  defsubr (&Sspecialp);
  defsubr (&Sfunctionp);
}

/* arch-tag: 014a07aa-33ab-4a8f-a3d2-ee8a4a9ff7fb
   (do not change this comment) */<|MERGE_RESOLUTION|>--- conflicted
+++ resolved
@@ -1,10 +1,6 @@
 /* Evaluator for GNU Emacs Lisp interpreter.
    Copyright (C) 1985, 1986, 1987, 1993, 1994, 1995, 1999, 2000, 2001,
-<<<<<<< HEAD
-     2002, 2003, 2004, 2005 Free Software Foundation, Inc.
-=======
                  2002, 2003, 2004, 2005, 2006 Free Software Foundation, Inc.
->>>>>>> c96ec15a
 
 This file is part of GNU Emacs.
 
