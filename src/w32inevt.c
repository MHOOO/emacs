/* Input event support for Emacs on the Microsoft W32 API.
   Copyright (C) 1992, 1993, 1995 Free Software Foundation, Inc.

This file is part of GNU Emacs.

GNU Emacs is free software; you can redistribute it and/or modify
it under the terms of the GNU General Public License as published by
the Free Software Foundation; either version 2, or (at your option)
any later version.

GNU Emacs is distributed in the hope that it will be useful,
but WITHOUT ANY WARRANTY; without even the implied warranty of
MERCHANTABILITY or FITNESS FOR A PARTICULAR PURPOSE.  See the
GNU General Public License for more details.

You should have received a copy of the GNU General Public License
along with GNU Emacs; see the file COPYING.  If not, write to
the Free Software Foundation, Inc., 59 Temple Place - Suite 330,
Boston, MA 02111-1307, USA.

   Drew Bliss                   01-Oct-93
     Adapted from ntkbd.c by Tim Fleehart
*/


#ifdef HAVE_CONFIG_H
#include <config.h>
#endif

#include <stdlib.h>
#include <stdio.h>
#include <windows.h>

#ifndef MOUSE_MOVED
#define MOUSE_MOVED   1
#endif

#include "lisp.h"
#include "keyboard.h"
#include "frame.h"
#include "blockinput.h"
#include "termhooks.h"
#include "w32heap.h"
#include "w32term.h"

/* stdin, from ntterm */
extern HANDLE keyboard_handle;

/* Info for last mouse motion */
static COORD movement_pos;
static DWORD movement_time;

/* from keyboard.c */
extern void reinvoke_input_signal (void);

/* from dispnew.c */
extern int change_frame_size (FRAME_PTR, int, int, int, int);

/* from w32console.c */
extern int w32_use_full_screen_buffer;

/* from w32fns.c */
extern Lisp_Object Vw32_alt_is_meta;
extern unsigned int map_keypad_keys (unsigned int, unsigned int);

/* from w32term */
extern Lisp_Object Vw32_capslock_is_shiftlock;
extern Lisp_Object Vw32_enable_caps_lock;
extern Lisp_Object Vw32_enable_num_lock;
extern Lisp_Object Vw32_recognize_altgr;
extern Lisp_Object Vw32_pass_lwindow_to_system;
extern Lisp_Object Vw32_pass_rwindow_to_system;
extern Lisp_Object Vw32_phantom_key_code;
extern Lisp_Object Vw32_lwindow_modifier;
extern Lisp_Object Vw32_rwindow_modifier;
extern Lisp_Object Vw32_apps_modifier;
extern Lisp_Object Vw32_scroll_lock_modifier;
extern unsigned int w32_key_to_modifier (int key);

/* Event queue */
#define EVENT_QUEUE_SIZE 50
static INPUT_RECORD event_queue[EVENT_QUEUE_SIZE];
static INPUT_RECORD *queue_ptr = event_queue, *queue_end = event_queue;

static int
fill_queue (BOOL block)
{
  BOOL rc;
  DWORD events_waiting;

  if (queue_ptr < queue_end)
    return queue_end-queue_ptr;

  if (!block)
    {
      /* Check to see if there are some events to read before we try
	 because we can't block.  */
      if (!GetNumberOfConsoleInputEvents (keyboard_handle, &events_waiting))
	return -1;
      if (events_waiting == 0)
	return 0;
    }

  rc = ReadConsoleInput (keyboard_handle, event_queue, EVENT_QUEUE_SIZE,
			 &events_waiting);
  if (!rc)
    return -1;
  queue_ptr = event_queue;
  queue_end = event_queue + events_waiting;
  return (int) events_waiting;
}

/* In a generic, multi-frame world this should take a console handle
   and return the frame for it

   Right now, there's only one frame so return it.  */
static FRAME_PTR
get_frame (void)
{
  return SELECTED_FRAME ();
}

/* Translate console modifiers to emacs modifiers.
   German keyboard support (Kai Morgan Zeise 2/18/95).  */
int
w32_kbd_mods_to_emacs (DWORD mods, WORD key)
{
  int retval = 0;

  /* If we recognize right-alt and left-ctrl as AltGr, and it has been
     pressed, first remove those modifiers.  */
  if (!NILP (Vw32_recognize_altgr)
      && (mods & (RIGHT_ALT_PRESSED | LEFT_CTRL_PRESSED))
      == (RIGHT_ALT_PRESSED | LEFT_CTRL_PRESSED))
    mods &= ~ (RIGHT_ALT_PRESSED | LEFT_CTRL_PRESSED);

  if (mods & (RIGHT_ALT_PRESSED | LEFT_ALT_PRESSED))
    retval = ((NILP (Vw32_alt_is_meta)) ? alt_modifier : meta_modifier);

  if (mods & (RIGHT_CTRL_PRESSED | LEFT_CTRL_PRESSED))
    {
      retval |= ctrl_modifier;
      if ((mods & (RIGHT_CTRL_PRESSED | LEFT_CTRL_PRESSED))
	  == (RIGHT_CTRL_PRESSED | LEFT_CTRL_PRESSED))
	retval |= meta_modifier;
    }

  if (mods & LEFT_WIN_PRESSED)
    retval |= w32_key_to_modifier (VK_LWIN);
  if (mods & RIGHT_WIN_PRESSED)
    retval |= w32_key_to_modifier (VK_RWIN);
  if (mods & APPS_PRESSED)
    retval |= w32_key_to_modifier (VK_APPS);
  if (mods & SCROLLLOCK_ON)
    retval |= w32_key_to_modifier (VK_SCROLL);

  /* Just in case someone wanted the original behaviour, make it
     optional by setting w32-capslock-is-shiftlock to t.  */
  if (NILP (Vw32_capslock_is_shiftlock)
      /* Keys that should _not_ be affected by CapsLock.  */
      && (    (key == VK_BACK)
	   || (key == VK_TAB)
	   || (key == VK_CLEAR)
	   || (key == VK_RETURN)
	   || (key == VK_ESCAPE)
	   || ((key >= VK_SPACE) && (key <= VK_HELP))
	   || ((key >= VK_NUMPAD0) && (key <= VK_F24))
	   || ((key >= VK_NUMPAD_CLEAR) && (key <= VK_NUMPAD_DELETE))
	 ))
    {
      /* Only consider shift state.  */
      if ((mods & SHIFT_PRESSED) != 0)
	retval |= shift_modifier;
    }
  else
    {
      /* Ignore CapsLock state if not enabled.  */
      if (NILP (Vw32_enable_caps_lock))
	mods &= ~CAPSLOCK_ON;
      if ((mods & (SHIFT_PRESSED | CAPSLOCK_ON)) != 0)
	retval |= shift_modifier;
    }

  return retval;
}

#if 0
/* Return nonzero if the virtual key is a dead key.  */
static int
is_dead_key (int wparam)
{
  unsigned int code = MapVirtualKey (wparam, 2);

  /* Windows 95 returns 0x8000, NT returns 0x80000000.  */
  return (code & 0x80008000) ? 1 : 0;
}
#endif

/* The return code indicates key code size. */
int
w32_kbd_patch_key (KEY_EVENT_RECORD *event)
{
  unsigned int key_code = event->wVirtualKeyCode;
  unsigned int mods = event->dwControlKeyState;
  BYTE keystate[256];
  static BYTE ansi_code[4];
  static int isdead = 0;

  if (isdead == 2)
    {
      event->uChar.AsciiChar = ansi_code[2];
      isdead = 0;
      return 1;
    }
  if (event->uChar.AsciiChar != 0)
    return 1;

  memset (keystate, 0, sizeof (keystate));
  keystate[key_code] = 0x80;
  if (mods & SHIFT_PRESSED)
    keystate[VK_SHIFT] = 0x80;
  if (mods & CAPSLOCK_ON)
    keystate[VK_CAPITAL] = 1;
  /* If we recognize right-alt and left-ctrl as AltGr, set the key
     states accordingly before invoking ToAscii.  */
  if (!NILP (Vw32_recognize_altgr)
      && (mods & LEFT_CTRL_PRESSED) && (mods & RIGHT_ALT_PRESSED))
    {
      keystate[VK_CONTROL] = 0x80;
      keystate[VK_LCONTROL] = 0x80;
      keystate[VK_MENU] = 0x80;
      keystate[VK_RMENU] = 0x80;
    }

#if 0
  /* Because of an OS bug, ToAscii corrupts the stack when called to
     convert a dead key in console mode on NT4.  Unfortunately, trying
     to check for dead keys using MapVirtualKey doesn't work either -
     these functions apparently use internal information about keyboard
     layout which doesn't get properly updated in console programs when
     changing layout (though apparently it gets partly updated,
     otherwise ToAscii wouldn't crash).  */
  if (is_dead_key (event->wVirtualKeyCode))
    return 0;
#endif

  /* On NT, call ToUnicode instead and then convert to the current
     locale's default codepage.  */
  if (os_subtype == OS_NT)
    {
      WCHAR buf[128];

      isdead = ToUnicode (event->wVirtualKeyCode, event->wVirtualScanCode,
			  keystate, buf, 128, 0);
      if (isdead > 0)
	{
          char cp[20];
          int cpId;

          GetLocaleInfo (GetThreadLocale (),
			 LOCALE_IDEFAULTANSICODEPAGE, cp, 20);
          cpId = atoi (cp);
          isdead = WideCharToMultiByte (cpId, 0, buf, isdead,
					ansi_code, 4, NULL, NULL);
	}
      else
	isdead = 0;
    }
  else
    {
      isdead = ToAscii (event->wVirtualKeyCode, event->wVirtualScanCode,
                        keystate, (LPWORD) ansi_code, 0);
    }

  if (isdead == 0)
    return 0;
  event->uChar.AsciiChar = ansi_code[0];
  return isdead;
}


extern char *lispy_function_keys[];

static int faked_key = 0;

/* return code -1 means that event_queue_ptr won't be incremented.
   In other word, this event makes two key codes.   (by himi)       */
int
key_event (KEY_EVENT_RECORD *event, struct input_event *emacs_ev, int *isdead)
{
  static int mod_key_state = 0;
  int wParam;

  *isdead = 0;

  /* Skip key-up events.  */
  if (!event->bKeyDown)
    {
      switch (event->wVirtualKeyCode)
	{
	case VK_LWIN:
	  mod_key_state &= ~LEFT_WIN_PRESSED;
	  break;
	case VK_RWIN:
	  mod_key_state &= ~RIGHT_WIN_PRESSED;
	  break;
	case VK_APPS:
	  mod_key_state &= ~APPS_PRESSED;
	  break;
	}
      return 0;
    }

  /* Ignore keystrokes we fake ourself; see below.  */
  if (faked_key == event->wVirtualKeyCode)
    {
      faked_key = 0;
      return 0;
    }

  /* To make it easier to debug this code, ignore modifier keys!  */
  switch (event->wVirtualKeyCode)
    {
    case VK_LWIN:
      if (NILP (Vw32_pass_lwindow_to_system))
	{
	  /* Prevent system from acting on keyup (which opens the Start
	     menu if no other key was pressed) by simulating a press of
	     Space which we will ignore.  */
	  if ((mod_key_state & LEFT_WIN_PRESSED) == 0)
	    {
	      if (NUMBERP (Vw32_phantom_key_code))
		faked_key = XUINT (Vw32_phantom_key_code) & 255;
	      else
		faked_key = VK_SPACE;
	      keybd_event (faked_key, (BYTE) MapVirtualKey (faked_key, 0), 0, 0);
	    }
	}
      mod_key_state |= LEFT_WIN_PRESSED;
      if (!NILP (Vw32_lwindow_modifier))
	return 0;
      break;
    case VK_RWIN:
      if (NILP (Vw32_pass_rwindow_to_system))
	{
	  if ((mod_key_state & RIGHT_WIN_PRESSED) == 0)
	    {
	      if (NUMBERP (Vw32_phantom_key_code))
		faked_key = XUINT (Vw32_phantom_key_code) & 255;
	      else
		faked_key = VK_SPACE;
	      keybd_event (faked_key, (BYTE) MapVirtualKey (faked_key, 0), 0, 0);
	    }
	}
      mod_key_state |= RIGHT_WIN_PRESSED;
      if (!NILP (Vw32_rwindow_modifier))
	return 0;
      break;
    case VK_APPS:
      mod_key_state |= APPS_PRESSED;
      if (!NILP (Vw32_apps_modifier))
	return 0;
      break;
    case VK_CAPITAL:
      /* Decide whether to treat as modifier or function key.  */
      if (NILP (Vw32_enable_caps_lock))
	goto disable_lock_key;
      return 0;
    case VK_NUMLOCK:
      /* Decide whether to treat as modifier or function key.  */
      if (NILP (Vw32_enable_num_lock))
	goto disable_lock_key;
      return 0;
    case VK_SCROLL:
      /* Decide whether to treat as modifier or function key.  */
      if (NILP (Vw32_scroll_lock_modifier))
	goto disable_lock_key;
      return 0;
    disable_lock_key:
      /* Ensure the appropriate lock key state is off (and the
	 indicator light as well).  */
      wParam = event->wVirtualKeyCode;
      if (GetAsyncKeyState (wParam) & 0x8000)
	{
	  /* Fake another press of the relevant key.  Apparently, this
	     really is the only way to turn off the indicator.  */
	  faked_key = wParam;
	  keybd_event ((BYTE) wParam, (BYTE) MapVirtualKey (wParam, 0),
		       KEYEVENTF_EXTENDEDKEY | KEYEVENTF_KEYUP, 0);
	  keybd_event ((BYTE) wParam, (BYTE) MapVirtualKey (wParam, 0),
		       KEYEVENTF_EXTENDEDKEY | 0, 0);
	  keybd_event ((BYTE) wParam, (BYTE) MapVirtualKey (wParam, 0),
		       KEYEVENTF_EXTENDEDKEY | KEYEVENTF_KEYUP, 0);
	}
      break;
    case VK_MENU:
    case VK_CONTROL:
    case VK_SHIFT:
      return 0;
    case VK_CANCEL:
      /* Windows maps Ctrl-Pause (aka Ctrl-Break) into VK_CANCEL,
	 which is confusing for purposes of key binding; convert
	 VK_CANCEL events into VK_PAUSE events.  */
      event->wVirtualKeyCode = VK_PAUSE;
      break;
    case VK_PAUSE:
      /* Windows maps Ctrl-NumLock into VK_PAUSE, which is confusing
	 for purposes of key binding; convert these back into
	 VK_NUMLOCK events, at least when we want to see NumLock key
	 presses.  (Note that there is never any possibility that
	 VK_PAUSE with Ctrl really is C-Pause as per above.)  */
      if (NILP (Vw32_enable_num_lock)
	  && (event->dwControlKeyState
	      & (LEFT_CTRL_PRESSED | RIGHT_CTRL_PRESSED)) != 0)
	event->wVirtualKeyCode = VK_NUMLOCK;
      break;
    }

  /* Recognize state of Windows and Apps keys.  */
  event->dwControlKeyState |= mod_key_state;

  /* Distinguish numeric keypad keys from extended keys.  */
  event->wVirtualKeyCode =
    map_keypad_keys (event->wVirtualKeyCode,
		     (event->dwControlKeyState & ENHANCED_KEY));

  if (lispy_function_keys[event->wVirtualKeyCode] == 0)
    {
      emacs_ev->kind = ASCII_KEYSTROKE_EVENT;

      if (!NILP (Vw32_recognize_altgr)
	  && (event->dwControlKeyState & LEFT_CTRL_PRESSED)
	  && (event->dwControlKeyState & RIGHT_ALT_PRESSED))
	{
	  /* Don't try to interpret AltGr key chords; ToAscii seems not
	     to process them correctly.  */
	}
      /* Handle key chords including any modifiers other than shift
         directly, in order to preserve as much modifier information as
         possible.  */
      else if (event->dwControlKeyState
	       & (  RIGHT_CTRL_PRESSED | LEFT_CTRL_PRESSED
		  | RIGHT_ALT_PRESSED | LEFT_ALT_PRESSED
		  | (!NILP (Vw32_lwindow_modifier) ? LEFT_WIN_PRESSED : 0)
		  | (!NILP (Vw32_rwindow_modifier) ? RIGHT_WIN_PRESSED : 0)
		  | (!NILP (Vw32_apps_modifier) ? APPS_PRESSED : 0)
		  | (!NILP (Vw32_scroll_lock_modifier) ? SCROLLLOCK_ON : 0)))
	{
	  /* Don't translate modified alphabetic keystrokes, so the user
	     doesn't need to constantly switch layout to type control or
	     meta keystrokes when the normal layout translates
	     alphabetic characters to non-ascii characters.  */
	  if ('A' <= event->wVirtualKeyCode && event->wVirtualKeyCode <= 'Z')
	    {
	      event->uChar.AsciiChar = event->wVirtualKeyCode;
	      if ((event->dwControlKeyState & SHIFT_PRESSED) == 0)
		event->uChar.AsciiChar += ('a' - 'A');
	    }
	  /* Try to handle unrecognized keystrokes by determining the
             base character (ie. translating the base key plus shift
             modifier).  */
	  else if (event->uChar.AsciiChar == 0)
	    w32_kbd_patch_key (event);
	}
      if (event->uChar.AsciiChar == 0)
	return 0;
      XSETINT (emacs_ev->code, event->uChar.AsciiChar);
    }
  else
    {
      emacs_ev->kind = NON_ASCII_KEYSTROKE_EVENT;
      XSETINT (emacs_ev->code, event->wVirtualKeyCode);
    }

  XSETFRAME (emacs_ev->frame_or_window, get_frame ());
  emacs_ev->modifiers = w32_kbd_mods_to_emacs (event->dwControlKeyState,
					       event->wVirtualKeyCode);
  emacs_ev->timestamp = GetTickCount ();
  return 1;
}

int
w32_console_toggle_lock_key (int vk_code, Lisp_Object new_state)
{
  int cur_state = (GetKeyState (vk_code) & 1);

  if (NILP (new_state)
      || (NUMBERP (new_state)
	  && ((XUINT (new_state)) & 1) != cur_state))
    {
      faked_key = vk_code;

      keybd_event ((BYTE) vk_code,
		   (BYTE) MapVirtualKey (vk_code, 0),
		   KEYEVENTF_EXTENDEDKEY | KEYEVENTF_KEYUP, 0);
      keybd_event ((BYTE) vk_code,
		   (BYTE) MapVirtualKey (vk_code, 0),
		   KEYEVENTF_EXTENDEDKEY | 0, 0);
      keybd_event ((BYTE) vk_code,
		   (BYTE) MapVirtualKey (vk_code, 0),
		   KEYEVENTF_EXTENDEDKEY | KEYEVENTF_KEYUP, 0);
      cur_state = !cur_state;
    }

  return cur_state;
}

/* Mouse position hook.  */
void
w32_console_mouse_position (FRAME_PTR *f,
			    int insist,
			    Lisp_Object *bar_window,
			    enum scroll_bar_part *part,
			    Lisp_Object *x,
			    Lisp_Object *y,
			    unsigned long *time)
{
  BLOCK_INPUT;

  insist = insist;

  *f = get_frame ();
  *bar_window = Qnil;
  *part = 0;
  SELECTED_FRAME ()->mouse_moved = 0;

  *x = movement_pos.X;
  *y = movement_pos.Y;
  *time = movement_time;

  UNBLOCK_INPUT;
}

/* Remember mouse motion and notify emacs.  */
static void
mouse_moved_to (int x, int y)
{
  /* If we're in the same place, ignore it */
  if (x != movement_pos.X || y != movement_pos.Y)
    {
      SELECTED_FRAME ()->mouse_moved = 1;
      movement_pos.X = x;
      movement_pos.Y = y;
      movement_time = GetTickCount ();
    }
}

/* Consoles return button bits in a strange order:
     least significant - Leftmost button
     next - Rightmost button
     next - Leftmost+1
     next - Leftmost+2...

   Assume emacs likes three button mice, so
     Left == 0
     Middle == 1
     Right == 2
   Others increase from there.  */

#define NUM_TRANSLATED_MOUSE_BUTTONS 3
static int emacs_button_translation[NUM_TRANSLATED_MOUSE_BUTTONS] =
{
  0, 2, 1
};

static int
do_mouse_event (MOUSE_EVENT_RECORD *event,
		struct input_event *emacs_ev)
{
  static DWORD button_state = 0;
  DWORD but_change, mask;
  int i;

  if (event->dwEventFlags == MOUSE_MOVED)
    {
      /* For movement events we just note that the mouse has moved
	 so that emacs will generate drag events.  */
      mouse_moved_to (event->dwMousePosition.X, event->dwMousePosition.Y);
      return 0;
    }

  /* It looks like the console code sends us a mouse event with
     dwButtonState == 0 when a window is activated.  Ignore this case.  */
  if (event->dwButtonState == button_state)
    return 0;

  emacs_ev->kind = MOUSE_CLICK_EVENT;

  /* Find out what button has changed state since the last button event.  */
  but_change = button_state ^ event->dwButtonState;
  mask = 1;
  for (i = 0; mask; i++, mask <<= 1)
    if (but_change & mask)
      {
        if (i < NUM_TRANSLATED_MOUSE_BUTTONS)
          XSETINT (emacs_ev->code, emacs_button_translation[i]);
        else
          XSETINT (emacs_ev->code, i);
	break;
      }

  button_state = event->dwButtonState;
  emacs_ev->timestamp = GetTickCount ();
  emacs_ev->modifiers = w32_kbd_mods_to_emacs (event->dwControlKeyState, 0) |
    ((event->dwButtonState & mask) ? down_modifier : up_modifier);

  XSETFASTINT (emacs_ev->x, event->dwMousePosition.X);
  XSETFASTINT (emacs_ev->y, event->dwMousePosition.Y);
/* for Mule 2.2 (Based on Emacs 19.28 */
#ifdef MULE
  XSET (emacs_ev->frame_or_window, Lisp_Frame, get_frame ());
#else
  XSETFRAME (emacs_ev->frame_or_window, get_frame ());
#endif

  return 1;
}

static void
resize_event (WINDOW_BUFFER_SIZE_RECORD *event)
{
  FRAME_PTR f = get_frame ();

  change_frame_size (f, event->dwSize.Y, event->dwSize.X, 0, 1);
  SET_FRAME_GARBAGED (f);
}

static void
maybe_generate_resize_event ()
{
  CONSOLE_SCREEN_BUFFER_INFO info;
  FRAME_PTR f = get_frame ();

  GetConsoleScreenBufferInfo (GetStdHandle (STD_OUTPUT_HANDLE), &info);

  /* It is okay to call this unconditionally, since it will do nothing
     if the size hasn't actually changed.  */
  change_frame_size (f,
		     1 + info.srWindow.Bottom - info.srWindow.Top,
		     1 + info.srWindow.Right - info.srWindow.Left,
		     0, 0);
}

int
<<<<<<< HEAD
w32_console_read_socket (struct input_event *bufp, int numchars,
			 int expected)
=======
w32_console_read_socket (int sd, int expected, struct input_event *hold_quit)
>>>>>>> a874691c
{
  BOOL no_events = TRUE;
  int nev, ret = 0, add;
  int isdead;

  if (interrupt_input_blocked)
    {
      interrupt_input_pending = 1;
      return -1;
    }

  interrupt_input_pending = 0;
  BLOCK_INPUT;

  for (;;)
    {
      nev = fill_queue (0);
      if (nev <= 0)
        {
	  /* If nev == -1, there was some kind of error
	     If nev == 0 then waitp must be zero and no events were available
	     so return.  */
	  UNBLOCK_INPUT;
	  return nev;
        }

      while (nev > 0)
        {
	  struct input_event inev;

	  EVENT_INIT (inev);
	  inev.kind = NO_EVENT;
	  inev.arg = Qnil;

	  switch (queue_ptr->EventType)
            {
            case KEY_EVENT:
	      add = key_event (&queue_ptr->Event.KeyEvent, &inev, &isdead);
	      if (add == -1) /* 95.7.25 by himi */
		{
		  queue_ptr--;
		  add = 1;
		}
	      if (add)
		kbd_buffer_store_event_hold (&inev, hold_quit);
	      break;

            case MOUSE_EVENT:
	      add = do_mouse_event (&queue_ptr->Event.MouseEvent, &inev);
	      if (add)
		kbd_buffer_store_event_hold (&inev, hold_quit);
	      break;

            case WINDOW_BUFFER_SIZE_EVENT:
	      if (w32_use_full_screen_buffer)
		resize_event (&queue_ptr->Event.WindowBufferSizeEvent);
	      break;

            case MENU_EVENT:
            case FOCUS_EVENT:
	      /* Internal event types, ignored. */
	      break;
            }

	  queue_ptr++;
	  nev--;
        }

      if (ret > 0 || expected == 0)
	break;
    }

  /* We don't get told about changes in the window size (only the buffer
     size, which we no longer care about), so we have to check it
     periodically.  */
  if (!w32_use_full_screen_buffer)
    maybe_generate_resize_event ();

  UNBLOCK_INPUT;
  return ret;
}

/* arch-tag: 0bcb39b7-d085-4b85-9070-6750e8c03047
   (do not change this comment) */<|MERGE_RESOLUTION|>--- conflicted
+++ resolved
@@ -642,12 +642,7 @@
 }
 
 int
-<<<<<<< HEAD
-w32_console_read_socket (struct input_event *bufp, int numchars,
-			 int expected)
-=======
 w32_console_read_socket (int sd, int expected, struct input_event *hold_quit)
->>>>>>> a874691c
 {
   BOOL no_events = TRUE;
   int nev, ret = 0, add;
