--- conflicted
+++ resolved
@@ -384,20 +384,16 @@
 #endif
 
 /* This checks to make sure we have a display.  */
+
 extern void check_x (void);
 
 extern struct frame *x_window_to_frame (struct x_display_info *, int);
 
-<<<<<<< HEAD
 extern struct frame *x_any_window_to_frame (struct x_display_info *, int);
-extern struct frame *x_menubar_window_to_frame (struct x_display_info *, int);
+extern struct frame *x_menubar_window_to_frame (struct x_display_info *,
+						XEvent *);
+
 extern struct frame *x_top_window_to_frame (struct x_display_info *, int);
-=======
-extern struct frame *x_any_window_to_frame P_ ((struct x_display_info *, int));
-extern struct frame *x_menubar_window_to_frame P_ ((struct x_display_info *,
-                                                    XEvent *));
-extern struct frame *x_top_window_to_frame P_ ((struct x_display_info *, int));
->>>>>>> f253ef6a
 
 #if ! defined (USE_X_TOOLKIT) && ! defined (USE_GTK)
 #define x_any_window_to_frame x_window_to_frame
